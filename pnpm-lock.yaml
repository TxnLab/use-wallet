lockfileVersion: '9.0'

settings:
  autoInstallPeers: true
  excludeLinksFromLockfile: false

importers:

  .:
    devDependencies:
      '@playwright/test':
        specifier: 1.51.1
        version: 1.51.1
      '@testing-library/jest-dom':
        specifier: 6.6.3
        version: 6.6.3
      '@testing-library/react':
        specifier: 16.2.0
        version: 16.2.0(@testing-library/dom@10.4.0)(@types/react-dom@18.3.5(@types/react@18.3.20))(@types/react@18.3.20)(react-dom@18.3.1(react@18.3.1))(react@18.3.1)
      '@types/node':
        specifier: 20.11.30
        version: 20.11.30
      '@typescript-eslint/eslint-plugin':
        specifier: 8.28.0
        version: 8.28.0(@typescript-eslint/parser@8.28.0(eslint@8.57.1)(typescript@5.8.2))(eslint@8.57.1)(typescript@5.8.2)
      '@typescript-eslint/parser':
        specifier: 8.28.0
        version: 8.28.0(eslint@8.57.1)(typescript@5.8.2)
      '@vitejs/plugin-react':
        specifier: 4.3.4
        version: 4.3.4(vite@6.2.3(@types/node@20.11.30)(jiti@2.4.2)(terser@5.37.0)(yaml@2.7.0))
      '@vitejs/plugin-vue':
        specifier: 5.2.3
        version: 5.2.3(vite@6.2.3(@types/node@20.11.30)(jiti@2.4.2)(terser@5.37.0)(yaml@2.7.0))(vue@3.5.13(typescript@5.8.2))
      '@vitejs/plugin-vue-jsx':
        specifier: 4.1.2
        version: 4.1.2(vite@6.2.3(@types/node@20.11.30)(jiti@2.4.2)(terser@5.37.0)(yaml@2.7.0))(vue@3.5.13(typescript@5.8.2))
      '@vue/test-utils':
        specifier: 2.4.6
        version: 2.4.6
      eslint:
        specifier: 8.57.1
        version: 8.57.1
      eslint-config-prettier:
        specifier: 10.1.1
        version: 10.1.1(eslint@8.57.1)
      eslint-plugin-prettier:
        specifier: 5.2.5
        version: 5.2.5(eslint-config-prettier@10.1.1(eslint@8.57.1))(eslint@8.57.1)(prettier@3.5.3)
      prettier:
        specifier: 3.5.3
        version: 3.5.3
      vite:
        specifier: 6.2.3
<<<<<<< HEAD
        version: 6.2.3(@types/node@20.11.30)(jiti@2.4.2)(terser@5.37.0)(yaml@2.7.0)
=======
        version: 6.2.3(@types/node@20.11.30)(jiti@2.4.2)(terser@5.39.0)(yaml@2.7.1)
      vite-plugin-node-polyfills:
        specifier: ^0.23.0
        version: 0.23.0(rollup@4.38.0)(vite@6.2.3(@types/node@20.11.30)(jiti@2.4.2)(terser@5.39.0)(yaml@2.7.1))
>>>>>>> e932dec5
      vite-plugin-solid:
        specifier: ^2.11.1
        version: 2.11.6(@testing-library/jest-dom@6.6.3)(solid-js@1.9.5)(vite@6.2.3(@types/node@20.11.30)(jiti@2.4.2)(terser@5.37.0)(yaml@2.7.0))
      vitest:
        specifier: 3.0.9
        version: 3.0.9(@types/node@20.11.30)(jiti@2.4.2)(jsdom@26.0.0(bufferutil@4.0.9)(utf-8-validate@5.0.10))(terser@5.37.0)(yaml@2.7.0)
      vue-demi:
        specifier: 0.14.10
        version: 0.14.10(vue@3.5.13(typescript@5.8.2))

  examples/nextjs:
    dependencies:
      '@blockshake/defly-connect':
        specifier: ^1.2.1
        version: 1.2.1(algosdk@3.2.0)(bufferutil@4.0.9)(utf-8-validate@5.0.10)
      '@noble/ed25519':
        specifier: ^2.2.3
        version: 2.3.0
      '@perawallet/connect':
        specifier: ^1.4.1
        version: 1.4.1(algosdk@3.2.0)(bufferutil@4.0.9)(utf-8-validate@5.0.10)
      '@txnlab/use-wallet-react':
        specifier: workspace:*
        version: link:../../packages/use-wallet-react
      '@walletconnect/modal':
        specifier: ^2.7.0
        version: 2.7.0(@types/react@18.3.20)(react@18.3.1)
      '@walletconnect/sign-client':
        specifier: ^2.19.2
        version: 2.19.2(bufferutil@4.0.9)(db0@0.3.2)(ioredis@5.6.1)(typescript@5.8.2)(utf-8-validate@5.0.10)(zod@3.25.67)
      algosdk:
        specifier: 3.2.0
        version: 3.2.0
      canonify:
        specifier: ^2.1.1
        version: 2.1.1
      lute-connect:
        specifier: ^1.6.1
        version: 1.6.1
      next:
        specifier: 14.2.26
        version: 14.2.26(@babel/core@7.27.4)(@playwright/test@1.51.1)(react-dom@18.3.1(react@18.3.1))(react@18.3.1)
      react:
        specifier: 18.3.1
        version: 18.3.1
      react-dom:
        specifier: 18.3.1
        version: 18.3.1(react@18.3.1)
    devDependencies:
      '@types/node':
        specifier: 20.11.30
        version: 20.11.30
      '@types/react':
        specifier: 18.3.20
        version: 18.3.20
      '@types/react-dom':
        specifier: 18.3.5
        version: 18.3.5(@types/react@18.3.20)
      eslint:
        specifier: 8.57.1
        version: 8.57.1
      eslint-config-next:
        specifier: 14.2.26
        version: 14.2.26(eslint@8.57.1)(typescript@5.8.2)
      typescript:
        specifier: 5.8.2
        version: 5.8.2

  examples/nuxt:
    dependencies:
      '@algorandfoundation/liquid-auth-use-wallet-client':
        specifier: ^1.4.0-canary.1
        version: 1.4.0-canary.1(bufferutil@4.0.9)(utf-8-validate@5.0.10)
      '@blockshake/defly-connect':
        specifier: ^1.2.1
        version: 1.2.1(algosdk@3.2.0)(bufferutil@4.0.9)(utf-8-validate@5.0.10)
      '@noble/ed25519':
        specifier: ^2.2.3
        version: 2.3.0
      '@perawallet/connect':
        specifier: ^1.4.1
        version: 1.4.1(algosdk@3.2.0)(bufferutil@4.0.9)(utf-8-validate@5.0.10)
      '@txnlab/use-wallet':
        specifier: workspace:*
        version: link:../../packages/use-wallet
      '@txnlab/use-wallet-vue':
        specifier: workspace:*
        version: link:../../packages/use-wallet-vue
      '@walletconnect/modal':
        specifier: ^2.7.0
        version: 2.7.0(@types/react@18.3.20)(react@18.3.1)
      '@walletconnect/sign-client':
        specifier: ^2.19.2
        version: 2.19.2(bufferutil@4.0.9)(db0@0.3.2)(ioredis@5.6.1)(typescript@5.8.2)(utf-8-validate@5.0.10)(zod@3.25.67)
      algosdk:
        specifier: 3.2.0
        version: 3.2.0
      canonify:
        specifier: ^2.1.1
        version: 2.1.1
      lute-connect:
        specifier: ^1.6.1
        version: 1.6.1
      nuxt:
        specifier: 3.16.1
        version: 3.16.1(@parcel/watcher@2.5.0)(@types/node@20.11.30)(bufferutil@4.0.9)(db0@0.3.2)(eslint@8.57.1)(idb-keyval@6.2.1)(ioredis@5.6.1)(magicast@0.3.5)(optionator@0.9.4)(rollup@4.43.0)(terser@5.37.0)(typescript@5.8.2)(utf-8-validate@5.0.10)(vite@6.2.3(@types/node@20.11.30)(jiti@2.4.2)(terser@5.37.0)(yaml@2.7.0))(vue-tsc@2.2.8(typescript@5.8.2))(yaml@2.7.0)
      vue:
        specifier: 3.5.13
        version: 3.5.13(typescript@5.8.2)
      vue-router:
        specifier: 4.5.0
        version: 4.5.0(vue@3.5.13(typescript@5.8.2))
    devDependencies:
      '@types/node':
        specifier: 20.11.30
        version: 20.11.30
      typescript:
        specifier: 5.8.2
        version: 5.8.2
      vue-tsc:
        specifier: 2.2.8
        version: 2.2.8(typescript@5.8.2)

  examples/react-ts:
    dependencies:
      '@algorandfoundation/liquid-auth-use-wallet-client':
        specifier: ^1.4.0-canary.1
        version: 1.4.0-canary.1(bufferutil@4.0.9)(utf-8-validate@5.0.10)
      '@blockshake/defly-connect':
        specifier: ^1.2.1
        version: 1.2.1(algosdk@3.2.0)(bufferutil@4.0.9)(utf-8-validate@5.0.10)
      '@noble/ed25519':
        specifier: ^2.2.3
        version: 2.3.0
      '@perawallet/connect':
        specifier: ^1.4.1
        version: 1.4.1(algosdk@3.2.0)(bufferutil@4.0.9)(utf-8-validate@5.0.10)
      '@txnlab/use-wallet-react':
        specifier: workspace:*
        version: link:../../packages/use-wallet-react
      '@walletconnect/modal':
        specifier: ^2.7.0
        version: 2.7.0(@types/react@18.3.20)(react@18.3.1)
      '@walletconnect/sign-client':
        specifier: ^2.19.2
        version: 2.19.2(bufferutil@4.0.9)(db0@0.3.2)(ioredis@5.6.1)(typescript@5.8.2)(utf-8-validate@5.0.10)(zod@3.25.67)
      algosdk:
        specifier: 3.2.0
        version: 3.2.0
      canonify:
        specifier: ^2.1.1
        version: 2.1.1
      lute-connect:
        specifier: ^1.6.1
        version: 1.6.1
      react:
        specifier: 18.3.1
        version: 18.3.1
      react-dom:
        specifier: 18.3.1
        version: 18.3.1(react@18.3.1)
    devDependencies:
      '@types/react':
        specifier: 18.3.20
        version: 18.3.20
      '@types/react-dom':
        specifier: 18.3.5
        version: 18.3.5(@types/react@18.3.20)
      '@typescript-eslint/eslint-plugin':
        specifier: 8.28.0
        version: 8.28.0(@typescript-eslint/parser@8.28.0(eslint@8.57.1)(typescript@5.8.2))(eslint@8.57.1)(typescript@5.8.2)
      '@typescript-eslint/parser':
        specifier: 8.28.0
        version: 8.28.0(eslint@8.57.1)(typescript@5.8.2)
      '@vitejs/plugin-react':
        specifier: 4.3.4
        version: 4.3.4(vite@6.2.3(@types/node@20.11.30)(jiti@2.4.2)(terser@5.37.0)(yaml@2.7.0))
      eslint:
        specifier: 8.57.1
        version: 8.57.1
      eslint-plugin-react-hooks:
        specifier: 5.2.0
        version: 5.2.0(eslint@8.57.1)
      eslint-plugin-react-refresh:
        specifier: 0.4.19
        version: 0.4.19(eslint@8.57.1)
      typescript:
        specifier: 5.8.2
        version: 5.8.2
      vite:
        specifier: 6.2.3
<<<<<<< HEAD
        version: 6.2.3(@types/node@20.11.30)(jiti@2.4.2)(terser@5.37.0)(yaml@2.7.0)
=======
        version: 6.2.3(@types/node@22.15.3)(jiti@2.4.2)(terser@5.39.0)(yaml@2.7.1)
      vite-plugin-node-polyfills:
        specifier: ^0.23.0
        version: 0.23.0(rollup@4.38.0)(vite@6.2.3(@types/node@22.15.3)(jiti@2.4.2)(terser@5.39.0)(yaml@2.7.1))
>>>>>>> e932dec5

  examples/solid-ts:
    dependencies:
      '@algorandfoundation/liquid-auth-use-wallet-client':
        specifier: ^1.4.0-canary.1
        version: 1.4.0-canary.1(bufferutil@4.0.9)(utf-8-validate@5.0.10)
      '@blockshake/defly-connect':
        specifier: ^1.2.1
        version: 1.2.1(algosdk@3.2.0)(bufferutil@4.0.9)(utf-8-validate@5.0.10)
      '@noble/ed25519':
        specifier: ^2.2.3
        version: 2.3.0
      '@perawallet/connect':
        specifier: ^1.4.1
        version: 1.4.1(algosdk@3.2.0)(bufferutil@4.0.9)(utf-8-validate@5.0.10)
      '@txnlab/use-wallet-solid':
        specifier: workspace:*
        version: link:../../packages/use-wallet-solid
      '@walletconnect/modal':
        specifier: ^2.7.0
        version: 2.7.0(@types/react@18.3.20)(react@18.3.1)
      '@walletconnect/sign-client':
        specifier: ^2.19.2
        version: 2.19.2(bufferutil@4.0.9)(db0@0.3.2)(ioredis@5.6.1)(typescript@5.8.2)(utf-8-validate@5.0.10)(zod@3.25.67)
      algosdk:
        specifier: 3.2.0
        version: 3.2.0
      canonify:
        specifier: ^2.1.1
        version: 2.1.1
      lute-connect:
        specifier: ^1.6.1
        version: 1.6.1
      solid-js:
        specifier: 1.9.5
        version: 1.9.5
    devDependencies:
      typescript:
        specifier: 5.8.2
        version: 5.8.2
      vite:
        specifier: 6.2.3
<<<<<<< HEAD
        version: 6.2.3(@types/node@20.11.30)(jiti@2.4.2)(terser@5.37.0)(yaml@2.7.0)
=======
        version: 6.2.3(@types/node@22.15.3)(jiti@2.4.2)(terser@5.39.0)(yaml@2.7.1)
      vite-plugin-node-polyfills:
        specifier: ^0.23.0
        version: 0.23.0(rollup@4.38.0)(vite@6.2.3(@types/node@22.15.3)(jiti@2.4.2)(terser@5.39.0)(yaml@2.7.1))
>>>>>>> e932dec5
      vite-plugin-solid:
        specifier: 2.11.6
        version: 2.11.6(@testing-library/jest-dom@6.6.3)(solid-js@1.9.5)(vite@6.2.3(@types/node@20.11.30)(jiti@2.4.2)(terser@5.37.0)(yaml@2.7.0))

  examples/vanilla-ts:
    dependencies:
      '@algorandfoundation/liquid-auth-use-wallet-client':
        specifier: ^1.4.0-canary.1
        version: 1.4.0-canary.1(bufferutil@4.0.9)(utf-8-validate@5.0.10)
      '@blockshake/defly-connect':
        specifier: ^1.2.1
        version: 1.2.1(algosdk@3.2.0)(bufferutil@4.0.9)(utf-8-validate@5.0.10)
      '@noble/ed25519':
        specifier: ^2.2.3
        version: 2.3.0
      '@perawallet/connect':
        specifier: ^1.4.1
        version: 1.4.1(algosdk@3.2.0)(bufferutil@4.0.9)(utf-8-validate@5.0.10)
      '@txnlab/use-wallet':
        specifier: workspace:*
        version: link:../../packages/use-wallet
      '@walletconnect/modal':
        specifier: ^2.7.0
        version: 2.7.0(@types/react@18.3.20)(react@18.3.1)
      '@walletconnect/sign-client':
        specifier: ^2.19.2
        version: 2.19.2(bufferutil@4.0.9)(db0@0.3.2)(ioredis@5.6.1)(typescript@5.8.2)(utf-8-validate@5.0.10)(zod@3.25.67)
      algosdk:
        specifier: 3.2.0
        version: 3.2.0
      canonify:
        specifier: ^2.1.1
        version: 2.1.1
      lute-connect:
        specifier: ^1.6.1
        version: 1.6.1
    devDependencies:
      '@walletconnect/types':
        specifier: 2.19.2
        version: 2.19.2(db0@0.3.2)(ioredis@5.6.1)
      typescript:
        specifier: 5.8.2
        version: 5.8.2
      vite:
        specifier: 6.2.3
<<<<<<< HEAD
        version: 6.2.3(@types/node@20.11.30)(jiti@2.4.2)(terser@5.37.0)(yaml@2.7.0)
=======
        version: 6.2.3(@types/node@22.15.3)(jiti@2.4.2)(terser@5.39.0)(yaml@2.7.1)
      vite-plugin-node-polyfills:
        specifier: ^0.23.0
        version: 0.23.0(rollup@4.38.0)(vite@6.2.3(@types/node@22.15.3)(jiti@2.4.2)(terser@5.39.0)(yaml@2.7.1))
>>>>>>> e932dec5

  examples/vue-ts:
    dependencies:
      '@algorandfoundation/liquid-auth-use-wallet-client':
        specifier: ^1.4.0-canary.1
        version: 1.4.0-canary.1(bufferutil@4.0.9)(utf-8-validate@5.0.10)
      '@blockshake/defly-connect':
        specifier: ^1.2.1
        version: 1.2.1(algosdk@3.2.0)(bufferutil@4.0.9)(utf-8-validate@5.0.10)
      '@noble/ed25519':
        specifier: ^2.2.3
        version: 2.3.0
      '@perawallet/connect':
        specifier: ^1.4.1
        version: 1.4.1(algosdk@3.2.0)(bufferutil@4.0.9)(utf-8-validate@5.0.10)
      '@txnlab/use-wallet-vue':
        specifier: workspace:*
        version: link:../../packages/use-wallet-vue
      '@walletconnect/modal':
        specifier: ^2.7.0
        version: 2.7.0(@types/react@18.3.20)(react@18.3.1)
      '@walletconnect/sign-client':
        specifier: ^2.19.2
        version: 2.19.2(bufferutil@4.0.9)(db0@0.3.2)(ioredis@5.6.1)(typescript@5.8.2)(utf-8-validate@5.0.10)(zod@3.25.67)
      algosdk:
        specifier: 3.2.0
        version: 3.2.0
      canonify:
        specifier: ^2.1.1
        version: 2.1.1
      lute-connect:
        specifier: ^1.6.1
        version: 1.6.1
      vue:
        specifier: 3.5.13
        version: 3.5.13(typescript@5.8.2)
    devDependencies:
      '@vitejs/plugin-vue':
        specifier: 5.2.3
        version: 5.2.3(vite@6.2.3(@types/node@20.11.30)(jiti@2.4.2)(terser@5.37.0)(yaml@2.7.0))(vue@3.5.13(typescript@5.8.2))
      typescript:
        specifier: 5.8.2
        version: 5.8.2
      vite:
        specifier: 6.2.3
<<<<<<< HEAD
        version: 6.2.3(@types/node@20.11.30)(jiti@2.4.2)(terser@5.37.0)(yaml@2.7.0)
=======
        version: 6.2.3(@types/node@22.15.3)(jiti@2.4.2)(terser@5.39.0)(yaml@2.7.1)
      vite-plugin-node-polyfills:
        specifier: ^0.23.0
        version: 0.23.0(rollup@4.38.0)(vite@6.2.3(@types/node@22.15.3)(jiti@2.4.2)(terser@5.39.0)(yaml@2.7.1))
>>>>>>> e932dec5
      vue-tsc:
        specifier: 2.2.8
        version: 2.2.8(typescript@5.8.2)

  packages/use-wallet:
    dependencies:
      '@tanstack/store':
        specifier: 0.7.0
        version: 0.7.0
    devDependencies:
      '@agoralabs-sh/avm-web-provider':
        specifier: 1.7.0
        version: 1.7.0
      '@algorandfoundation/liquid-auth-use-wallet-client':
        specifier: ^1.4.0-canary.1
        version: 1.4.0-canary.1(bufferutil@4.0.9)(utf-8-validate@5.0.10)
      '@blockshake/defly-connect':
        specifier: 1.2.1
        version: 1.2.1(algosdk@3.2.0)(bufferutil@4.0.9)(utf-8-validate@5.0.10)
      '@magic-ext/algorand':
        specifier: 23.20.0
        version: 23.20.0
      '@magic-sdk/provider':
        specifier: 28.20.0
        version: 28.20.0(localforage@1.10.0)
      '@perawallet/connect':
        specifier: 1.4.1
        version: 1.4.1(algosdk@3.2.0)(bufferutil@4.0.9)(utf-8-validate@5.0.10)
      '@types/node':
        specifier: 20.11.30
        version: 20.11.30
      '@walletconnect/modal':
        specifier: 2.7.0
        version: 2.7.0(@types/react@18.3.20)(react@18.3.1)
      '@walletconnect/modal-core':
        specifier: 2.7.0
        version: 2.7.0(@types/react@18.3.20)(react@18.3.1)
      '@walletconnect/sign-client':
        specifier: 2.19.2
        version: 2.19.2(bufferutil@4.0.9)(db0@0.3.2)(ioredis@5.6.1)(typescript@5.8.2)(utf-8-validate@5.0.10)(zod@3.25.67)
      '@walletconnect/types':
        specifier: 2.19.2
        version: 2.19.2(db0@0.3.2)(ioredis@5.6.1)
      algosdk:
        specifier: 3.2.0
        version: 3.2.0
      canonify:
        specifier: ^2.1.1
        version: 2.1.1
      lute-connect:
        specifier: 1.6.1
        version: 1.6.1
      magic-sdk:
        specifier: 28.21.1
        version: 28.21.1
      tsup:
        specifier: 8.4.0
        version: 8.4.0(jiti@2.4.2)(postcss@8.5.6)(typescript@5.8.2)(yaml@2.7.0)
      typescript:
        specifier: 5.8.2
        version: 5.8.2

  packages/use-wallet-react:
    dependencies:
      '@blockshake/defly-connect':
        specifier: ^1.2.1
        version: 1.2.1(algosdk@3.2.0)(bufferutil@4.0.9)(utf-8-validate@5.0.10)
      '@magic-ext/algorand':
        specifier: ^23.20.0
        version: 23.20.0
      '@perawallet/connect':
        specifier: ^1.4.1
        version: 1.4.1(algosdk@3.2.0)(bufferutil@4.0.9)(utf-8-validate@5.0.10)
      '@tanstack/react-store':
        specifier: 0.7.0
        version: 0.7.0(react-dom@18.3.1(react@18.3.1))(react@18.3.1)
      '@txnlab/use-wallet':
        specifier: workspace:*
        version: link:../use-wallet
      '@walletconnect/modal':
        specifier: ^2.7.0
        version: 2.7.0(@types/react@18.3.20)(react@18.3.1)
      '@walletconnect/sign-client':
        specifier: ^2.19.2
        version: 2.19.2(bufferutil@4.0.9)(db0@0.3.2)(ioredis@5.6.1)(typescript@5.8.2)(utf-8-validate@5.0.10)(zod@3.25.67)
      lute-connect:
        specifier: ^1.6.1
        version: 1.6.1
      magic-sdk:
        specifier: ^28.21.1
        version: 28.21.1
    devDependencies:
      '@types/react':
        specifier: 18.3.20
        version: 18.3.20
      algosdk:
        specifier: 3.2.0
        version: 3.2.0
      jsdom:
        specifier: 26.0.0
        version: 26.0.0(bufferutil@4.0.9)(utf-8-validate@5.0.10)
      react:
        specifier: 18.3.1
        version: 18.3.1
      react-dom:
        specifier: 18.3.1
        version: 18.3.1(react@18.3.1)
      tsup:
        specifier: 8.4.0
        version: 8.4.0(jiti@2.4.2)(postcss@8.5.6)(typescript@5.8.2)(yaml@2.7.0)
      typescript:
        specifier: 5.8.2
        version: 5.8.2

  packages/use-wallet-solid:
    dependencies:
      '@blockshake/defly-connect':
        specifier: ^1.2.1
        version: 1.2.1(algosdk@3.2.0)(bufferutil@4.0.9)(utf-8-validate@5.0.10)
      '@magic-ext/algorand':
        specifier: ^23.20.0
        version: 23.20.0
      '@perawallet/connect':
        specifier: ^1.4.1
        version: 1.4.1(algosdk@3.2.0)(bufferutil@4.0.9)(utf-8-validate@5.0.10)
      '@tanstack/solid-store':
        specifier: 0.7.0
        version: 0.7.0(solid-js@1.9.5)
      '@txnlab/use-wallet':
        specifier: workspace:*
        version: link:../use-wallet
      '@walletconnect/modal':
        specifier: ^2.7.0
        version: 2.7.0(@types/react@18.3.20)(react@18.3.1)
      '@walletconnect/sign-client':
        specifier: ^2.19.2
        version: 2.19.2(bufferutil@4.0.9)(db0@0.3.2)(ioredis@5.6.1)(typescript@5.8.2)(utf-8-validate@5.0.10)(zod@3.25.67)
      lute-connect:
        specifier: ^1.6.1
        version: 1.6.1
      magic-sdk:
        specifier: ^28.21.1
        version: 28.21.1
    devDependencies:
      '@solidjs/testing-library':
        specifier: 0.8.10
        version: 0.8.10(solid-js@1.9.5)
      algosdk:
        specifier: 3.2.0
        version: 3.2.0
      solid-js:
        specifier: 1.9.5
        version: 1.9.5
      tsup:
        specifier: 8.4.0
        version: 8.4.0(jiti@2.4.2)(postcss@8.5.6)(typescript@5.8.2)(yaml@2.7.0)
      tsup-preset-solid:
        specifier: 2.2.0
        version: 2.2.0(esbuild@0.25.5)(solid-js@1.9.5)(tsup@8.4.0(jiti@2.4.2)(postcss@8.5.6)(typescript@5.8.2)(yaml@2.7.0))
      typescript:
        specifier: 5.8.2
        version: 5.8.2

  packages/use-wallet-vue:
    dependencies:
      '@blockshake/defly-connect':
        specifier: ^1.2.1
        version: 1.2.1(algosdk@3.2.0)(bufferutil@4.0.9)(utf-8-validate@5.0.10)
      '@magic-ext/algorand':
        specifier: ^23.20.0
        version: 23.20.0
      '@perawallet/connect':
        specifier: ^1.4.1
        version: 1.4.1(algosdk@3.2.0)(bufferutil@4.0.9)(utf-8-validate@5.0.10)
      '@tanstack/vue-store':
        specifier: 0.7.0
        version: 0.7.0(vue@3.5.13(typescript@5.8.2))
      '@txnlab/use-wallet':
        specifier: workspace:*
        version: link:../use-wallet
      '@walletconnect/modal':
        specifier: ^2.7.0
        version: 2.7.0(@types/react@18.3.20)(react@18.3.1)
      '@walletconnect/sign-client':
        specifier: ^2.19.2
        version: 2.19.2(bufferutil@4.0.9)(db0@0.3.2)(ioredis@5.6.1)(typescript@5.8.2)(utf-8-validate@5.0.10)(zod@3.25.67)
      lute-connect:
        specifier: ^1.6.1
        version: 1.6.1
      magic-sdk:
        specifier: ^28.21.1
        version: 28.21.1
    devDependencies:
      algosdk:
        specifier: 3.2.0
        version: 3.2.0
      tsup:
        specifier: 8.4.0
        version: 8.4.0(jiti@2.4.2)(postcss@8.5.6)(typescript@5.8.2)(yaml@2.7.0)
      typescript:
        specifier: 5.8.2
        version: 5.8.2
      vue:
        specifier: 3.5.13
        version: 3.5.13(typescript@5.8.2)

packages:

  '@adobe/css-tools@4.4.1':
    resolution: {integrity: sha512-12WGKBQzjUAI4ayyF4IAtfw2QR/IDoqk6jTddXDhtYTJF9ASmoE1zst7cVtP0aL/F1jUJL5r+JxKXKEgHNbEUQ==}

  '@adraffy/ens-normalize@1.11.0':
    resolution: {integrity: sha512-/3DDPKHqqIqxUULp8yP4zODUY1i+2xvVWsv8A79xGWdCAG+8sb0hRh0Rk2QyOJUnnbyPUAZYcpBuRe3nS2OIUg==}

  '@agoralabs-sh/avm-web-provider@1.7.0':
    resolution: {integrity: sha512-AfMdBdFS3EW1RunzHVEwNFucS6UIALs661d+zL6AHFDdxOTvUgahRC4l163VoGWA0UEpnayT1jGObci8nitZeA==}
    engines: {node: '>=18.20.3'}

  '@algorandfoundation/liquid-auth-use-wallet-client@1.4.0-canary.1':
    resolution: {integrity: sha512-9HHLtJoXE4Y3s3DbFKeROexrY3fkvajIGKyD/ZwcG90sbvMaWF5iZwmaBOGgFYYxIruth8lgiegJSAUdSjIUwQ==}

  '@algorandfoundation/liquid-client@1.0.0-canary.3':
    resolution: {integrity: sha512-QbHKeGPjx2RMNh29PSoVr9i98KVn593dppoS7jjqgum5kFobxGZ8kfpEEbOSGbt6qzw1vfL4iM2yhl4g5kAasg==}

  '@algorandfoundation/provider@https://codeload.github.com/algorandfoundation/wallet-provider-ts/tar.gz/28c80f5b9e0259b8e83e65c65d802d8123de9046':
    resolution: {tarball: https://codeload.github.com/algorandfoundation/wallet-provider-ts/tar.gz/28c80f5b9e0259b8e83e65c65d802d8123de9046}
    version: 0.0.1

  '@algorandfoundation/qr-code-styling@https://codeload.github.com/algorandfoundation/qr-code-styling/tar.gz/ce8541ee1cb3b0ab2acd9926f3092d4ab217e276':
    resolution: {tarball: https://codeload.github.com/algorandfoundation/qr-code-styling/tar.gz/ce8541ee1cb3b0ab2acd9926f3092d4ab217e276}
    version: 0.0.1

  '@ampproject/remapping@2.3.0':
    resolution: {integrity: sha512-30iZtAPgz+LTIYoeivqYo853f02jBYSd5uGnGpkFV0M3xOt9aN73erkgYAmZU43x4VfqcnLxW9Kpg3R5LC4YYw==}
    engines: {node: '>=6.0.0'}

  '@asamuzakjp/css-color@2.8.3':
    resolution: {integrity: sha512-GIc76d9UI1hCvOATjZPyHFmE5qhRccp3/zGfMPapK3jBi+yocEzp6BBB0UnfRYP9NP4FANqUZYb0hnfs3TM3hw==}

  '@babel/code-frame@7.26.2':
    resolution: {integrity: sha512-RJlIHRueQgwWitWgF8OdFYGZX328Ax5BCemNGlqHfplnRT9ESi8JkFlvaVYbS+UubVY6dpv87Fs2u5M29iNFVQ==}
    engines: {node: '>=6.9.0'}

  '@babel/code-frame@7.27.1':
    resolution: {integrity: sha512-cjQ7ZlQ0Mv3b47hABuTevyTuYN4i+loJKGeV9flcCgIK37cCXRh+L1bd3iBHlynerhQ7BhCkn2BPbQUL+rGqFg==}
    engines: {node: '>=6.9.0'}

  '@babel/compat-data@7.26.5':
    resolution: {integrity: sha512-XvcZi1KWf88RVbF9wn8MN6tYFloU5qX8KjuF3E1PVBmJ9eypXfs4GRiJwLuTZL0iSnJUKn1BFPa5BPZZJyFzPg==}
    engines: {node: '>=6.9.0'}

  '@babel/compat-data@7.27.5':
    resolution: {integrity: sha512-KiRAp/VoJaWkkte84TvUd9qjdbZAdiqyvMxrGl1N6vzFogKmaLgoM3L1kgtLicp2HP5fBJS8JrZKLVIZGVJAVg==}
    engines: {node: '>=6.9.0'}

  '@babel/core@7.26.0':
    resolution: {integrity: sha512-i1SLeK+DzNnQ3LL/CswPCa/E5u4lh1k6IAEphON8F+cXt0t9euTshDru0q7/IqMa1PMPz5RnHuHscF8/ZJsStg==}
    engines: {node: '>=6.9.0'}

  '@babel/core@7.27.4':
    resolution: {integrity: sha512-bXYxrXFubeYdvB0NhD/NBB3Qi6aZeV20GOWVI47t2dkecCEoneR4NPVcb7abpXDEvejgrUfFtG6vG/zxAKmg+g==}
    engines: {node: '>=6.9.0'}

  '@babel/generator@7.26.5':
    resolution: {integrity: sha512-2caSP6fN9I7HOe6nqhtft7V4g7/V/gfDsC3Ag4W7kEzzvRGKqiv0pu0HogPiZ3KaVSoNDhUws6IJjDjpfmYIXw==}
    engines: {node: '>=6.9.0'}

  '@babel/generator@7.27.5':
    resolution: {integrity: sha512-ZGhA37l0e/g2s1Cnzdix0O3aLYm66eF8aufiVteOgnwxgnRP8GoyMj7VWsgWnQbVKXyge7hqrFh2K2TQM6t1Hw==}
    engines: {node: '>=6.9.0'}

  '@babel/helper-annotate-as-pure@7.25.9':
    resolution: {integrity: sha512-gv7320KBUFJz1RnylIg5WWYPRXKZ884AGkYpgpWW02TH66Dl+HaC1t1CKd0z3R4b6hdYEcmrNZHUmfCP+1u3/g==}
    engines: {node: '>=6.9.0'}

  '@babel/helper-annotate-as-pure@7.27.3':
    resolution: {integrity: sha512-fXSwMQqitTGeHLBC08Eq5yXz2m37E4pJX1qAU1+2cNedz/ifv/bVXft90VeSav5nFO61EcNgwr0aJxbyPaWBPg==}
    engines: {node: '>=6.9.0'}

  '@babel/helper-compilation-targets@7.26.5':
    resolution: {integrity: sha512-IXuyn5EkouFJscIDuFF5EsiSolseme1s0CZB+QxVugqJLYmKdxI1VfIBOst0SUu4rnk2Z7kqTwmoO1lp3HIfnA==}
    engines: {node: '>=6.9.0'}

  '@babel/helper-compilation-targets@7.27.2':
    resolution: {integrity: sha512-2+1thGUUWWjLTYTHZWK1n8Yga0ijBz1XAhUXcKy81rd5g6yh7hGqMp45v7cadSbEHc9G3OTv45SyneRN3ps4DQ==}
    engines: {node: '>=6.9.0'}

  '@babel/helper-create-class-features-plugin@7.25.9':
    resolution: {integrity: sha512-UTZQMvt0d/rSz6KI+qdu7GQze5TIajwTS++GUozlw8VBJDEOAqSXwm1WvmYEZwqdqSGQshRocPDqrt4HBZB3fQ==}
    engines: {node: '>=6.9.0'}
    peerDependencies:
      '@babel/core': ^7.0.0

  '@babel/helper-create-class-features-plugin@7.27.1':
    resolution: {integrity: sha512-QwGAmuvM17btKU5VqXfb+Giw4JcN0hjuufz3DYnpeVDvZLAObloM77bhMXiqry3Iio+Ai4phVRDwl6WU10+r5A==}
    engines: {node: '>=6.9.0'}
    peerDependencies:
      '@babel/core': ^7.0.0

  '@babel/helper-member-expression-to-functions@7.25.9':
    resolution: {integrity: sha512-wbfdZ9w5vk0C0oyHqAJbc62+vet5prjj01jjJ8sKn3j9h3MQQlflEdXYvuqRWjHnM12coDEqiC1IRCi0U/EKwQ==}
    engines: {node: '>=6.9.0'}

  '@babel/helper-member-expression-to-functions@7.27.1':
    resolution: {integrity: sha512-E5chM8eWjTp/aNoVpcbfM7mLxu9XGLWYise2eBKGQomAk/Mb4XoxyqXTZbuTohbsl8EKqdlMhnDI2CCLfcs9wA==}
    engines: {node: '>=6.9.0'}

  '@babel/helper-module-imports@7.18.6':
    resolution: {integrity: sha512-0NFvs3VkuSYbFi1x2Vd6tKrywq+z/cLeYC/RJNFrIX/30Bf5aiGYbtvGXolEktzJH8o5E5KJ3tT+nkxuuZFVlA==}
    engines: {node: '>=6.9.0'}

  '@babel/helper-module-imports@7.25.9':
    resolution: {integrity: sha512-tnUA4RsrmflIM6W6RFTLFSXITtl0wKjgpnLgXyowocVPrbYrLUXSBXDgTs8BlbmIzIdlBySRQjINYs2BAkiLtw==}
    engines: {node: '>=6.9.0'}

  '@babel/helper-module-imports@7.27.1':
    resolution: {integrity: sha512-0gSFWUPNXNopqtIPQvlD5WgXYI5GY2kP2cCvoT8kczjbfcfuIljTbcWrulD1CIPIX2gt1wghbDy08yE1p+/r3w==}
    engines: {node: '>=6.9.0'}

  '@babel/helper-module-transforms@7.26.0':
    resolution: {integrity: sha512-xO+xu6B5K2czEnQye6BHA7DolFFmS3LB7stHZFaOLb1pAwO1HWLS8fXA+eh0A2yIvltPVmx3eNNDBJA2SLHXFw==}
    engines: {node: '>=6.9.0'}
    peerDependencies:
      '@babel/core': ^7.0.0

  '@babel/helper-module-transforms@7.27.3':
    resolution: {integrity: sha512-dSOvYwvyLsWBeIRyOeHXp5vPj5l1I011r52FM1+r1jCERv+aFXYk4whgQccYEGYxK2H3ZAIA8nuPkQ0HaUo3qg==}
    engines: {node: '>=6.9.0'}
    peerDependencies:
      '@babel/core': ^7.0.0

  '@babel/helper-optimise-call-expression@7.25.9':
    resolution: {integrity: sha512-FIpuNaz5ow8VyrYcnXQTDRGvV6tTjkNtCK/RYNDXGSLlUD6cBuQTSw43CShGxjvfBTfcUA/r6UhUCbtYqkhcuQ==}
    engines: {node: '>=6.9.0'}

  '@babel/helper-optimise-call-expression@7.27.1':
    resolution: {integrity: sha512-URMGH08NzYFhubNSGJrpUEphGKQwMQYBySzat5cAByY1/YgIRkULnIy3tAMeszlL/so2HbeilYloUmSpd7GdVw==}
    engines: {node: '>=6.9.0'}

  '@babel/helper-plugin-utils@7.26.5':
    resolution: {integrity: sha512-RS+jZcRdZdRFzMyr+wcsaqOmld1/EqTghfaBGQQd/WnRdzdlvSZ//kF7U8VQTxf1ynZ4cjUcYgjVGx13ewNPMg==}
    engines: {node: '>=6.9.0'}

  '@babel/helper-plugin-utils@7.27.1':
    resolution: {integrity: sha512-1gn1Up5YXka3YYAHGKpbideQ5Yjf1tDa9qYcgysz+cNCXukyLl6DjPXhD3VRwSb8c0J9tA4b2+rHEZtc6R0tlw==}
    engines: {node: '>=6.9.0'}

  '@babel/helper-replace-supers@7.26.5':
    resolution: {integrity: sha512-bJ6iIVdYX1YooY2X7w1q6VITt+LnUILtNk7zT78ykuwStx8BauCzxvFqFaHjOpW1bVnSUM1PN1f0p5P21wHxvg==}
    engines: {node: '>=6.9.0'}
    peerDependencies:
      '@babel/core': ^7.0.0

  '@babel/helper-replace-supers@7.27.1':
    resolution: {integrity: sha512-7EHz6qDZc8RYS5ElPoShMheWvEgERonFCs7IAonWLLUTXW59DP14bCZt89/GKyreYn8g3S83m21FelHKbeDCKA==}
    engines: {node: '>=6.9.0'}
    peerDependencies:
      '@babel/core': ^7.0.0

  '@babel/helper-skip-transparent-expression-wrappers@7.25.9':
    resolution: {integrity: sha512-K4Du3BFa3gvyhzgPcntrkDgZzQaq6uozzcpGbOO1OEJaI+EJdqWIMTLgFgQf6lrfiDFo5FU+BxKepI9RmZqahA==}
    engines: {node: '>=6.9.0'}

  '@babel/helper-skip-transparent-expression-wrappers@7.27.1':
    resolution: {integrity: sha512-Tub4ZKEXqbPjXgWLl2+3JpQAYBJ8+ikpQ2Ocj/q/r0LwE3UhENh7EUabyHjz2kCEsrRY83ew2DQdHluuiDQFzg==}
    engines: {node: '>=6.9.0'}

  '@babel/helper-string-parser@7.25.9':
    resolution: {integrity: sha512-4A/SCr/2KLd5jrtOMFzaKjVtAei3+2r/NChoBNoZ3EyP/+GlhoaEGoWOZUmFmoITP7zOJyHIMm+DYRd8o3PvHA==}
    engines: {node: '>=6.9.0'}

  '@babel/helper-string-parser@7.27.1':
    resolution: {integrity: sha512-qMlSxKbpRlAridDExk92nSobyDdpPijUq2DW6oDnUqd0iOGxmQjyqhMIihI9+zv4LPyZdRje2cavWPbCbWm3eA==}
    engines: {node: '>=6.9.0'}

  '@babel/helper-validator-identifier@7.25.9':
    resolution: {integrity: sha512-Ed61U6XJc3CVRfkERJWDz4dJwKe7iLmmJsbOGu9wSloNSFttHV0I8g6UAgb7qnK5ly5bGLPd4oXZlxCdANBOWQ==}
    engines: {node: '>=6.9.0'}

  '@babel/helper-validator-identifier@7.27.1':
    resolution: {integrity: sha512-D2hP9eA+Sqx1kBZgzxZh0y1trbuU+JoDkiEwqhQ36nodYqJwyEIhPSdMNd7lOm/4io72luTPWH20Yda0xOuUow==}
    engines: {node: '>=6.9.0'}

  '@babel/helper-validator-option@7.25.9':
    resolution: {integrity: sha512-e/zv1co8pp55dNdEcCynfj9X7nyUKUXoUEwfXqaZt0omVOmDe9oOTdKStH4GmAw6zxMFs50ZayuMfHDKlO7Tfw==}
    engines: {node: '>=6.9.0'}

  '@babel/helper-validator-option@7.27.1':
    resolution: {integrity: sha512-YvjJow9FxbhFFKDSuFnVCe2WxXk1zWc22fFePVNEaWJEu8IrZVlda6N0uHwzZrUM1il7NC9Mlp4MaJYbYd9JSg==}
    engines: {node: '>=6.9.0'}

  '@babel/helpers@7.26.0':
    resolution: {integrity: sha512-tbhNuIxNcVb21pInl3ZSjksLCvgdZy9KwJ8brv993QtIVKJBBkYXz4q4ZbAv31GdnC+R90np23L5FbEBlthAEw==}
    engines: {node: '>=6.9.0'}

  '@babel/helpers@7.27.6':
    resolution: {integrity: sha512-muE8Tt8M22638HU31A3CgfSUciwz1fhATfoVai05aPXGor//CdWDCbnlY1yvBPo07njuVOCNGCSp/GTt12lIug==}
    engines: {node: '>=6.9.0'}

  '@babel/parser@7.26.5':
    resolution: {integrity: sha512-SRJ4jYmXRqV1/Xc+TIVG84WjHBXKlxO9sHQnA2Pf12QQEAp1LOh6kDzNHXcUnbH1QI0FDoPPVOt+vyUDucxpaw==}
    engines: {node: '>=6.0.0'}
    hasBin: true

  '@babel/parser@7.27.5':
    resolution: {integrity: sha512-OsQd175SxWkGlzbny8J3K8TnnDD0N3lrIUtB92xwyRpzaenGZhxDvxN/JgU00U3CDZNj9tPuDJ5H0WS4Nt3vKg==}
    engines: {node: '>=6.0.0'}
    hasBin: true

  '@babel/plugin-syntax-jsx@7.25.9':
    resolution: {integrity: sha512-ld6oezHQMZsZfp6pWtbjaNDF2tiiCYYDqQszHt5VV437lewP9aSi2Of99CK0D0XB21k7FLgnLcmQKyKzynfeAA==}
    engines: {node: '>=6.9.0'}
    peerDependencies:
      '@babel/core': ^7.0.0-0

  '@babel/plugin-syntax-typescript@7.25.9':
    resolution: {integrity: sha512-hjMgRy5hb8uJJjUcdWunWVcoi9bGpJp8p5Ol1229PoN6aytsLwNMgmdftO23wnCLMfVmTwZDWMPNq/D1SY60JQ==}
    engines: {node: '>=6.9.0'}
    peerDependencies:
      '@babel/core': ^7.0.0-0

  '@babel/plugin-syntax-typescript@7.27.1':
    resolution: {integrity: sha512-xfYCBMxveHrRMnAWl1ZlPXOZjzkN82THFvLhQhFXFt81Z5HnN+EtUkZhv/zcKpmT3fzmWZB0ywiBrbC3vogbwQ==}
    engines: {node: '>=6.9.0'}
    peerDependencies:
      '@babel/core': ^7.0.0-0

  '@babel/plugin-transform-modules-commonjs@7.26.3':
    resolution: {integrity: sha512-MgR55l4q9KddUDITEzEFYn5ZsGDXMSsU9E+kh7fjRXTIC3RHqfCo8RPRbyReYJh44HQ/yomFkqbOFohXvDCiIQ==}
    engines: {node: '>=6.9.0'}
    peerDependencies:
      '@babel/core': ^7.0.0-0

  '@babel/plugin-transform-react-jsx-self@7.25.9':
    resolution: {integrity: sha512-y8quW6p0WHkEhmErnfe58r7x0A70uKphQm8Sp8cV7tjNQwK56sNVK0M73LK3WuYmsuyrftut4xAkjjgU0twaMg==}
    engines: {node: '>=6.9.0'}
    peerDependencies:
      '@babel/core': ^7.0.0-0

  '@babel/plugin-transform-react-jsx-source@7.25.9':
    resolution: {integrity: sha512-+iqjT8xmXhhYv4/uiYd8FNQsraMFZIfxVSqxxVSZP0WbbSAWvBXAul0m/zu+7Vv4O/3WtApy9pmaTMiumEZgfg==}
    engines: {node: '>=6.9.0'}
    peerDependencies:
      '@babel/core': ^7.0.0-0

  '@babel/plugin-transform-typescript@7.26.5':
    resolution: {integrity: sha512-GJhPO0y8SD5EYVCy2Zr+9dSZcEgaSmq5BLR0Oc25TOEhC+ba49vUAGZFjy8v79z9E1mdldq4x9d1xgh4L1d5dQ==}
    engines: {node: '>=6.9.0'}
    peerDependencies:
      '@babel/core': ^7.0.0-0

  '@babel/plugin-transform-typescript@7.27.1':
    resolution: {integrity: sha512-Q5sT5+O4QUebHdbwKedFBEwRLb02zJ7r4A5Gg2hUoLuU3FjdMcyqcywqUrLCaDsFCxzokf7u9kuy7qz51YUuAg==}
    engines: {node: '>=6.9.0'}
    peerDependencies:
      '@babel/core': ^7.0.0-0

  '@babel/preset-typescript@7.26.0':
    resolution: {integrity: sha512-NMk1IGZ5I/oHhoXEElcm+xUnL/szL6xflkFZmoEU9xj1qSJXpiS7rsspYo92B4DRCDvZn2erT5LdsCeXAKNCkg==}
    engines: {node: '>=6.9.0'}
    peerDependencies:
      '@babel/core': ^7.0.0-0

  '@babel/runtime@7.26.0':
    resolution: {integrity: sha512-FDSOghenHTiToteC/QRlv2q3DhPZ/oOXTBoirfWNx1Cx3TMVcGWQtMMmQcSvb/JjpNeGzx8Pq/b4fKEJuWm1sw==}
    engines: {node: '>=6.9.0'}

  '@babel/template@7.25.9':
    resolution: {integrity: sha512-9DGttpmPvIxBb/2uwpVo3dqJ+O6RooAFOS+lB+xDqoE2PVCE8nfoHMdZLpfCQRLwvohzXISPZcgxt80xLfsuwg==}
    engines: {node: '>=6.9.0'}

  '@babel/template@7.27.2':
    resolution: {integrity: sha512-LPDZ85aEJyYSd18/DkjNh4/y1ntkE5KwUHWTiqgRxruuZL2F1yuHligVHLvcHY2vMHXttKFpJn6LwfI7cw7ODw==}
    engines: {node: '>=6.9.0'}

  '@babel/traverse@7.26.5':
    resolution: {integrity: sha512-rkOSPOw+AXbgtwUga3U4u8RpoK9FEFWBNAlTpcnkLFjL5CT+oyHNuUUC/xx6XefEJ16r38r8Bc/lfp6rYuHeJQ==}
    engines: {node: '>=6.9.0'}

  '@babel/traverse@7.27.4':
    resolution: {integrity: sha512-oNcu2QbHqts9BtOWJosOVJapWjBDSxGCpFvikNR5TGDYDQf3JwpIoMzIKrvfoti93cLfPJEG4tH9SPVeyCGgdA==}
    engines: {node: '>=6.9.0'}

  '@babel/types@7.26.5':
    resolution: {integrity: sha512-L6mZmwFDK6Cjh1nRCLXpa6no13ZIioJDz7mdkzHv399pThrTa/k0nUlNaenOeh2kWu/iaOQYElEpKPUswUa9Vg==}
    engines: {node: '>=6.9.0'}

  '@babel/types@7.27.6':
    resolution: {integrity: sha512-ETyHEk2VHHvl9b9jZP5IHPavHYk57EhanlRRuae9XCpb/j5bDCbPPMOBfCWhnl/7EDJz0jEMCi/RhccCE8r1+Q==}
    engines: {node: '>=6.9.0'}

  '@blockshake/defly-connect@1.2.1':
    resolution: {integrity: sha512-T9wAjPTFdc8iRiDzTqmeBRCIroWLgXmqZHwnpzuchjYZXXqbnj+zge+HS7UaNunpxGVjDUNK1ah7OR6hEqtJoQ==}
    peerDependencies:
      algosdk: ^3.0.0

  '@cbor-extract/cbor-extract-darwin-arm64@2.2.0':
    resolution: {integrity: sha512-P7swiOAdF7aSi0H+tHtHtr6zrpF3aAq/W9FXx5HektRvLTM2O89xCyXF3pk7pLc7QpaY7AoaE8UowVf9QBdh3w==}
    cpu: [arm64]
    os: [darwin]

  '@cbor-extract/cbor-extract-darwin-x64@2.2.0':
    resolution: {integrity: sha512-1liF6fgowph0JxBbYnAS7ZlqNYLf000Qnj4KjqPNW4GViKrEql2MgZnAsExhY9LSy8dnvA4C0qHEBgPrll0z0w==}
    cpu: [x64]
    os: [darwin]

  '@cbor-extract/cbor-extract-linux-arm64@2.2.0':
    resolution: {integrity: sha512-rQvhNmDuhjTVXSPFLolmQ47/ydGOFXtbR7+wgkSY0bdOxCFept1hvg59uiLPT2fVDuJFuEy16EImo5tE2x3RsQ==}
    cpu: [arm64]
    os: [linux]

  '@cbor-extract/cbor-extract-linux-arm@2.2.0':
    resolution: {integrity: sha512-QeBcBXk964zOytiedMPQNZr7sg0TNavZeuUCD6ON4vEOU/25+pLhNN6EDIKJ9VLTKaZ7K7EaAriyYQ1NQ05s/Q==}
    cpu: [arm]
    os: [linux]

  '@cbor-extract/cbor-extract-linux-x64@2.2.0':
    resolution: {integrity: sha512-cWLAWtT3kNLHSvP4RKDzSTX9o0wvQEEAj4SKvhWuOVZxiDAeQazr9A+PSiRILK1VYMLeDml89ohxCnUNQNQNCw==}
    cpu: [x64]
    os: [linux]

  '@cbor-extract/cbor-extract-win32-x64@2.2.0':
    resolution: {integrity: sha512-l2M+Z8DO2vbvADOBNLbbh9y5ST1RY5sqkWOg/58GkUPBYou/cuNZ68SGQ644f1CvZ8kcOxyZtw06+dxWHIoN/w==}
    cpu: [x64]
    os: [win32]

  '@cloudflare/kv-asset-handler@0.4.0':
    resolution: {integrity: sha512-+tv3z+SPp+gqTIcImN9o0hqE9xyfQjI1XD9pL6NuKjua9B1y7mNYv0S9cP+QEbA4ppVgGZEmKOvHX5G5Ei1CVA==}
    engines: {node: '>=18.0.0'}

  '@colors/colors@1.6.0':
    resolution: {integrity: sha512-Ir+AOibqzrIsL6ajt3Rz3LskB7OiMVHqltZmspbW/TJuTVuyOMirVqAkjfY6JISiLHgyNqicAC8AyHHGzNd/dA==}
    engines: {node: '>=0.1.90'}

  '@csstools/color-helpers@5.0.1':
    resolution: {integrity: sha512-MKtmkA0BX87PKaO1NFRTFH+UnkgnmySQOvNxJubsadusqPEC2aJ9MOQiMceZJJ6oitUl/i0L6u0M1IrmAOmgBA==}
    engines: {node: '>=18'}

  '@csstools/css-calc@2.1.1':
    resolution: {integrity: sha512-rL7kaUnTkL9K+Cvo2pnCieqNpTKgQzy5f+N+5Iuko9HAoasP+xgprVh7KN/MaJVvVL1l0EzQq2MoqBHKSrDrag==}
    engines: {node: '>=18'}
    peerDependencies:
      '@csstools/css-parser-algorithms': ^3.0.4
      '@csstools/css-tokenizer': ^3.0.3

  '@csstools/css-color-parser@3.0.7':
    resolution: {integrity: sha512-nkMp2mTICw32uE5NN+EsJ4f5N+IGFeCFu4bGpiKgb2Pq/7J/MpyLBeQ5ry4KKtRFZaYs6sTmcMYrSRIyj5DFKA==}
    engines: {node: '>=18'}
    peerDependencies:
      '@csstools/css-parser-algorithms': ^3.0.4
      '@csstools/css-tokenizer': ^3.0.3

  '@csstools/css-parser-algorithms@3.0.4':
    resolution: {integrity: sha512-Up7rBoV77rv29d3uKHUIVubz1BTcgyUK72IvCQAbfbMv584xHcGKCKbWh7i8hPrRJ7qU4Y8IO3IY9m+iTB7P3A==}
    engines: {node: '>=18'}
    peerDependencies:
      '@csstools/css-tokenizer': ^3.0.3

  '@csstools/css-tokenizer@3.0.3':
    resolution: {integrity: sha512-UJnjoFsmxfKUdNYdWgOB0mWUypuLvAfQPH1+pyvRJs6euowbFkFC6P13w1l8mJyi3vxYMxc9kld5jZEGRQs6bw==}
    engines: {node: '>=18'}

  '@dabh/diagnostics@2.0.3':
    resolution: {integrity: sha512-hrlQOIi7hAfzsMqlGSFyVucrx38O+j6wiGOf//H2ecvIEqYN4ADBSS2iLMh5UFyDunCNniUIPk/q3riFv45xRA==}

  '@dependents/detective-less@5.0.1':
    resolution: {integrity: sha512-Y6+WUMsTFWE5jb20IFP4YGa5IrGY/+a/FbOSjDF/wz9gepU2hwCYSXRHP/vPwBvwcY3SVMASt4yXxbXNXigmZQ==}
    engines: {node: '>=18'}

  '@emnapi/core@1.4.3':
    resolution: {integrity: sha512-4m62DuCE07lw01soJwPiBGC0nAww0Q+RY70VZ+n49yDIO13yyinhbWCeNnaob0lakDtWQzSdtNWzJeOJt2ma+g==}

  '@emnapi/runtime@1.4.3':
    resolution: {integrity: sha512-pBPWdu6MLKROBX05wSNKcNb++m5Er+KQ9QkB+WVM+pW2Kx9hoSrVTnu3BdkI5eBLZoKu/J6mW/B6i6bJB2ytXQ==}

  '@emnapi/wasi-threads@1.0.2':
    resolution: {integrity: sha512-5n3nTJblwRi8LlXkJ9eBzu+kZR8Yxcc7ubakyQTFzPMtIhFpUBRbsnc2Dv88IZDIbCDlBiWrknhB4Lsz7mg6BA==}

  '@esbuild/aix-ppc64@0.25.5':
    resolution: {integrity: sha512-9o3TMmpmftaCMepOdA5k/yDw8SfInyzWWTjYTFCX3kPSDJMROQTb8jg+h9Cnwnmm1vOzvxN7gIfB5V2ewpjtGA==}
    engines: {node: '>=18'}
    cpu: [ppc64]
    os: [aix]

  '@esbuild/android-arm64@0.25.5':
    resolution: {integrity: sha512-VGzGhj4lJO+TVGV1v8ntCZWJktV7SGCs3Pn1GRWI1SBFtRALoomm8k5E9Pmwg3HOAal2VDc2F9+PM/rEY6oIDg==}
    engines: {node: '>=18'}
    cpu: [arm64]
    os: [android]

  '@esbuild/android-arm@0.25.5':
    resolution: {integrity: sha512-AdJKSPeEHgi7/ZhuIPtcQKr5RQdo6OO2IL87JkianiMYMPbCtot9fxPbrMiBADOWWm3T2si9stAiVsGbTQFkbA==}
    engines: {node: '>=18'}
    cpu: [arm]
    os: [android]

  '@esbuild/android-x64@0.25.5':
    resolution: {integrity: sha512-D2GyJT1kjvO//drbRT3Hib9XPwQeWd9vZoBJn+bu/lVsOZ13cqNdDeqIF/xQ5/VmWvMduP6AmXvylO/PIc2isw==}
    engines: {node: '>=18'}
    cpu: [x64]
    os: [android]

  '@esbuild/darwin-arm64@0.25.5':
    resolution: {integrity: sha512-GtaBgammVvdF7aPIgH2jxMDdivezgFu6iKpmT+48+F8Hhg5J/sfnDieg0aeG/jfSvkYQU2/pceFPDKlqZzwnfQ==}
    engines: {node: '>=18'}
    cpu: [arm64]
    os: [darwin]

  '@esbuild/darwin-x64@0.25.5':
    resolution: {integrity: sha512-1iT4FVL0dJ76/q1wd7XDsXrSW+oLoquptvh4CLR4kITDtqi2e/xwXwdCVH8hVHU43wgJdsq7Gxuzcs6Iq/7bxQ==}
    engines: {node: '>=18'}
    cpu: [x64]
    os: [darwin]

  '@esbuild/freebsd-arm64@0.25.5':
    resolution: {integrity: sha512-nk4tGP3JThz4La38Uy/gzyXtpkPW8zSAmoUhK9xKKXdBCzKODMc2adkB2+8om9BDYugz+uGV7sLmpTYzvmz6Sw==}
    engines: {node: '>=18'}
    cpu: [arm64]
    os: [freebsd]

  '@esbuild/freebsd-x64@0.25.5':
    resolution: {integrity: sha512-PrikaNjiXdR2laW6OIjlbeuCPrPaAl0IwPIaRv+SMV8CiM8i2LqVUHFC1+8eORgWyY7yhQY+2U2fA55mBzReaw==}
    engines: {node: '>=18'}
    cpu: [x64]
    os: [freebsd]

  '@esbuild/linux-arm64@0.25.5':
    resolution: {integrity: sha512-Z9kfb1v6ZlGbWj8EJk9T6czVEjjq2ntSYLY2cw6pAZl4oKtfgQuS4HOq41M/BcoLPzrUbNd+R4BXFyH//nHxVg==}
    engines: {node: '>=18'}
    cpu: [arm64]
    os: [linux]

  '@esbuild/linux-arm@0.25.5':
    resolution: {integrity: sha512-cPzojwW2okgh7ZlRpcBEtsX7WBuqbLrNXqLU89GxWbNt6uIg78ET82qifUy3W6OVww6ZWobWub5oqZOVtwolfw==}
    engines: {node: '>=18'}
    cpu: [arm]
    os: [linux]

  '@esbuild/linux-ia32@0.25.5':
    resolution: {integrity: sha512-sQ7l00M8bSv36GLV95BVAdhJ2QsIbCuCjh/uYrWiMQSUuV+LpXwIqhgJDcvMTj+VsQmqAHL2yYaasENvJ7CDKA==}
    engines: {node: '>=18'}
    cpu: [ia32]
    os: [linux]

  '@esbuild/linux-loong64@0.25.5':
    resolution: {integrity: sha512-0ur7ae16hDUC4OL5iEnDb0tZHDxYmuQyhKhsPBV8f99f6Z9KQM02g33f93rNH5A30agMS46u2HP6qTdEt6Q1kg==}
    engines: {node: '>=18'}
    cpu: [loong64]
    os: [linux]

  '@esbuild/linux-mips64el@0.25.5':
    resolution: {integrity: sha512-kB/66P1OsHO5zLz0i6X0RxlQ+3cu0mkxS3TKFvkb5lin6uwZ/ttOkP3Z8lfR9mJOBk14ZwZ9182SIIWFGNmqmg==}
    engines: {node: '>=18'}
    cpu: [mips64el]
    os: [linux]

  '@esbuild/linux-ppc64@0.25.5':
    resolution: {integrity: sha512-UZCmJ7r9X2fe2D6jBmkLBMQetXPXIsZjQJCjgwpVDz+YMcS6oFR27alkgGv3Oqkv07bxdvw7fyB71/olceJhkQ==}
    engines: {node: '>=18'}
    cpu: [ppc64]
    os: [linux]

  '@esbuild/linux-riscv64@0.25.5':
    resolution: {integrity: sha512-kTxwu4mLyeOlsVIFPfQo+fQJAV9mh24xL+y+Bm6ej067sYANjyEw1dNHmvoqxJUCMnkBdKpvOn0Ahql6+4VyeA==}
    engines: {node: '>=18'}
    cpu: [riscv64]
    os: [linux]

  '@esbuild/linux-s390x@0.25.5':
    resolution: {integrity: sha512-K2dSKTKfmdh78uJ3NcWFiqyRrimfdinS5ErLSn3vluHNeHVnBAFWC8a4X5N+7FgVE1EjXS1QDZbpqZBjfrqMTQ==}
    engines: {node: '>=18'}
    cpu: [s390x]
    os: [linux]

  '@esbuild/linux-x64@0.25.5':
    resolution: {integrity: sha512-uhj8N2obKTE6pSZ+aMUbqq+1nXxNjZIIjCjGLfsWvVpy7gKCOL6rsY1MhRh9zLtUtAI7vpgLMK6DxjO8Qm9lJw==}
    engines: {node: '>=18'}
    cpu: [x64]
    os: [linux]

  '@esbuild/netbsd-arm64@0.25.5':
    resolution: {integrity: sha512-pwHtMP9viAy1oHPvgxtOv+OkduK5ugofNTVDilIzBLpoWAM16r7b/mxBvfpuQDpRQFMfuVr5aLcn4yveGvBZvw==}
    engines: {node: '>=18'}
    cpu: [arm64]
    os: [netbsd]

  '@esbuild/netbsd-x64@0.25.5':
    resolution: {integrity: sha512-WOb5fKrvVTRMfWFNCroYWWklbnXH0Q5rZppjq0vQIdlsQKuw6mdSihwSo4RV/YdQ5UCKKvBy7/0ZZYLBZKIbwQ==}
    engines: {node: '>=18'}
    cpu: [x64]
    os: [netbsd]

  '@esbuild/openbsd-arm64@0.25.5':
    resolution: {integrity: sha512-7A208+uQKgTxHd0G0uqZO8UjK2R0DDb4fDmERtARjSHWxqMTye4Erz4zZafx7Di9Cv+lNHYuncAkiGFySoD+Mw==}
    engines: {node: '>=18'}
    cpu: [arm64]
    os: [openbsd]

  '@esbuild/openbsd-x64@0.25.5':
    resolution: {integrity: sha512-G4hE405ErTWraiZ8UiSoesH8DaCsMm0Cay4fsFWOOUcz8b8rC6uCvnagr+gnioEjWn0wC+o1/TAHt+It+MpIMg==}
    engines: {node: '>=18'}
    cpu: [x64]
    os: [openbsd]

  '@esbuild/sunos-x64@0.25.5':
    resolution: {integrity: sha512-l+azKShMy7FxzY0Rj4RCt5VD/q8mG/e+mDivgspo+yL8zW7qEwctQ6YqKX34DTEleFAvCIUviCFX1SDZRSyMQA==}
    engines: {node: '>=18'}
    cpu: [x64]
    os: [sunos]

  '@esbuild/win32-arm64@0.25.5':
    resolution: {integrity: sha512-O2S7SNZzdcFG7eFKgvwUEZ2VG9D/sn/eIiz8XRZ1Q/DO5a3s76Xv0mdBzVM5j5R639lXQmPmSo0iRpHqUUrsxw==}
    engines: {node: '>=18'}
    cpu: [arm64]
    os: [win32]

  '@esbuild/win32-ia32@0.25.5':
    resolution: {integrity: sha512-onOJ02pqs9h1iMJ1PQphR+VZv8qBMQ77Klcsqv9CNW2w6yLqoURLcgERAIurY6QE63bbLuqgP9ATqajFLK5AMQ==}
    engines: {node: '>=18'}
    cpu: [ia32]
    os: [win32]

  '@esbuild/win32-x64@0.25.5':
    resolution: {integrity: sha512-TXv6YnJ8ZMVdX+SXWVBo/0p8LTcrUYngpWjvm91TMjjBQii7Oz11Lw5lbDV5Y0TzuhSJHwiH4hEtC1I42mMS0g==}
    engines: {node: '>=18'}
    cpu: [x64]
    os: [win32]

  '@eslint-community/eslint-utils@4.4.1':
    resolution: {integrity: sha512-s3O3waFUrMV8P/XaF/+ZTp1X9XBZW1a4B97ZnjQF2KYWaFD2A8KyFBsrsfSjEmjn3RGWAIuvlneuZm3CUK3jbA==}
    engines: {node: ^12.22.0 || ^14.17.0 || >=16.0.0}
    peerDependencies:
      eslint: ^6.0.0 || ^7.0.0 || >=8.0.0

  '@eslint-community/regexpp@4.12.1':
    resolution: {integrity: sha512-CCZCDJuduB9OUkFkY2IgppNZMi2lBQgD2qzwXkEia16cge2pijY/aXi96CJMquDMn3nJdlPV1A5KrJEXwfLNzQ==}
    engines: {node: ^12.0.0 || ^14.0.0 || >=16.0.0}

  '@eslint/eslintrc@2.1.4':
    resolution: {integrity: sha512-269Z39MS6wVJtsoUl10L60WdkhJVdPG24Q4eZTH3nnF6lpvSShEK3wQjDX9JRWAUPvPh7COouPpU9IrqaZFvtQ==}
    engines: {node: ^12.22.0 || ^14.17.0 || >=16.0.0}

  '@eslint/js@8.57.1':
    resolution: {integrity: sha512-d9zaMRSTIKDLhctzH12MtXvJKSSUhaHcjV+2Z+GK+EEY7XKpP5yR4x+N3TAcHTcu963nIr+TMcCb4DBCYX1z6Q==}
    engines: {node: ^12.22.0 || ^14.17.0 || >=16.0.0}

  '@ethereumjs/common@2.6.5':
    resolution: {integrity: sha512-lRyVQOeCDaIVtgfbowla32pzeDv2Obr8oR8Put5RdUBNRGr1VGPGQNGP6elWIpgK3YdpzqTOh4GyUGOureVeeA==}

  '@ethersproject/address@5.7.0':
    resolution: {integrity: sha512-9wYhYt7aghVGo758POM5nqcOMaE168Q6aRLJZwUmiqSrAungkG74gSSeKEIR7ukixesdRZGPgVqme6vmxs1fkA==}

  '@ethersproject/bignumber@5.7.0':
    resolution: {integrity: sha512-n1CAdIHRWjSucQO3MC1zPSVgV/6dy/fjL9pMrPP9peL+QxEg9wOsVqwD4+818B6LUEtaXzVHQiuivzRoxPxUGw==}

  '@ethersproject/bytes@5.7.0':
    resolution: {integrity: sha512-nsbxwgFXWh9NyYWo+U8atvmMsSdKJprTcICAkvbBffT75qDocbuggBU0SJiVK2MuTrp0q+xvLkTnGMPK1+uA9A==}

  '@ethersproject/constants@5.7.0':
    resolution: {integrity: sha512-DHI+y5dBNvkpYUMiRQyxRBYBefZkJfo70VUkUAsRjcPs47muV9evftfZ0PJVCXYbAiCgght0DtcF9srFQmIgWA==}

  '@ethersproject/keccak256@5.7.0':
    resolution: {integrity: sha512-2UcPboeL/iW+pSg6vZ6ydF8tCnv3Iu/8tUmLLzWWGzxWKFFqOBQFLo6uLUv6BDrLgCDfN28RJ/wtByx+jZ4KBg==}

  '@ethersproject/logger@5.7.0':
    resolution: {integrity: sha512-0odtFdXu/XHtjQXJYA3u9G0G8btm0ND5Cu8M7i5vhEcE8/HmF4Lbdqanwyv4uQTr2tx6b7fQRmgLrsnpQlmnig==}

  '@ethersproject/properties@5.7.0':
    resolution: {integrity: sha512-J87jy8suntrAkIZtecpxEPxY//szqr1mlBaYlQ0r4RCaiD2hjheqF9s1LVE8vVuJCXisjIP+JgtK/Do54ej4Sw==}

  '@ethersproject/rlp@5.7.0':
    resolution: {integrity: sha512-rBxzX2vK8mVF7b0Tol44t5Tb8gomOHkj5guL+HhzQ1yBh/ydjGnpw6at+X6Iw0Kp3OzzzkcKp8N9r0W4kYSs9w==}

  '@ethersproject/signing-key@5.7.0':
    resolution: {integrity: sha512-MZdy2nL3wO0u7gkB4nA/pEf8lu1TlFswPNmy8AiYkfKTdO6eXBJyUdmHO/ehm/htHw9K/qF8ujnTyUAD+Ry54Q==}

  '@ethersproject/transactions@5.7.0':
    resolution: {integrity: sha512-kmcNicCp1lp8qanMTC3RIikGgoJ80ztTyvtsFvCYpSCfkjhD0jZ2LOrnbcuxuToLIUYYf+4XwD1rP+B/erDIhQ==}

  '@evanhahn/lottie-web-light@5.8.1':
    resolution: {integrity: sha512-U0G1tt3/UEYnyCNNslWPi1dB7X1xQ9aoSip+B3GTKO/Bns8yz/p39vBkRSN9d25nkbHuCsbjky2coQftj5YVKw==}

  '@fastify/busboy@3.1.1':
    resolution: {integrity: sha512-5DGmA8FTdB2XbDeEwc/5ZXBl6UbBAyBOOLlPuBnZ/N1SwdH9Ii+cOX3tBROlDgcTXxjOYnLMVoKk9+FXAw0CJw==}

  '@humanwhocodes/config-array@0.13.0':
    resolution: {integrity: sha512-DZLEEqFWQFiyK6h5YIeynKx7JlvCYWL0cImfSRXZ9l4Sg2efkFGTuFf6vzXjK1cq6IYkU+Eg/JizXw+TD2vRNw==}
    engines: {node: '>=10.10.0'}
    deprecated: Use @eslint/config-array instead

  '@humanwhocodes/module-importer@1.0.1':
    resolution: {integrity: sha512-bxveV4V8v5Yb4ncFTT3rPSgZBOpCkjfK0y4oVVVJwIuDVBRMDXrPyXRL988i5ap9m9bnyEEjWfm5WkBmtffLfA==}
    engines: {node: '>=12.22'}

  '@humanwhocodes/object-schema@2.0.3':
    resolution: {integrity: sha512-93zYdMES/c1D69yZiKDBj0V24vqNzB/koF26KPaagAfd3P/4gUlh3Dys5ogAK+Exi9QyzlD8x/08Zt7wIKcDcA==}
    deprecated: Use @eslint/object-schema instead

  '@ioredis/commands@1.2.0':
    resolution: {integrity: sha512-Sx1pU8EM64o2BrqNpEO1CNLtKQwyhuXuqyfH7oGKCk+1a33d2r5saW8zNwm3j6BTExtjrv2BxTgzzkMwts6vGg==}

  '@isaacs/cliui@8.0.2':
    resolution: {integrity: sha512-O8jcjabXaleOG9DQ0+ARXWZBTfnP4WNAqzuiJK7ll44AmxGKv/J2M4TPjxjY3znBCfvBXFzucm1twdyFybFqEA==}
    engines: {node: '>=12'}

  '@isaacs/fs-minipass@4.0.1':
    resolution: {integrity: sha512-wgm9Ehl2jpeqP3zw/7mo3kRHFp5MEDhqAdwy1fTGkHAwnkGOVsgpvQhL8B5n1qlb01jV3n/bI0ZfZp5lWA1k4w==}
    engines: {node: '>=18.0.0'}

  '@jridgewell/gen-mapping@0.3.8':
    resolution: {integrity: sha512-imAbBGkb+ebQyxKgzv5Hu2nmROxoDOXHh80evxdoXNOrvAnVx7zimzc1Oo5h9RlfV4vPXaE2iM5pOFbvOCClWA==}
    engines: {node: '>=6.0.0'}

  '@jridgewell/resolve-uri@3.1.2':
    resolution: {integrity: sha512-bRISgCIjP20/tbWSPWMEi54QVPRZExkuD9lJL+UIxUKtwVJA8wW1Trb1jMs1RFXo1CBTNZ/5hpC9QvmKWdopKw==}
    engines: {node: '>=6.0.0'}

  '@jridgewell/set-array@1.2.1':
    resolution: {integrity: sha512-R8gLRTZeyp03ymzP/6Lil/28tGeGEzhx1q2k703KGWRAI1VdvPIXdG70VJc2pAMw3NA6JKL5hhFu1sJX0Mnn/A==}
    engines: {node: '>=6.0.0'}

  '@jridgewell/source-map@0.3.6':
    resolution: {integrity: sha512-1ZJTZebgqllO79ue2bm3rIGud/bOe0pP5BjSRCRxxYkEZS8STV7zN84UBbiYu7jy+eCKSnVIUgoWWE/tt+shMQ==}

  '@jridgewell/sourcemap-codec@1.5.0':
    resolution: {integrity: sha512-gv3ZRaISU3fjPAgNsriBRqGWQL6quFx04YMPW/zD8XMLsU32mhCCbfbO6KZFLjvYpCZ8zyDEgqsgf+PwPaM7GQ==}

  '@jridgewell/trace-mapping@0.3.25':
    resolution: {integrity: sha512-vNk6aEwybGtawWmy/PzwnGDOjCkLWSD2wqvjGGAgOAwCGWySYXfYoxt00IJkTF+8Lb57DwOb3Aa0o9CApepiYQ==}

  '@kwsites/file-exists@1.1.1':
    resolution: {integrity: sha512-m9/5YGR18lIwxSFDwfE3oA7bWuq9kdau6ugN4H2rJeyhFQZcG9AgSHkQtSD15a8WvTgfz9aikZMrKPHvbpqFiw==}

  '@kwsites/promise-deferred@1.1.1':
    resolution: {integrity: sha512-GaHYm+c0O9MjZRu0ongGBRbinu8gVAMd2UZjji6jVmqKtZluZnptXGWhz1E8j8D2HJ3f/yMxKAUC0b+57wncIw==}

  '@likecoin/qr-code-styling@1.6.6':
    resolution: {integrity: sha512-RbGK/+20bJhFZR70r8MeDvfyz3W7U5zXpykSTYOYxZGyo6wC+Y4QnbUpL+YdAtzT2ZIFeCNOcRs2W2FNrKPoaA==}

  '@lit-labs/ssr-dom-shim@1.3.0':
    resolution: {integrity: sha512-nQIWonJ6eFAvUUrSlwyHDm/aE8PBDu5kRpL0vHMg6K8fK3Diq1xdPjTnsJSwxABhaZ+5eBi1btQB5ShUTKo4nQ==}

  '@lit/reactive-element@1.6.3':
    resolution: {integrity: sha512-QuTgnG52Poic7uM1AN5yJ09QMe0O28e10XzSvWDz02TJiiKee4stsiownEIadWm8nYzyDAyT+gKzUoZmiWQtsQ==}

  '@magic-ext/algorand@23.20.0':
    resolution: {integrity: sha512-pZQwbmFmumBpVwU1UBmZ2B1o1qPOJpgQ6rqu2iqU5Bh8IR3wQEBCOc3nyK+XlM+M0YuwMaLjXF9mpL8t1zaBnA==}

  '@magic-sdk/commons@24.20.0':
    resolution: {integrity: sha512-7uOWqqXzV7eHXo8NAoKDTkp5QqeHN2LUN7K6AtCSM8cPq4Auil/5o6hTSF/6sD4pxn70IKCi1P6x+umnYn5BEg==}
    peerDependencies:
      '@magic-sdk/provider': '>=18.6.0'
      '@magic-sdk/types': '>=15.8.0'

  '@magic-sdk/provider@28.20.0':
    resolution: {integrity: sha512-BmNfctAABoUX0iyCx15a753XL796V2fY1nGtVBIk4zyW5ZGqfF6poVQ9MlJDf0TqyPm1Ff+9qHZsazUP6YjoSg==}
    deprecated: This version included an issue. Please use 29.0.0 instead.
    peerDependencies:
      localforage: ^1.7.4

  '@magic-sdk/types@24.18.0':
    resolution: {integrity: sha512-6HS9WMgzLNCkvkJeDZW8+/maP8JInDYqnfudp/SgPWMosm9l6zH3X+x+ntDjRIUm5Qdugsg+L1fxMBj48r616Q==}

  '@mapbox/node-pre-gyp@1.0.11':
    resolution: {integrity: sha512-Yhlar6v9WQgUp/He7BdgzOz8lqMQ8sU+jkCq7Wx8Myc5YFJLbEe7lgui/V7G1qB1DJykHSGwreceSaD60Y0PUQ==}
    hasBin: true

  '@mapbox/node-pre-gyp@2.0.0':
    resolution: {integrity: sha512-llMXd39jtP0HpQLVI37Bf1m2ADlEb35GYSh1SDSLsBhR+5iCxiNGlT31yqbNtVHygHAtMy6dWFERpU2JgufhPg==}
    engines: {node: '>=18'}
    hasBin: true

  '@motionone/animation@10.18.0':
    resolution: {integrity: sha512-9z2p5GFGCm0gBsZbi8rVMOAJCtw1WqBTIPw3ozk06gDvZInBPIsQcHgYogEJ4yuHJ+akuW8g1SEIOpTOvYs8hw==}

  '@motionone/dom@10.18.0':
    resolution: {integrity: sha512-bKLP7E0eyO4B2UaHBBN55tnppwRnaE3KFfh3Ps9HhnAkar3Cb69kUCJY9as8LrccVYKgHA+JY5dOQqJLOPhF5A==}

  '@motionone/easing@10.18.0':
    resolution: {integrity: sha512-VcjByo7XpdLS4o9T8t99JtgxkdMcNWD3yHU/n6CLEz3bkmKDRZyYQ/wmSf6daum8ZXqfUAgFeCZSpJZIMxaCzg==}

  '@motionone/generators@10.18.0':
    resolution: {integrity: sha512-+qfkC2DtkDj4tHPu+AFKVfR/C30O1vYdvsGYaR13W/1cczPrrcjdvYCj0VLFuRMN+lP1xvpNZHCRNM4fBzn1jg==}

  '@motionone/svelte@10.16.4':
    resolution: {integrity: sha512-zRVqk20lD1xqe+yEDZhMYgftsuHc25+9JSo+r0a0OWUJFocjSV9D/+UGhX4xgJsuwB9acPzXLr20w40VnY2PQA==}

  '@motionone/types@10.17.1':
    resolution: {integrity: sha512-KaC4kgiODDz8hswCrS0btrVrzyU2CSQKO7Ps90ibBVSQmjkrt2teqta6/sOG59v7+dPnKMAg13jyqtMKV2yJ7A==}

  '@motionone/utils@10.18.0':
    resolution: {integrity: sha512-3XVF7sgyTSI2KWvTf6uLlBJ5iAgRgmvp3bpuOiQJvInd4nZ19ET8lX5unn30SlmRH7hXbBbH+Gxd0m0klJ3Xtw==}

  '@motionone/vue@10.16.4':
    resolution: {integrity: sha512-z10PF9JV6SbjFq+/rYabM+8CVlMokgl8RFGvieSGNTmrkQanfHn+15XBrhG3BgUfvmTeSeyShfOHpG0i9zEdcg==}
    deprecated: Motion One for Vue is deprecated. Use Oku Motion instead https://oku-ui.com/motion

  '@napi-rs/wasm-runtime@0.2.11':
    resolution: {integrity: sha512-9DPkXtvHydrcOsopiYpUgPHpmj0HWZKMUnL2dZqpvC42lsratuBG06V5ipyno0fUek5VlFsNQ+AcFATSrJXgMA==}

  '@netlify/binary-info@1.0.0':
    resolution: {integrity: sha512-4wMPu9iN3/HL97QblBsBay3E1etIciR84izI3U+4iALY+JHCrI+a2jO0qbAZ/nxKoegypYEaiiqWXylm+/zfrw==}

  '@netlify/blobs@9.1.2':
    resolution: {integrity: sha512-7dMjExSH4zj4ShvLem49mE3mf0K171Tx2pV4WDWhJbRUWW3SJIR2qntz0LvUGS97N5HO1SmnzrgWUhEXCsApiw==}
    engines: {node: ^14.16.0 || >=16.0.0}

  '@netlify/dev-utils@2.2.0':
    resolution: {integrity: sha512-5XUvZuffe3KetyhbWwd4n2ktd7wraocCYw10tlM+/u/95iAz29GjNiuNxbCD1T6Bn1MyGc4QLVNKOWhzJkVFAw==}
    engines: {node: ^14.16.0 || >=16.0.0}

  '@netlify/functions@3.1.10':
    resolution: {integrity: sha512-sI93kcJ2cUoMgDRPnrEm0lZhuiDVDqM6ngS/UbHTApIH3+eg3yZM5p/0SDFQQq9Bad0/srFmgBmTdXushzY5kg==}
    engines: {node: '>=14.0.0'}

  '@netlify/open-api@2.37.0':
    resolution: {integrity: sha512-zXnRFkxgNsalSgU8/vwTWnav3R+8KG8SsqHxqaoJdjjJtnZR7wo3f+qqu4z+WtZ/4V7fly91HFUwZ6Uz2OdW7w==}
    engines: {node: '>=14.8.0'}

  '@netlify/runtime-utils@1.3.1':
    resolution: {integrity: sha512-7/vIJlMYrPJPlEW84V2yeRuG3QBu66dmlv9neTmZ5nXzwylhBEOhy11ai+34A8mHCSZI4mKns25w3HM9kaDdJg==}
    engines: {node: '>=16.0.0'}

  '@netlify/serverless-functions-api@1.41.2':
    resolution: {integrity: sha512-pfCkH50JV06SGMNsNPjn8t17hOcId4fA881HeYQgMBOrewjsw4csaYgHEnCxCEu24Y5x75E2ULbFpqm9CvRCqw==}
    engines: {node: '>=18.0.0'}

  '@netlify/serverless-functions-api@2.1.2':
    resolution: {integrity: sha512-uEFA0LAcBGd3+fgDSLkTTsrgyooKqu8mN/qA+F/COS2A7NFWRcLFnjVKH/xZhxq+oQkrSa+XPS9qj2wgQosiQw==}
    engines: {node: '>=18.0.0'}

  '@netlify/zip-it-and-ship-it@12.1.4':
    resolution: {integrity: sha512-/wM1c0iyym/7SlowbgqTuu/+tJS8CDDs4vLhSizKntFl3VOeDVX0kr9qriH9wA2hYstwGSuHsEgEAnKdMcDBOg==}
    engines: {node: '>=18.14.0'}
    hasBin: true

  '@next/env@14.2.26':
    resolution: {integrity: sha512-vO//GJ/YBco+H7xdQhzJxF7ub3SUwft76jwaeOyVVQFHCi5DCnkP16WHB+JBylo4vOKPoZBlR94Z8xBxNBdNJA==}

  '@next/eslint-plugin-next@14.2.26':
    resolution: {integrity: sha512-SPEj1O5DAVTPaWD9XPupelfT2APNIgcDYD2OzEm328BEmHaglhmYNUvxhzfJYDr12AgAfW4V3UHSV93qaeELJA==}

  '@next/swc-darwin-arm64@14.2.26':
    resolution: {integrity: sha512-zDJY8gsKEseGAxG+C2hTMT0w9Nk9N1Sk1qV7vXYz9MEiyRoF5ogQX2+vplyUMIfygnjn9/A04I6yrUTRTuRiyQ==}
    engines: {node: '>= 10'}
    cpu: [arm64]
    os: [darwin]

  '@next/swc-darwin-x64@14.2.26':
    resolution: {integrity: sha512-U0adH5ryLfmTDkahLwG9sUQG2L0a9rYux8crQeC92rPhi3jGQEY47nByQHrVrt3prZigadwj/2HZ1LUUimuSbg==}
    engines: {node: '>= 10'}
    cpu: [x64]
    os: [darwin]

  '@next/swc-linux-arm64-gnu@14.2.26':
    resolution: {integrity: sha512-SINMl1I7UhfHGM7SoRiw0AbwnLEMUnJ/3XXVmhyptzriHbWvPPbbm0OEVG24uUKhuS1t0nvN/DBvm5kz6ZIqpg==}
    engines: {node: '>= 10'}
    cpu: [arm64]
    os: [linux]

  '@next/swc-linux-arm64-musl@14.2.26':
    resolution: {integrity: sha512-s6JaezoyJK2DxrwHWxLWtJKlqKqTdi/zaYigDXUJ/gmx/72CrzdVZfMvUc6VqnZ7YEvRijvYo+0o4Z9DencduA==}
    engines: {node: '>= 10'}
    cpu: [arm64]
    os: [linux]

  '@next/swc-linux-x64-gnu@14.2.26':
    resolution: {integrity: sha512-FEXeUQi8/pLr/XI0hKbe0tgbLmHFRhgXOUiPScz2hk0hSmbGiU8aUqVslj/6C6KA38RzXnWoJXo4FMo6aBxjzg==}
    engines: {node: '>= 10'}
    cpu: [x64]
    os: [linux]

  '@next/swc-linux-x64-musl@14.2.26':
    resolution: {integrity: sha512-BUsomaO4d2DuXhXhgQCVt2jjX4B4/Thts8nDoIruEJkhE5ifeQFtvW5c9JkdOtYvE5p2G0hcwQ0UbRaQmQwaVg==}
    engines: {node: '>= 10'}
    cpu: [x64]
    os: [linux]

  '@next/swc-win32-arm64-msvc@14.2.26':
    resolution: {integrity: sha512-5auwsMVzT7wbB2CZXQxDctpWbdEnEW/e66DyXO1DcgHxIyhP06awu+rHKshZE+lPLIGiwtjo7bsyeuubewwxMw==}
    engines: {node: '>= 10'}
    cpu: [arm64]
    os: [win32]

  '@next/swc-win32-ia32-msvc@14.2.26':
    resolution: {integrity: sha512-GQWg/Vbz9zUGi9X80lOeGsz1rMH/MtFO/XqigDznhhhTfDlDoynCM6982mPCbSlxJ/aveZcKtTlwfAjwhyxDpg==}
    engines: {node: '>= 10'}
    cpu: [ia32]
    os: [win32]

  '@next/swc-win32-x64-msvc@14.2.26':
    resolution: {integrity: sha512-2rdB3T1/Gp7bv1eQTTm9d1Y1sv9UuJ2LAwOE0Pe2prHKe32UNscj7YS13fRB37d0GAiGNR+Y7ZcW8YjDI8Ns0w==}
    engines: {node: '>= 10'}
    cpu: [x64]
    os: [win32]

  '@noble/ciphers@1.2.1':
    resolution: {integrity: sha512-rONPWMC7PeExE077uLE4oqWrZ1IvAfz3oH9LibVAcVCopJiA9R62uavnbEzdkVmJYI6M6Zgkbeb07+tWjlq2XA==}
    engines: {node: ^14.21.3 || >=16}

  '@noble/curves@1.8.0':
    resolution: {integrity: sha512-j84kjAbzEnQHaSIhRPUmB3/eVXu2k3dKPl2LOrR8fSOIL+89U+7lV117EWHtq/GHM3ReGHM46iRBdZfpc4HRUQ==}
    engines: {node: ^14.21.3 || >=16}

  '@noble/curves@1.8.1':
    resolution: {integrity: sha512-warwspo+UYUPep0Q+vtdVB4Ugn8GGQj8iyB3gnRWsztmUHTI3S1nhdiWNsPUGL0vud7JlRRk1XEu7Lq1KGTnMQ==}
    engines: {node: ^14.21.3 || >=16}

  '@noble/ed25519@2.3.0':
    resolution: {integrity: sha512-M7dvXL2B92/M7dw9+gzuydL8qn/jiqNHaoR3Q+cb1q1GHV7uwE17WCyFMG+Y+TZb5izcaXk5TdJRrDUxHXL78A==}

  '@noble/hashes@1.7.0':
    resolution: {integrity: sha512-HXydb0DgzTpDPwbVeDGCG1gIu7X6+AuU6Zl6av/E/KG8LMsvPntvq+w17CHRpKBmN6Ybdrt1eP3k4cj8DJa78w==}
    engines: {node: ^14.21.3 || >=16}

  '@noble/hashes@1.7.1':
    resolution: {integrity: sha512-B8XBPsn4vT/KJAGqDzbwztd+6Yte3P4V7iafm24bxgDe/mlRuK6xmWPuCNrKt2vDafZ8MfJLlchDG/vYafQEjQ==}
    engines: {node: ^14.21.3 || >=16}

  '@nodelib/fs.scandir@2.1.5':
    resolution: {integrity: sha512-vq24Bq3ym5HEQm2NKCr3yXDwjc7vTsEThRDnkp2DK9p1uqLR+DHurm/NOTo0KG7HYHU7eppKZj3MyqYuMBf62g==}
    engines: {node: '>= 8'}

  '@nodelib/fs.stat@2.0.5':
    resolution: {integrity: sha512-RkhPPp2zrqDAQA/2jNhnztcPAlv64XdhIp7a7454A5ovI7Bukxgt7MX7udwAu3zg1DcpPU0rz3VV1SeaqvY4+A==}
    engines: {node: '>= 8'}

  '@nodelib/fs.walk@1.2.8':
    resolution: {integrity: sha512-oGB+UxlgWcgQkgwo8GcEGwemoTFt3FIO9ababBmaGwXIoBKZ+GTy0pP185beGg7Llih/NSHSV2XAs1lnznocSg==}
    engines: {node: '>= 8'}

  '@nolyfill/is-core-module@1.0.39':
    resolution: {integrity: sha512-nn5ozdjYQpUCZlWGuxcJY/KpxkWQs4DcbMCmKojjyrYDEAGy4Ce19NN4v5MduafTwJlbKc99UA8YhSVqq9yPZA==}
    engines: {node: '>=12.4.0'}

  '@nuxt/cli@3.25.1':
    resolution: {integrity: sha512-7+Ut7IvAD4b5piikJFSgIqSPbHKFT5gq05JvCsEHRM0MPA5QR9QHkicklyMqSj0D/oEkDohen8qRgdxRie3oUA==}
    engines: {node: ^16.10.0 || >=18.0.0}
    hasBin: true

  '@nuxt/devalue@2.0.2':
    resolution: {integrity: sha512-GBzP8zOc7CGWyFQS6dv1lQz8VVpz5C2yRszbXufwG/9zhStTIH50EtD87NmWbTMwXDvZLNg8GIpb1UFdH93JCA==}

  '@nuxt/devtools-kit@2.5.0':
    resolution: {integrity: sha512-0EJ984cSSxrXxeVVUK+2NW+u2fbor/waxq/J/MJBc/q2oF/4KW2MQ18luxfmZ4A5PKSzLimCoMIOLlZkXcW9aA==}
    peerDependencies:
      vite: '>=6.0'

  '@nuxt/devtools-wizard@2.5.0':
    resolution: {integrity: sha512-ldS+lIvYzKw7IitNsedXEz9/DYB4rOaSHcg3OhQvSU+Yz4n0AFAqGEZIexG5YjbGKM5O96mLdqT2b8kt1OPcXw==}
    hasBin: true

  '@nuxt/devtools@2.5.0':
    resolution: {integrity: sha512-ZeLMliVvBoPR4qmFFHsti+YhSFxcVfYv+SsHVfPMEomWQN7IUKJjLQHutFxixG2r0tDzvSeOyDN9J1KJmSLPfw==}
    hasBin: true
    peerDependencies:
      vite: '>=6.0'

  '@nuxt/kit@3.16.1':
    resolution: {integrity: sha512-Perby8hJGUeCWad5oTVXb/Ibvp18ZCUC5PxHHu+acMDmVfnxSo48yqk7qNd09VkTF3LEzoEjNZpmW2ZWN0ry7A==}
    engines: {node: '>=18.12.0'}

  '@nuxt/kit@3.17.5':
    resolution: {integrity: sha512-NdCepmA+S/SzgcaL3oYUeSlXGYO6BXGr9K/m1D0t0O9rApF8CSq/QQ+ja5KYaYMO1kZAEWH4s2XVcE3uPrrAVg==}
    engines: {node: '>=18.12.0'}

  '@nuxt/schema@3.16.1':
    resolution: {integrity: sha512-Ri8bmT6MljpVR4DlXf9+acfgGaI4OTEdAzJU5aF2rJS78abtpnBxjXBG65kuhoL1LUlfKppDl8fTkUw5LM2JXQ==}
    engines: {node: ^14.18.0 || >=16.10.0}

  '@nuxt/schema@3.17.5':
    resolution: {integrity: sha512-A1DSQk2uXqRHXlgLWDeFCyZk/yPo9oMBMb9OsbVko9NLv9du2DO2cs9RQ68Amvdk8O2nG7/FxAMNnkMdQ8OexA==}
    engines: {node: ^14.18.0 || >=16.10.0}

  '@nuxt/telemetry@2.6.6':
    resolution: {integrity: sha512-Zh4HJLjzvm3Cq9w6sfzIFyH9ozK5ePYVfCUzzUQNiZojFsI2k1QkSBrVI9BGc6ArKXj/O6rkI6w7qQ+ouL8Cag==}
    engines: {node: '>=18.12.0'}
    hasBin: true

  '@nuxt/vite-builder@3.16.1':
    resolution: {integrity: sha512-6A/cK743xeGcoMh//Ev1HAybb5VDwovxRsNeubfuqlDxBR7WL695SAfIhEAmxpVDz8LYQBuz/NwGhTaBh7hgaQ==}
    engines: {node: ^18.12.0 || ^20.9.0 || >=22.0.0}
    peerDependencies:
      vue: ^3.3.4

  '@one-ini/wasm@0.1.1':
    resolution: {integrity: sha512-XuySG1E38YScSJoMlqovLru4KTUNSjgVTIjyh7qMX6aNN5HY5Ct5LhRJdxO79JtTzKfzV/bnWpz+zquYrISsvw==}

  '@oxc-parser/binding-darwin-arm64@0.56.5':
    resolution: {integrity: sha512-rj4WZqQVJQgLnGnDu2ciIOC5SqcBPc4x11RN0NwuedSGzny5mtBdNVLwt0+8iB15lIjrOKg5pjYJ8GQVPca5HA==}
    engines: {node: '>=14.0.0'}
    cpu: [arm64]
    os: [darwin]

  '@oxc-parser/binding-darwin-x64@0.56.5':
    resolution: {integrity: sha512-Rr7aMkqcxGIM6fgkpaj9SJj0u1O1g+AT7mJwmdi5PLSQRPR4CkDKfztEnAj5k+d2blWvh9nPZH8G0OCwxIHk1Q==}
    engines: {node: '>=14.0.0'}
    cpu: [x64]
    os: [darwin]

  '@oxc-parser/binding-linux-arm-gnueabihf@0.56.5':
    resolution: {integrity: sha512-jcFCThrWUt5k1GM43tdmI1m2dEnWUPPHHTWKBJbZBXzXLrJJzkqv5OU87Spf1004rYj9swwpa13kIldFwMzglA==}
    engines: {node: '>=14.0.0'}
    cpu: [arm]
    os: [linux]

  '@oxc-parser/binding-linux-arm64-gnu@0.56.5':
    resolution: {integrity: sha512-zo/9RDgWvugKxCpHHcAC5EW0AqoEvODJ4Iv4aT1Xonv6kcydbyPSXJBQhhZUvTXTAFIlQKl6INHl+Xki9Qs3fw==}
    engines: {node: '>=14.0.0'}
    cpu: [arm64]
    os: [linux]

  '@oxc-parser/binding-linux-arm64-musl@0.56.5':
    resolution: {integrity: sha512-SCIqrL5apVbrtMoqOpKX/Ez+c46WmW0Tyhtu+Xby281biH+wYu70m+fux9ZsGmbHc2ojd4FxUcaUdCZtb5uTOQ==}
    engines: {node: '>=14.0.0'}
    cpu: [arm64]
    os: [linux]

  '@oxc-parser/binding-linux-x64-gnu@0.56.5':
    resolution: {integrity: sha512-I2mpX35NWo83hay4wrnzFLk3VuGK1BBwHaqvEdqsCode8iG8slYJRJPICVbCEWlkR3rotlTQ+608JcRU0VqZ5Q==}
    engines: {node: '>=14.0.0'}
    cpu: [x64]
    os: [linux]

  '@oxc-parser/binding-linux-x64-musl@0.56.5':
    resolution: {integrity: sha512-xfzUHGYOh3PGWZdBuY5r1czvE8EGWPAmhTWHqkw3/uAfUVWN/qrrLjMojiaiWyUgl/9XIFg05m5CJH9dnngh5Q==}
    engines: {node: '>=14.0.0'}
    cpu: [x64]
    os: [linux]

  '@oxc-parser/binding-wasm32-wasi@0.56.5':
    resolution: {integrity: sha512-+z3Ofmc1v5kcu8fXgG5vn7T1f52P47ceTTmTXsm5HPY7rq5EMYRUaBnxH6cesXwY1OVVCwYlIZbCiy8Pm1w8zQ==}
    engines: {node: '>=14.0.0'}
    cpu: [wasm32]

  '@oxc-parser/binding-win32-arm64-msvc@0.56.5':
    resolution: {integrity: sha512-pRg8QrbMh8PgnXBreiONoJBR306u+JN19BXQC7oKIaG4Zxt9Mn8XIyuhUv3ytqjLudSiG2ERWQUoCGLs+yfW0A==}
    engines: {node: '>=14.0.0'}
    cpu: [arm64]
    os: [win32]

  '@oxc-parser/binding-win32-x64-msvc@0.56.5':
    resolution: {integrity: sha512-VALZNcuyw/6rwsxOACQ2YS6rey2d/ym4cNfXqJrHB/MZduAPj4xvij72gHGu3Ywm31KVGLVWk/mrMRiM9CINcA==}
    engines: {node: '>=14.0.0'}
    cpu: [x64]
    os: [win32]

  '@oxc-parser/wasm@0.60.0':
    resolution: {integrity: sha512-Dkf9/D87WGBCW3L0+1DtpAfL4SrNsgeRvxwjpKCtbH7Kf6K+pxrT0IridaJfmWKu1Ml+fDvj+7HEyBcfUC/TXQ==}
    deprecated: Package no longer supported. Contact Support at https://www.npmjs.com/support for more info.

  '@oxc-project/types@0.56.5':
    resolution: {integrity: sha512-skY3kOJwp22W4RkaadH1hZ3hqFHjkRrIIE0uQ4VUg+/Chvbl+2pF+B55IrIk2dgsKXS57YEUsJuN6I6s4rgFjA==}

  '@oxc-project/types@0.60.0':
    resolution: {integrity: sha512-prhfNnb3ATFHOCv7mzKFfwLij5RzoUz6Y1n525ZhCEqfq5wreCXL+DyVoq3ShukPo7q45ZjYIdjFUgjj+WKzng==}

  '@parcel/watcher-android-arm64@2.5.0':
    resolution: {integrity: sha512-qlX4eS28bUcQCdribHkg/herLe+0A9RyYC+mm2PXpncit8z5b3nSqGVzMNR3CmtAOgRutiZ02eIJJgP/b1iEFQ==}
    engines: {node: '>= 10.0.0'}
    cpu: [arm64]
    os: [android]

  '@parcel/watcher-darwin-arm64@2.5.0':
    resolution: {integrity: sha512-hyZ3TANnzGfLpRA2s/4U1kbw2ZI4qGxaRJbBH2DCSREFfubMswheh8TeiC1sGZ3z2jUf3s37P0BBlrD3sjVTUw==}
    engines: {node: '>= 10.0.0'}
    cpu: [arm64]
    os: [darwin]

  '@parcel/watcher-darwin-x64@2.5.0':
    resolution: {integrity: sha512-9rhlwd78saKf18fT869/poydQK8YqlU26TMiNg7AIu7eBp9adqbJZqmdFOsbZ5cnLp5XvRo9wcFmNHgHdWaGYA==}
    engines: {node: '>= 10.0.0'}
    cpu: [x64]
    os: [darwin]

  '@parcel/watcher-freebsd-x64@2.5.0':
    resolution: {integrity: sha512-syvfhZzyM8kErg3VF0xpV8dixJ+RzbUaaGaeb7uDuz0D3FK97/mZ5AJQ3XNnDsXX7KkFNtyQyFrXZzQIcN49Tw==}
    engines: {node: '>= 10.0.0'}
    cpu: [x64]
    os: [freebsd]

  '@parcel/watcher-linux-arm-glibc@2.5.0':
    resolution: {integrity: sha512-0VQY1K35DQET3dVYWpOaPFecqOT9dbuCfzjxoQyif1Wc574t3kOSkKevULddcR9znz1TcklCE7Ht6NIxjvTqLA==}
    engines: {node: '>= 10.0.0'}
    cpu: [arm]
    os: [linux]

  '@parcel/watcher-linux-arm-musl@2.5.0':
    resolution: {integrity: sha512-6uHywSIzz8+vi2lAzFeltnYbdHsDm3iIB57d4g5oaB9vKwjb6N6dRIgZMujw4nm5r6v9/BQH0noq6DzHrqr2pA==}
    engines: {node: '>= 10.0.0'}
    cpu: [arm]
    os: [linux]

  '@parcel/watcher-linux-arm64-glibc@2.5.0':
    resolution: {integrity: sha512-BfNjXwZKxBy4WibDb/LDCriWSKLz+jJRL3cM/DllnHH5QUyoiUNEp3GmL80ZqxeumoADfCCP19+qiYiC8gUBjA==}
    engines: {node: '>= 10.0.0'}
    cpu: [arm64]
    os: [linux]

  '@parcel/watcher-linux-arm64-musl@2.5.0':
    resolution: {integrity: sha512-S1qARKOphxfiBEkwLUbHjCY9BWPdWnW9j7f7Hb2jPplu8UZ3nes7zpPOW9bkLbHRvWM0WDTsjdOTUgW0xLBN1Q==}
    engines: {node: '>= 10.0.0'}
    cpu: [arm64]
    os: [linux]

  '@parcel/watcher-linux-x64-glibc@2.5.0':
    resolution: {integrity: sha512-d9AOkusyXARkFD66S6zlGXyzx5RvY+chTP9Jp0ypSTC9d4lzyRs9ovGf/80VCxjKddcUvnsGwCHWuF2EoPgWjw==}
    engines: {node: '>= 10.0.0'}
    cpu: [x64]
    os: [linux]

  '@parcel/watcher-linux-x64-musl@2.5.0':
    resolution: {integrity: sha512-iqOC+GoTDoFyk/VYSFHwjHhYrk8bljW6zOhPuhi5t9ulqiYq1togGJB5e3PwYVFFfeVgc6pbz3JdQyDoBszVaA==}
    engines: {node: '>= 10.0.0'}
    cpu: [x64]
    os: [linux]

  '@parcel/watcher-wasm@2.5.0':
    resolution: {integrity: sha512-Z4ouuR8Pfggk1EYYbTaIoxc+Yv4o7cGQnH0Xy8+pQ+HbiW+ZnwhcD2LPf/prfq1nIWpAxjOkQ8uSMFWMtBLiVQ==}
    engines: {node: '>= 10.0.0'}
    bundledDependencies:
      - napi-wasm

  '@parcel/watcher-win32-arm64@2.5.0':
    resolution: {integrity: sha512-twtft1d+JRNkM5YbmexfcH/N4znDtjgysFaV9zvZmmJezQsKpkfLYJ+JFV3uygugK6AtIM2oADPkB2AdhBrNig==}
    engines: {node: '>= 10.0.0'}
    cpu: [arm64]
    os: [win32]

  '@parcel/watcher-win32-ia32@2.5.0':
    resolution: {integrity: sha512-+rgpsNRKwo8A53elqbbHXdOMtY/tAtTzManTWShB5Kk54N8Q9mzNWV7tV+IbGueCbcj826MfWGU3mprWtuf1TA==}
    engines: {node: '>= 10.0.0'}
    cpu: [ia32]
    os: [win32]

  '@parcel/watcher-win32-x64@2.5.0':
    resolution: {integrity: sha512-lPrxve92zEHdgeff3aiu4gDOIt4u7sJYha6wbdEZDCDUhtjTsOMiaJzG5lMY4GkWH8p0fMmO2Ppq5G5XXG+DQw==}
    engines: {node: '>= 10.0.0'}
    cpu: [x64]
    os: [win32]

  '@parcel/watcher@2.5.0':
    resolution: {integrity: sha512-i0GV1yJnm2n3Yq1qw6QrUrd/LI9bE8WEBOTtOkpCXHHdyN3TAGgqAK/DAT05z4fq2x04cARXt2pDmjWjL92iTQ==}
    engines: {node: '>= 10.0.0'}

  '@perawallet/connect@1.4.1':
    resolution: {integrity: sha512-yXfpQ2SzblOBp0P2Xsneq4f0d1YsSuYrdpw2fSwivlTbc5a40hQfYiJMql+b3UdfSID/wcaPl9Vkb5cMSBxNwQ==}
    peerDependencies:
      algosdk: ^3.0.0

  '@pkgjs/parseargs@0.11.0':
    resolution: {integrity: sha512-+1VkjdD0QBLPodGrJUeqarH8VAIvQODIbwh9XpP5Syisf7YoQgsJKPNFoqqLQlu+VQ/tVSshMR6loPMn8U+dPg==}
    engines: {node: '>=14'}

  '@pkgr/core@0.2.7':
    resolution: {integrity: sha512-YLT9Zo3oNPJoBjBc4q8G2mjU4tqIbf5CEOORbUUr48dCD9q3umJ3IPlVqOqDakPfd2HuwccBaqlGhN4Gmr5OWg==}
    engines: {node: ^12.20.0 || ^14.18.0 || >=16.0.0}

  '@playwright/test@1.51.1':
    resolution: {integrity: sha512-nM+kEaTSAoVlXmMPH10017vn3FSiFqr/bh4fKg9vmAdMfd9SDqRZNvPSiAHADc/itWak+qPvMPZQOPwCBW7k7Q==}
    engines: {node: '>=18'}
    hasBin: true

  '@polka/url@1.0.0-next.28':
    resolution: {integrity: sha512-8LduaNlMZGwdZ6qWrKlfa+2M4gahzFkprZiAt2TF8uS0qQgBizKXpXURqvTJ4WtmupWxaLqjRb2UCTe72mu+Aw==}

  '@poppinss/colors@4.1.4':
    resolution: {integrity: sha512-FA+nTU8p6OcSH4tLDY5JilGYr1bVWHpNmcLr7xmMEdbWmKHa+3QZ+DqefrXKmdjO/brHTnQZo20lLSjaO7ydog==}
    engines: {node: '>=18.16.0'}

  '@poppinss/dumper@0.6.3':
    resolution: {integrity: sha512-iombbn8ckOixMtuV1p3f8jN6vqhXefNjJttoPaJDMeIk/yIGhkkL3OrHkEjE9SRsgoAx1vBUU2GtgggjvA5hCA==}

  '@poppinss/exception@1.2.1':
    resolution: {integrity: sha512-aQypoot0HPSJa6gDPEPTntc1GT6QINrSbgRlRhadGW2WaYqUK3tK4Bw9SBMZXhmxd3GeAlZjVcODHgiu+THY7A==}
    engines: {node: '>=18'}

  '@rollup/plugin-alias@5.1.1':
    resolution: {integrity: sha512-PR9zDb+rOzkRb2VD+EuKB7UC41vU5DIwZ5qqCpk0KJudcWAyi8rvYOhS7+L5aZCspw1stTViLgN5v6FF1p5cgQ==}
    engines: {node: '>=14.0.0'}
    peerDependencies:
      rollup: ^1.20.0||^2.0.0||^3.0.0||^4.0.0
    peerDependenciesMeta:
      rollup:
        optional: true

  '@rollup/plugin-commonjs@28.0.6':
    resolution: {integrity: sha512-XSQB1K7FUU5QP+3lOQmVCE3I0FcbbNvmNT4VJSj93iUjayaARrTQeoRdiYQoftAJBLrR9t2agwAd3ekaTgHNlw==}
    engines: {node: '>=16.0.0 || 14 >= 14.17'}
    peerDependencies:
      rollup: ^2.68.0||^3.0.0||^4.0.0
    peerDependenciesMeta:
      rollup:
        optional: true

  '@rollup/plugin-inject@5.0.5':
    resolution: {integrity: sha512-2+DEJbNBoPROPkgTDNe8/1YXWcqxbN5DTjASVIOx8HS+pITXushyNiBV56RB08zuptzz8gT3YfkqriTBVycepg==}
    engines: {node: '>=14.0.0'}
    peerDependencies:
      rollup: ^1.20.0||^2.0.0||^3.0.0||^4.0.0
    peerDependenciesMeta:
      rollup:
        optional: true

  '@rollup/plugin-json@6.1.0':
    resolution: {integrity: sha512-EGI2te5ENk1coGeADSIwZ7G2Q8CJS2sF120T7jLw4xFw9n7wIOXHo+kIYRAoVpJAN+kmqZSoO3Fp4JtoNF4ReA==}
    engines: {node: '>=14.0.0'}
    peerDependencies:
      rollup: ^1.20.0||^2.0.0||^3.0.0||^4.0.0
    peerDependenciesMeta:
      rollup:
        optional: true

  '@rollup/plugin-node-resolve@16.0.1':
    resolution: {integrity: sha512-tk5YCxJWIG81umIvNkSod2qK5KyQW19qcBF/B78n1bjtOON6gzKoVeSzAE8yHCZEDmqkHKkxplExA8KzdJLJpA==}
    engines: {node: '>=14.0.0'}
    peerDependencies:
      rollup: ^2.78.0||^3.0.0||^4.0.0
    peerDependenciesMeta:
      rollup:
        optional: true

  '@rollup/plugin-replace@6.0.2':
    resolution: {integrity: sha512-7QaYCf8bqF04dOy7w/eHmJeNExxTYwvKAmlSAH/EaWWUzbT0h5sbF6bktFoX/0F/0qwng5/dWFMyf3gzaM8DsQ==}
    engines: {node: '>=14.0.0'}
    peerDependencies:
      rollup: ^1.20.0||^2.0.0||^3.0.0||^4.0.0
    peerDependenciesMeta:
      rollup:
        optional: true

  '@rollup/plugin-terser@0.4.4':
    resolution: {integrity: sha512-XHeJC5Bgvs8LfukDwWZp7yeqin6ns8RTl2B9avbejt6tZqsqvVoWI7ZTQrcNsfKEDWBTnTxM8nMDkO2IFFbd0A==}
    engines: {node: '>=14.0.0'}
    peerDependencies:
      rollup: ^2.0.0||^3.0.0||^4.0.0
    peerDependenciesMeta:
      rollup:
        optional: true

  '@rollup/pluginutils@5.1.4':
    resolution: {integrity: sha512-USm05zrsFxYLPdWWq+K3STlWiT/3ELn3RcV5hJMghpeAIhxfsUIg6mt12CBJBInWMV4VneoV7SfGv8xIwo2qNQ==}
    engines: {node: '>=14.0.0'}
    peerDependencies:
      rollup: ^1.20.0||^2.0.0||^3.0.0||^4.0.0
    peerDependenciesMeta:
      rollup:
        optional: true

  '@rollup/rollup-android-arm-eabi@4.30.1':
    resolution: {integrity: sha512-pSWY+EVt3rJ9fQ3IqlrEUtXh3cGqGtPDH1FQlNZehO2yYxCHEX1SPsz1M//NXwYfbTlcKr9WObLnJX9FsS9K1Q==}
    cpu: [arm]
    os: [android]

  '@rollup/rollup-android-arm-eabi@4.43.0':
    resolution: {integrity: sha512-Krjy9awJl6rKbruhQDgivNbD1WuLb8xAclM4IR4cN5pHGAs2oIMMQJEiC3IC/9TZJ+QZkmZhlMO/6MBGxPidpw==}
    cpu: [arm]
    os: [android]

  '@rollup/rollup-android-arm64@4.30.1':
    resolution: {integrity: sha512-/NA2qXxE3D/BRjOJM8wQblmArQq1YoBVJjrjoTSBS09jgUisq7bqxNHJ8kjCHeV21W/9WDGwJEWSN0KQ2mtD/w==}
    cpu: [arm64]
    os: [android]

  '@rollup/rollup-android-arm64@4.43.0':
    resolution: {integrity: sha512-ss4YJwRt5I63454Rpj+mXCXicakdFmKnUNxr1dLK+5rv5FJgAxnN7s31a5VchRYxCFWdmnDWKd0wbAdTr0J5EA==}
    cpu: [arm64]
    os: [android]

  '@rollup/rollup-darwin-arm64@4.30.1':
    resolution: {integrity: sha512-r7FQIXD7gB0WJ5mokTUgUWPl0eYIH0wnxqeSAhuIwvnnpjdVB8cRRClyKLQr7lgzjctkbp5KmswWszlwYln03Q==}
    cpu: [arm64]
    os: [darwin]

  '@rollup/rollup-darwin-arm64@4.43.0':
    resolution: {integrity: sha512-eKoL8ykZ7zz8MjgBenEF2OoTNFAPFz1/lyJ5UmmFSz5jW+7XbH1+MAgCVHy72aG59rbuQLcJeiMrP8qP5d/N0A==}
    cpu: [arm64]
    os: [darwin]

  '@rollup/rollup-darwin-x64@4.30.1':
    resolution: {integrity: sha512-x78BavIwSH6sqfP2xeI1hd1GpHL8J4W2BXcVM/5KYKoAD3nNsfitQhvWSw+TFtQTLZ9OmlF+FEInEHyubut2OA==}
    cpu: [x64]
    os: [darwin]

  '@rollup/rollup-darwin-x64@4.43.0':
    resolution: {integrity: sha512-SYwXJgaBYW33Wi/q4ubN+ldWC4DzQY62S4Ll2dgfr/dbPoF50dlQwEaEHSKrQdSjC6oIe1WgzosoaNoHCdNuMg==}
    cpu: [x64]
    os: [darwin]

  '@rollup/rollup-freebsd-arm64@4.30.1':
    resolution: {integrity: sha512-HYTlUAjbO1z8ywxsDFWADfTRfTIIy/oUlfIDmlHYmjUP2QRDTzBuWXc9O4CXM+bo9qfiCclmHk1x4ogBjOUpUQ==}
    cpu: [arm64]
    os: [freebsd]

  '@rollup/rollup-freebsd-arm64@4.43.0':
    resolution: {integrity: sha512-SV+U5sSo0yujrjzBF7/YidieK2iF6E7MdF6EbYxNz94lA+R0wKl3SiixGyG/9Klab6uNBIqsN7j4Y/Fya7wAjQ==}
    cpu: [arm64]
    os: [freebsd]

  '@rollup/rollup-freebsd-x64@4.30.1':
    resolution: {integrity: sha512-1MEdGqogQLccphhX5myCJqeGNYTNcmTyaic9S7CG3JhwuIByJ7J05vGbZxsizQthP1xpVx7kd3o31eOogfEirw==}
    cpu: [x64]
    os: [freebsd]

  '@rollup/rollup-freebsd-x64@4.43.0':
    resolution: {integrity: sha512-J7uCsiV13L/VOeHJBo5SjasKiGxJ0g+nQTrBkAsmQBIdil3KhPnSE9GnRon4ejX1XDdsmK/l30IYLiAaQEO0Cg==}
    cpu: [x64]
    os: [freebsd]

  '@rollup/rollup-linux-arm-gnueabihf@4.30.1':
    resolution: {integrity: sha512-PaMRNBSqCx7K3Wc9QZkFx5+CX27WFpAMxJNiYGAXfmMIKC7jstlr32UhTgK6T07OtqR+wYlWm9IxzennjnvdJg==}
    cpu: [arm]
    os: [linux]

  '@rollup/rollup-linux-arm-gnueabihf@4.43.0':
    resolution: {integrity: sha512-gTJ/JnnjCMc15uwB10TTATBEhK9meBIY+gXP4s0sHD1zHOaIh4Dmy1X9wup18IiY9tTNk5gJc4yx9ctj/fjrIw==}
    cpu: [arm]
    os: [linux]

  '@rollup/rollup-linux-arm-musleabihf@4.30.1':
    resolution: {integrity: sha512-B8Rcyj9AV7ZlEFqvB5BubG5iO6ANDsRKlhIxySXcF1axXYUyqwBok+XZPgIYGBgs7LDXfWfifxhw0Ik57T0Yug==}
    cpu: [arm]
    os: [linux]

  '@rollup/rollup-linux-arm-musleabihf@4.43.0':
    resolution: {integrity: sha512-ZJ3gZynL1LDSIvRfz0qXtTNs56n5DI2Mq+WACWZ7yGHFUEirHBRt7fyIk0NsCKhmRhn7WAcjgSkSVVxKlPNFFw==}
    cpu: [arm]
    os: [linux]

  '@rollup/rollup-linux-arm64-gnu@4.30.1':
    resolution: {integrity: sha512-hqVyueGxAj3cBKrAI4aFHLV+h0Lv5VgWZs9CUGqr1z0fZtlADVV1YPOij6AhcK5An33EXaxnDLmJdQikcn5NEw==}
    cpu: [arm64]
    os: [linux]

  '@rollup/rollup-linux-arm64-gnu@4.43.0':
    resolution: {integrity: sha512-8FnkipasmOOSSlfucGYEu58U8cxEdhziKjPD2FIa0ONVMxvl/hmONtX/7y4vGjdUhjcTHlKlDhw3H9t98fPvyA==}
    cpu: [arm64]
    os: [linux]

  '@rollup/rollup-linux-arm64-musl@4.30.1':
    resolution: {integrity: sha512-i4Ab2vnvS1AE1PyOIGp2kXni69gU2DAUVt6FSXeIqUCPIR3ZlheMW3oP2JkukDfu3PsexYRbOiJrY+yVNSk9oA==}
    cpu: [arm64]
    os: [linux]

  '@rollup/rollup-linux-arm64-musl@4.43.0':
    resolution: {integrity: sha512-KPPyAdlcIZ6S9C3S2cndXDkV0Bb1OSMsX0Eelr2Bay4EsF9yi9u9uzc9RniK3mcUGCLhWY9oLr6er80P5DE6XA==}
    cpu: [arm64]
    os: [linux]

  '@rollup/rollup-linux-loongarch64-gnu@4.30.1':
    resolution: {integrity: sha512-fARcF5g296snX0oLGkVxPmysetwUk2zmHcca+e9ObOovBR++9ZPOhqFUM61UUZ2EYpXVPN1redgqVoBB34nTpQ==}
    cpu: [loong64]
    os: [linux]

  '@rollup/rollup-linux-loongarch64-gnu@4.43.0':
    resolution: {integrity: sha512-HPGDIH0/ZzAZjvtlXj6g+KDQ9ZMHfSP553za7o2Odegb/BEfwJcR0Sw0RLNpQ9nC6Gy8s+3mSS9xjZ0n3rhcYg==}
    cpu: [loong64]
    os: [linux]

  '@rollup/rollup-linux-powerpc64le-gnu@4.30.1':
    resolution: {integrity: sha512-GLrZraoO3wVT4uFXh67ElpwQY0DIygxdv0BNW9Hkm3X34wu+BkqrDrkcsIapAY+N2ATEbvak0XQ9gxZtCIA5Rw==}
    cpu: [ppc64]
    os: [linux]

  '@rollup/rollup-linux-powerpc64le-gnu@4.43.0':
    resolution: {integrity: sha512-gEmwbOws4U4GLAJDhhtSPWPXUzDfMRedT3hFMyRAvM9Mrnj+dJIFIeL7otsv2WF3D7GrV0GIewW0y28dOYWkmw==}
    cpu: [ppc64]
    os: [linux]

  '@rollup/rollup-linux-riscv64-gnu@4.30.1':
    resolution: {integrity: sha512-0WKLaAUUHKBtll0wvOmh6yh3S0wSU9+yas923JIChfxOaaBarmb/lBKPF0w/+jTVozFnOXJeRGZ8NvOxvk/jcw==}
    cpu: [riscv64]
    os: [linux]

  '@rollup/rollup-linux-riscv64-gnu@4.43.0':
    resolution: {integrity: sha512-XXKvo2e+wFtXZF/9xoWohHg+MuRnvO29TI5Hqe9xwN5uN8NKUYy7tXUG3EZAlfchufNCTHNGjEx7uN78KsBo0g==}
    cpu: [riscv64]
    os: [linux]

  '@rollup/rollup-linux-riscv64-musl@4.43.0':
    resolution: {integrity: sha512-ruf3hPWhjw6uDFsOAzmbNIvlXFXlBQ4nk57Sec8E8rUxs/AI4HD6xmiiasOOx/3QxS2f5eQMKTAwk7KHwpzr/Q==}
    cpu: [riscv64]
    os: [linux]

  '@rollup/rollup-linux-s390x-gnu@4.30.1':
    resolution: {integrity: sha512-GWFs97Ruxo5Bt+cvVTQkOJ6TIx0xJDD/bMAOXWJg8TCSTEK8RnFeOeiFTxKniTc4vMIaWvCplMAFBt9miGxgkA==}
    cpu: [s390x]
    os: [linux]

  '@rollup/rollup-linux-s390x-gnu@4.43.0':
    resolution: {integrity: sha512-QmNIAqDiEMEvFV15rsSnjoSmO0+eJLoKRD9EAa9rrYNwO/XRCtOGM3A5A0X+wmG+XRrw9Fxdsw+LnyYiZWWcVw==}
    cpu: [s390x]
    os: [linux]

  '@rollup/rollup-linux-x64-gnu@4.30.1':
    resolution: {integrity: sha512-UtgGb7QGgXDIO+tqqJ5oZRGHsDLO8SlpE4MhqpY9Llpzi5rJMvrK6ZGhsRCST2abZdBqIBeXW6WPD5fGK5SDwg==}
    cpu: [x64]
    os: [linux]

  '@rollup/rollup-linux-x64-gnu@4.43.0':
    resolution: {integrity: sha512-jAHr/S0iiBtFyzjhOkAics/2SrXE092qyqEg96e90L3t9Op8OTzS6+IX0Fy5wCt2+KqeHAkti+eitV0wvblEoQ==}
    cpu: [x64]
    os: [linux]

  '@rollup/rollup-linux-x64-musl@4.30.1':
    resolution: {integrity: sha512-V9U8Ey2UqmQsBT+xTOeMzPzwDzyXmnAoO4edZhL7INkwQcaW1Ckv3WJX3qrrp/VHaDkEWIBWhRwP47r8cdrOow==}
    cpu: [x64]
    os: [linux]

  '@rollup/rollup-linux-x64-musl@4.43.0':
    resolution: {integrity: sha512-3yATWgdeXyuHtBhrLt98w+5fKurdqvs8B53LaoKD7P7H7FKOONLsBVMNl9ghPQZQuYcceV5CDyPfyfGpMWD9mQ==}
    cpu: [x64]
    os: [linux]

  '@rollup/rollup-win32-arm64-msvc@4.30.1':
    resolution: {integrity: sha512-WabtHWiPaFF47W3PkHnjbmWawnX/aE57K47ZDT1BXTS5GgrBUEpvOzq0FI0V/UYzQJgdb8XlhVNH8/fwV8xDjw==}
    cpu: [arm64]
    os: [win32]

  '@rollup/rollup-win32-arm64-msvc@4.43.0':
    resolution: {integrity: sha512-wVzXp2qDSCOpcBCT5WRWLmpJRIzv23valvcTwMHEobkjippNf+C3ys/+wf07poPkeNix0paTNemB2XrHr2TnGw==}
    cpu: [arm64]
    os: [win32]

  '@rollup/rollup-win32-ia32-msvc@4.30.1':
    resolution: {integrity: sha512-pxHAU+Zv39hLUTdQQHUVHf4P+0C47y/ZloorHpzs2SXMRqeAWmGghzAhfOlzFHHwjvgokdFAhC4V+6kC1lRRfw==}
    cpu: [ia32]
    os: [win32]

  '@rollup/rollup-win32-ia32-msvc@4.43.0':
    resolution: {integrity: sha512-fYCTEyzf8d+7diCw8b+asvWDCLMjsCEA8alvtAutqJOJp/wL5hs1rWSqJ1vkjgW0L2NB4bsYJrpKkiIPRR9dvw==}
    cpu: [ia32]
    os: [win32]

  '@rollup/rollup-win32-x64-msvc@4.30.1':
    resolution: {integrity: sha512-D6qjsXGcvhTjv0kI4fU8tUuBDF/Ueee4SVX79VfNDXZa64TfCW1Slkb6Z7O1p7vflqZjcmOVdZlqf8gvJxc6og==}
    cpu: [x64]
    os: [win32]

  '@rollup/rollup-win32-x64-msvc@4.43.0':
    resolution: {integrity: sha512-SnGhLiE5rlK0ofq8kzuDkM0g7FN1s5VYY+YSMTibP7CqShxCQvqtNxTARS4xX4PFJfHjG0ZQYX9iGzI3FQh5Aw==}
    cpu: [x64]
    os: [win32]

  '@rtsao/scc@1.1.0':
    resolution: {integrity: sha512-zt6OdqaDoOnJ1ZYsCYGt9YmWzDXl4vQdKTyJev62gFhRGKdx7mcT54V9KIjg+d2wi9EXsPvAPKe7i7WjfVWB8g==}

  '@rushstack/eslint-patch@1.10.5':
    resolution: {integrity: sha512-kkKUDVlII2DQiKy7UstOR1ErJP8kUKAQ4oa+SQtM0K+lPdmmjj0YnnxBgtTVYH7mUKtbsxeFC9y0AmK7Yb78/A==}

  '@scure/base@1.2.6':
    resolution: {integrity: sha512-g/nm5FgUa//MCj1gV09zTJTaM6KBAHqLN907YVQqf7zC49+DcO4B1so4ZX07Ef10Twr6nuqYEH9GEggFXA4Fmg==}

  '@scure/bip32@1.6.2':
    resolution: {integrity: sha512-t96EPDMbtGgtb7onKKqxRLfE5g05k7uHnHRM2xdE6BP/ZmxaLtPek4J4KfVn/90IQNrU1IOAqMgiDtUdtbe3nw==}

  '@scure/bip39@1.5.4':
    resolution: {integrity: sha512-TFM4ni0vKvCfBpohoh+/lY05i9gRbSwXWngAsF4CABQxoaOHijxuaZ2R6cStDQ5CHtHO9aGJTr4ksVJASRRyMA==}

  '@sindresorhus/is@7.0.2':
    resolution: {integrity: sha512-d9xRovfKNz1SKieM0qJdO+PQonjnnIfSNWfHYnBSJ9hkjm0ZPw6HlxscDXYstp3z+7V2GOFHc+J0CYrYTjqCJw==}
    engines: {node: '>=18'}

  '@sindresorhus/merge-streams@2.3.0':
    resolution: {integrity: sha512-LtoMMhxAlorcGhmFYI+LhPgbPZCkgP6ra1YL604EeF6U98pLlQ3iWIGMdWSC+vWmPBWBNgmDBAhnAobLROJmwg==}
    engines: {node: '>=18'}

  '@socket.io/component-emitter@3.1.2':
    resolution: {integrity: sha512-9BCxFwvbGg/RsZK9tjXd8s4UcwR0MWeFQ1XEKIQVVvAGJyINdrqKMcTRyLoK8Rse1GjzLV9cwjWV1olXRWEXVA==}

  '@solidjs/testing-library@0.8.10':
    resolution: {integrity: sha512-qdeuIerwyq7oQTIrrKvV0aL9aFeuwTd86VYD3afdq5HYEwoox1OBTJy4y8A3TFZr8oAR0nujYgCzY/8wgHGfeQ==}
    engines: {node: '>= 14'}
    peerDependencies:
      '@solidjs/router': '>=0.9.0'
      solid-js: '>=1.0.0'
    peerDependenciesMeta:
      '@solidjs/router':
        optional: true

  '@speed-highlight/core@1.2.7':
    resolution: {integrity: sha512-0dxmVj4gxg3Jg879kvFS/msl4s9F3T9UXC1InxgOf7t5NvcPD97u/WTA5vL/IxWHMn7qSxBozqrnnE2wvl1m8g==}

  '@swc/counter@0.1.3':
    resolution: {integrity: sha512-e2BR4lsJkkRlKZ/qCHPw9ZaSxc0MVUd7gtbtaB7aMvHeJVYe8sOB8DBZkP2DtISHGSku9sCK6T6cnY0CtXrOCQ==}

  '@swc/helpers@0.5.5':
    resolution: {integrity: sha512-KGYxvIOXcceOAbEk4bi/dVLEK9z8sZ0uBB3Il5b1rhfClSpcX0yfRO0KmTkqR2cnQDymwLB+25ZyMzICg/cm/A==}

  '@tanstack/react-store@0.7.0':
    resolution: {integrity: sha512-S/Rq17HaGOk+tQHV/yrePMnG1xbsKZIl/VsNWnNXt4XW+tTY8dTlvpJH2ZQ3GRALsusG5K6Q3unAGJ2pd9W/Ng==}
    peerDependencies:
      react: ^16.8.0 || ^17.0.0 || ^18.0.0 || ^19.0.0
      react-dom: ^16.8.0 || ^17.0.0 || ^18.0.0 || ^19.0.0

  '@tanstack/solid-store@0.7.0':
    resolution: {integrity: sha512-uDQYkUuH3MppitiduZLTEcItkTr8vEJ33jzp2rH2VvlNRMGbuU54GQcqf3dLIlTbZ1/Z2TtIBtBjjl+N/OhwRg==}
    peerDependencies:
      solid-js: ^1.6.0

  '@tanstack/store@0.7.0':
    resolution: {integrity: sha512-CNIhdoUsmD2NolYuaIs8VfWM467RK6oIBAW4nPEKZhg1smZ+/CwtCdpURgp7nxSqOaV9oKkzdWD80+bC66F/Jg==}

  '@tanstack/vue-store@0.7.0':
    resolution: {integrity: sha512-oLB/WuD26caR86rxLz39LvS5YdY0KIThJFEHIW/mXujC2+M/z3GxVZFJsZianAzr3tH56sZQ8kkq4NvwwsOBkQ==}
    peerDependencies:
      '@vue/composition-api': ^1.2.1
      vue: ^2.5.0 || ^3.0.0
    peerDependenciesMeta:
      '@vue/composition-api':
        optional: true

  '@testing-library/dom@10.4.0':
    resolution: {integrity: sha512-pemlzrSESWbdAloYml3bAJMEfNh1Z7EduzqPKprCH5S341frlpYnUEW0H72dLxa6IsYr+mPno20GiSm+h9dEdQ==}
    engines: {node: '>=18'}

  '@testing-library/jest-dom@6.6.3':
    resolution: {integrity: sha512-IteBhl4XqYNkM54f4ejhLRJiZNqcSCoXUOG2CPK7qbD322KjQozM4kHQOfkG2oln9b9HTYqs+Sae8vBATubxxA==}
    engines: {node: '>=14', npm: '>=6', yarn: '>=1'}

  '@testing-library/react@16.2.0':
    resolution: {integrity: sha512-2cSskAvA1QNtKc8Y9VJQRv0tm3hLVgxRGDB+KYhIaPQJ1I+RHbhIXcM+zClKXzMes/wshsMVzf4B9vS4IZpqDQ==}
    engines: {node: '>=18'}
    peerDependencies:
      '@testing-library/dom': ^10.0.0
      '@types/react': ^18.0.0 || ^19.0.0
      '@types/react-dom': ^18.0.0 || ^19.0.0
      react: ^18.0.0 || ^19.0.0
      react-dom: ^18.0.0 || ^19.0.0
    peerDependenciesMeta:
      '@types/react':
        optional: true
      '@types/react-dom':
        optional: true

  '@trysound/sax@0.2.0':
    resolution: {integrity: sha512-L7z9BgrNEcYyUYtF+HaEfiS5ebkh9jXqbszz7pC0hRBPaatV0XjSD3+eHrpqFemQfgwiFF0QPIarnIihIDn7OA==}
    engines: {node: '>=10.13.0'}

  '@tybys/wasm-util@0.9.0':
    resolution: {integrity: sha512-6+7nlbMVX/PVDCwaIQ8nTOPveOcFLSt8GcXdx8hD0bt39uWxYT88uXzqTd4fTvqta7oeUJqudepapKNt2DYJFw==}

  '@types/aria-query@5.0.4':
    resolution: {integrity: sha512-rfT93uj5s0PRL7EzccGMs3brplhcrghnDoV26NqKhCAS1hVo+WdNsPvE/yb6ilfr5hi2MEk6d5EWJTKdxg8jVw==}

  '@types/babel__core@7.20.5':
    resolution: {integrity: sha512-qoQprZvz5wQFJwMDqeseRXWv3rqMvhgpbXFfVyWhbx9X47POIA6i/+dXefEmZKoAgOaTdaIgNSMqMIU61yRyzA==}

  '@types/babel__generator@7.6.8':
    resolution: {integrity: sha512-ASsj+tpEDsEiFr1arWrlN6V3mdfjRMZt6LtK/Vp/kreFLnr5QH5+DhvD5nINYZXzwJvXeGq+05iUXcAzVrqWtw==}

  '@types/babel__template@7.4.4':
    resolution: {integrity: sha512-h/NUaSyG5EyxBIp8YRxo4RMe2/qQgvyowRwVMzhYhBCONbW8PUsg4lkFMrhgZhUe5z3L3MiLDuvyJ/CaPa2A8A==}

  '@types/babel__traverse@7.20.6':
    resolution: {integrity: sha512-r1bzfrm0tomOI8g1SzvCaQHo6Lcv6zu0EA+W2kHrt8dyrHQxGzBBL4kdkzIS+jBMV+EYcMAEAqXqYaLJq5rOZg==}

  '@types/bn.js@4.11.6':
    resolution: {integrity: sha512-pqr857jrp2kPuO9uRjZ3PwnJTjoQy+fcdxvBTvHm6dkmEL9q+hDD/2j/0ELOBPtPnS8LjCX0gI9nbl8lVkadpg==}

  '@types/bn.js@5.1.6':
    resolution: {integrity: sha512-Xh8vSwUeMKeYYrj3cX4lGQgFSF/N03r+tv4AiLl1SucqV+uTQpxRcnM8AkXKHwYP9ZPXOYXRr2KPXpVlIvqh9w==}

  '@types/estree@1.0.6':
    resolution: {integrity: sha512-AYnb1nQyY49te+VRAVgmzfcgjYS91mY5P0TKUDCLEM+gNnA+3T6rWITXRLYCpahpqSQbN5cE+gHpnPyXjHWxcw==}

  '@types/estree@1.0.7':
    resolution: {integrity: sha512-w28IoSUCJpidD/TGviZwwMJckNESJZXFu7NBZ5YJ4mEUnNraUn9Pm8HSZm/jDF1pDWYKspWE7oVphigUPRakIQ==}

  '@types/json5@0.0.29':
    resolution: {integrity: sha512-dRLjCWHYg4oaA77cxO64oO+7JwCwnIzkZPdrrC71jQmQtlhM556pwKo5bUzqvZndkVbeFLIIi+9TC40JNF5hNQ==}

  '@types/node@12.20.55':
    resolution: {integrity: sha512-J8xLz7q2OFulZ2cyGTLE1TbbZcjpno7FaN6zdJNrgAdrJ+DZzh/uFR6YrTb4C+nXakvud8Q4+rbhoIWlYQbUFQ==}

  '@types/node@20.11.30':
    resolution: {integrity: sha512-dHM6ZxwlmuZaRmUPfv1p+KrdD1Dci04FbdEm/9wEMouFqxYoFl5aMkt0VMAUtYRQDyYvD41WJLukhq/ha3YuTw==}

  '@types/normalize-package-data@2.4.4':
    resolution: {integrity: sha512-37i+OaWTh9qeK4LSHPsyRC7NahnGotNuZvjLSgcPzblpHB3rrCJxAOgI5gCdKm7coonsaX1Of0ILiTcnZjbfxA==}

  '@types/parse-path@7.0.3':
    resolution: {integrity: sha512-LriObC2+KYZD3FzCrgWGv/qufdUy4eXrxcLgQMfYXgPbLIecKIsVBaQgUPmxSSLcjmYbDTQbMgr6qr6l/eb7Bg==}

  '@types/pbkdf2@3.1.2':
    resolution: {integrity: sha512-uRwJqmiXmh9++aSu1VNEn3iIxWOhd8AHXNSdlaLfdAAdSTY9jYVeGWnzejM3dvrkbqE3/hyQkQQ29IFATEGlew==}

  '@types/prop-types@15.7.14':
    resolution: {integrity: sha512-gNMvNH49DJ7OJYv+KAKn0Xp45p8PLl6zo2YnvDIbTd4J6MER2BmWN49TG7n9LvkyihINxeKW8+3bfS2yDC9dzQ==}

  '@types/react-dom@18.3.5':
    resolution: {integrity: sha512-P4t6saawp+b/dFrUr2cvkVsfvPguwsxtH6dNIYRllMsefqFzkZk5UIjzyDOv5g1dXIPdG4Sp1yCR4Z6RCUsG/Q==}
    peerDependencies:
      '@types/react': ^18.0.0

  '@types/react@18.3.20':
    resolution: {integrity: sha512-IPaCZN7PShZK/3t6Q87pfTkRm6oLTd4vztyoj+cbHUF1g3FfVb2tFIL79uCRKEfv16AhqDMBywP2VW3KIZUvcg==}

  '@types/resolve@1.20.2':
    resolution: {integrity: sha512-60BCwRFOZCQhDncwQdxxeOEEkbc5dIMccYLwbxsS4TUNeVECQ/pBJ0j09mrHOl/JJvpRPGwO9SvE4nR2Nb/a4Q==}

  '@types/secp256k1@4.0.6':
    resolution: {integrity: sha512-hHxJU6PAEUn0TP4S/ZOzuTUvJWuZ6eIKeNKb5RBpODvSl6hp1Wrw4s7ATY50rklRCScUDpHzVA/DQdSjJ3UoYQ==}

  '@types/triple-beam@1.3.5':
    resolution: {integrity: sha512-6WaYesThRMCl19iryMYP7/x2OVgCtbIVflDGFpWnb9irXI3UjYE4AzmYuiUKY1AJstGijoY+MgUszMgRxIYTYw==}

  '@types/trusted-types@2.0.7':
    resolution: {integrity: sha512-ScaPdn1dQczgbl0QFTeTOmVHFULt394XJgOQNoyVhZ6r2vLnMLJfBPd53SB52T/3G36VI1/g2MZaX0cwDuXsfw==}

  '@types/yauzl@2.10.3':
    resolution: {integrity: sha512-oJoftv0LSuaDZE3Le4DbKX+KS9G36NzOeSap90UIK0yMA/NhKJhqlSGtNDORNRaIbQfzjXDrQa0ytJ6mNRGz/Q==}

  '@typescript-eslint/eslint-plugin@8.28.0':
    resolution: {integrity: sha512-lvFK3TCGAHsItNdWZ/1FkvpzCxTHUVuFrdnOGLMa0GGCFIbCgQWVk3CzCGdA7kM3qGVc+dfW9tr0Z/sHnGDFyg==}
    engines: {node: ^18.18.0 || ^20.9.0 || >=21.1.0}
    peerDependencies:
      '@typescript-eslint/parser': ^8.0.0 || ^8.0.0-alpha.0
      eslint: ^8.57.0 || ^9.0.0
      typescript: '>=4.8.4 <5.9.0'

  '@typescript-eslint/parser@8.28.0':
    resolution: {integrity: sha512-LPcw1yHD3ToaDEoljFEfQ9j2xShY367h7FZ1sq5NJT9I3yj4LHer1Xd1yRSOdYy9BpsrxU7R+eoDokChYM53lQ==}
    engines: {node: ^18.18.0 || ^20.9.0 || >=21.1.0}
    peerDependencies:
      eslint: ^8.57.0 || ^9.0.0
      typescript: '>=4.8.4 <5.9.0'

  '@typescript-eslint/project-service@8.34.1':
    resolution: {integrity: sha512-nuHlOmFZfuRwLJKDGQOVc0xnQrAmuq1Mj/ISou5044y1ajGNp2BNliIqp7F2LPQ5sForz8lempMFCovfeS1XoA==}
    engines: {node: ^18.18.0 || ^20.9.0 || >=21.1.0}
    peerDependencies:
      typescript: '>=4.8.4 <5.9.0'

  '@typescript-eslint/scope-manager@8.28.0':
    resolution: {integrity: sha512-u2oITX3BJwzWCapoZ/pXw6BCOl8rJP4Ij/3wPoGvY8XwvXflOzd1kLrDUUUAIEdJSFh+ASwdTHqtan9xSg8buw==}
    engines: {node: ^18.18.0 || ^20.9.0 || >=21.1.0}

  '@typescript-eslint/tsconfig-utils@8.34.1':
    resolution: {integrity: sha512-K4Sjdo4/xF9NEeA2khOb7Y5nY6NSXBnod87uniVYW9kHP+hNlDV8trUSFeynA2uxWam4gIWgWoygPrv9VMWrYg==}
    engines: {node: ^18.18.0 || ^20.9.0 || >=21.1.0}
    peerDependencies:
      typescript: '>=4.8.4 <5.9.0'

  '@typescript-eslint/type-utils@8.28.0':
    resolution: {integrity: sha512-oRoXu2v0Rsy/VoOGhtWrOKDiIehvI+YNrDk5Oqj40Mwm0Yt01FC/Q7nFqg088d3yAsR1ZcZFVfPCTTFCe/KPwg==}
    engines: {node: ^18.18.0 || ^20.9.0 || >=21.1.0}
    peerDependencies:
      eslint: ^8.57.0 || ^9.0.0
      typescript: '>=4.8.4 <5.9.0'

  '@typescript-eslint/types@8.28.0':
    resolution: {integrity: sha512-bn4WS1bkKEjx7HqiwG2JNB3YJdC1q6Ue7GyGlwPHyt0TnVq6TtD/hiOdTZt71sq0s7UzqBFXD8t8o2e63tXgwA==}
    engines: {node: ^18.18.0 || ^20.9.0 || >=21.1.0}

  '@typescript-eslint/types@8.34.1':
    resolution: {integrity: sha512-rjLVbmE7HR18kDsjNIZQHxmv9RZwlgzavryL5Lnj2ujIRTeXlKtILHgRNmQ3j4daw7zd+mQgy+uyt6Zo6I0IGA==}
    engines: {node: ^18.18.0 || ^20.9.0 || >=21.1.0}

  '@typescript-eslint/typescript-estree@8.28.0':
    resolution: {integrity: sha512-H74nHEeBGeklctAVUvmDkxB1mk+PAZ9FiOMPFncdqeRBXxk1lWSYraHw8V12b7aa6Sg9HOBNbGdSHobBPuQSuA==}
    engines: {node: ^18.18.0 || ^20.9.0 || >=21.1.0}
    peerDependencies:
      typescript: '>=4.8.4 <5.9.0'

  '@typescript-eslint/typescript-estree@8.34.1':
    resolution: {integrity: sha512-rjCNqqYPuMUF5ODD+hWBNmOitjBWghkGKJg6hiCHzUvXRy6rK22Jd3rwbP2Xi+R7oYVvIKhokHVhH41BxPV5mA==}
    engines: {node: ^18.18.0 || ^20.9.0 || >=21.1.0}
    peerDependencies:
      typescript: '>=4.8.4 <5.9.0'

  '@typescript-eslint/utils@8.28.0':
    resolution: {integrity: sha512-OELa9hbTYciYITqgurT1u/SzpQVtDLmQMFzy/N8pQE+tefOyCWT79jHsav294aTqV1q1u+VzqDGbuujvRYaeSQ==}
    engines: {node: ^18.18.0 || ^20.9.0 || >=21.1.0}
    peerDependencies:
      eslint: ^8.57.0 || ^9.0.0
      typescript: '>=4.8.4 <5.9.0'

  '@typescript-eslint/visitor-keys@8.28.0':
    resolution: {integrity: sha512-hbn8SZ8w4u2pRwgQ1GlUrPKE+t2XvcCW5tTRF7j6SMYIuYG37XuzIW44JCZPa36evi0Oy2SnM664BlIaAuQcvg==}
    engines: {node: ^18.18.0 || ^20.9.0 || >=21.1.0}

  '@typescript-eslint/visitor-keys@8.34.1':
    resolution: {integrity: sha512-xoh5rJ+tgsRKoXnkBPFRLZ7rjKM0AfVbC68UZ/ECXoDbfggb9RbEySN359acY1vS3qZ0jVTVWzbtfapwm5ztxw==}
    engines: {node: ^18.18.0 || ^20.9.0 || >=21.1.0}

  '@ungap/structured-clone@1.2.1':
    resolution: {integrity: sha512-fEzPV3hSkSMltkw152tJKNARhOupqbH96MZWyRjNaYZOMIzbrTeQDG+MTc6Mr2pgzFQzFxAfmhGDNP5QK++2ZA==}

  '@unhead/vue@2.0.10':
    resolution: {integrity: sha512-lV7E1sXX6/te8+IiUwlMysBAyJT/WM5Je47cRnpU5hsvDRziSIGfim9qMWbsTouH+paavRJz1i8gk5hRzjvkcw==}
    peerDependencies:
      vue: '>=3.5.13'

  '@vercel/nft@0.29.4':
    resolution: {integrity: sha512-6lLqMNX3TuycBPABycx7A9F1bHQR7kiQln6abjFbPrf5C/05qHM9M5E4PeTE59c7z8g6vHnx1Ioihb2AQl7BTA==}
    engines: {node: '>=18'}
    hasBin: true

  '@vitejs/plugin-react@4.3.4':
    resolution: {integrity: sha512-SCCPBJtYLdE8PX/7ZQAs1QAZ8Jqwih+0VBLum1EGqmCCQal+MIUqLCzj3ZUy8ufbC0cAM4LRlSTm7IQJwWT4ug==}
    engines: {node: ^14.18.0 || >=16.0.0}
    peerDependencies:
      vite: ^4.2.0 || ^5.0.0 || ^6.0.0

  '@vitejs/plugin-vue-jsx@4.1.2':
    resolution: {integrity: sha512-4Rk0GdE0QCdsIkuMmWeg11gmM4x8UmTnZR/LWPm7QJ7+BsK4tq08udrN0isrrWqz5heFy9HLV/7bOLgFS8hUjA==}
    engines: {node: ^18.0.0 || >=20.0.0}
    peerDependencies:
      vite: ^5.0.0 || ^6.0.0
      vue: ^3.0.0

  '@vitejs/plugin-vue@5.2.3':
    resolution: {integrity: sha512-IYSLEQj4LgZZuoVpdSUCw3dIynTWQgPlaRP6iAvMle4My0HdYwr5g5wQAfwOeHQBmYwEkqF70nRpSilr6PoUDg==}
    engines: {node: ^18.0.0 || >=20.0.0}
    peerDependencies:
      vite: ^5.0.0 || ^6.0.0
      vue: ^3.2.25

  '@vitest/expect@3.0.9':
    resolution: {integrity: sha512-5eCqRItYgIML7NNVgJj6TVCmdzE7ZVgJhruW0ziSQV4V7PvLkDL1bBkBdcTs/VuIz0IxPb5da1IDSqc1TR9eig==}

  '@vitest/mocker@3.0.9':
    resolution: {integrity: sha512-ryERPIBOnvevAkTq+L1lD+DTFBRcjueL9lOUfXsLfwP92h4e+Heb+PjiqS3/OURWPtywfafK0kj++yDFjWUmrA==}
    peerDependencies:
      msw: ^2.4.9
      vite: ^5.0.0 || ^6.0.0
    peerDependenciesMeta:
      msw:
        optional: true
      vite:
        optional: true

  '@vitest/pretty-format@3.0.9':
    resolution: {integrity: sha512-OW9F8t2J3AwFEwENg3yMyKWweF7oRJlMyHOMIhO5F3n0+cgQAJZBjNgrF8dLwFTEXl5jUqBLXd9QyyKv8zEcmA==}

  '@vitest/pretty-format@3.2.4':
    resolution: {integrity: sha512-IVNZik8IVRJRTr9fxlitMKeJeXFFFN0JaB9PHPGQ8NKQbGpfjlTx9zO4RefN8gp7eqjNy8nyK3NZmBzOPeIxtA==}

  '@vitest/runner@3.0.9':
    resolution: {integrity: sha512-NX9oUXgF9HPfJSwl8tUZCMP1oGx2+Sf+ru6d05QjzQz4OwWg0psEzwY6VexP2tTHWdOkhKHUIZH+fS6nA7jfOw==}

  '@vitest/snapshot@3.0.9':
    resolution: {integrity: sha512-AiLUiuZ0FuA+/8i19mTYd+re5jqjEc2jZbgJ2up0VY0Ddyyxg/uUtBDpIFAy4uzKaQxOW8gMgBdAJJ2ydhu39A==}

  '@vitest/spy@3.0.9':
    resolution: {integrity: sha512-/CcK2UDl0aQ2wtkp3YVWldrpLRNCfVcIOFGlVGKO4R5eajsH393Z1yiXLVQ7vWsj26JOEjeZI0x5sm5P4OGUNQ==}

  '@vitest/utils@3.0.9':
    resolution: {integrity: sha512-ilHM5fHhZ89MCp5aAaM9uhfl1c2JdxVxl3McqsdVyVNN6JffnEen8UMCdRTzOhGXNQGo5GNL9QugHrz727Wnng==}

  '@volar/language-core@2.4.11':
    resolution: {integrity: sha512-lN2C1+ByfW9/JRPpqScuZt/4OrUUse57GLI6TbLgTIqBVemdl1wNcZ1qYGEo2+Gw8coYLgCy7SuKqn6IrQcQgg==}

  '@volar/source-map@2.4.11':
    resolution: {integrity: sha512-ZQpmafIGvaZMn/8iuvCFGrW3smeqkq/IIh9F1SdSx9aUl0J4Iurzd6/FhmjNO5g2ejF3rT45dKskgXWiofqlZQ==}

  '@volar/typescript@2.4.11':
    resolution: {integrity: sha512-2DT+Tdh88Spp5PyPbqhyoYavYCPDsqbHLFwcUI9K1NlY1YgUJvujGdrqUp0zWxnW7KWNTr3xSpMuv2WnaTKDAw==}

  '@vue-macros/common@1.16.1':
    resolution: {integrity: sha512-Pn/AWMTjoMYuquepLZP813BIcq8DTZiNCoaceuNlvaYuOTd8DqBZWc5u0uOMQZMInwME1mdSmmBAcTluiV9Jtg==}
    engines: {node: '>=16.14.0'}
    peerDependencies:
      vue: ^2.7.0 || ^3.2.25
    peerDependenciesMeta:
      vue:
        optional: true

  '@vue/babel-helper-vue-transform-on@1.2.5':
    resolution: {integrity: sha512-lOz4t39ZdmU4DJAa2hwPYmKc8EsuGa2U0L9KaZaOJUt0UwQNjNA3AZTq6uEivhOKhhG1Wvy96SvYBoFmCg3uuw==}

  '@vue/babel-plugin-jsx@1.2.5':
    resolution: {integrity: sha512-zTrNmOd4939H9KsRIGmmzn3q2zvv1mjxkYZHgqHZgDrXz5B1Q3WyGEjO2f+JrmKghvl1JIRcvo63LgM1kH5zFg==}
    peerDependencies:
      '@babel/core': ^7.0.0-0
    peerDependenciesMeta:
      '@babel/core':
        optional: true

  '@vue/babel-plugin-resolve-type@1.2.5':
    resolution: {integrity: sha512-U/ibkQrf5sx0XXRnUZD1mo5F7PkpKyTbfXM3a3rC4YnUz6crHEz9Jg09jzzL6QYlXNto/9CePdOg/c87O4Nlfg==}
    peerDependencies:
      '@babel/core': ^7.0.0-0

  '@vue/compiler-core@3.5.13':
    resolution: {integrity: sha512-oOdAkwqUfW1WqpwSYJce06wvt6HljgY3fGeM9NcVA1HaYOij3mZG9Rkysn0OHuyUAGMbEbARIpsG+LPVlBJ5/Q==}

  '@vue/compiler-dom@3.5.13':
    resolution: {integrity: sha512-ZOJ46sMOKUjO3e94wPdCzQ6P1Lx/vhp2RSvfaab88Ajexs0AHeV0uasYhi99WPaogmBlRHNRuly8xV75cNTMDA==}

  '@vue/compiler-sfc@3.5.13':
    resolution: {integrity: sha512-6VdaljMpD82w6c2749Zhf5T9u5uLBWKnVue6XWxprDobftnletJ8+oel7sexFfM3qIxNmVE7LSFGTpv6obNyaQ==}

  '@vue/compiler-ssr@3.5.13':
    resolution: {integrity: sha512-wMH6vrYHxQl/IybKJagqbquvxpWCuVYpoUJfCqFZwa/JY1GdATAQ+TgVtgrwwMZ0D07QhA99rs/EAAWfvG6KpA==}

  '@vue/compiler-vue2@2.7.16':
    resolution: {integrity: sha512-qYC3Psj9S/mfu9uVi5WvNZIzq+xnXMhOwbTFKKDD7b1lhpnn71jXSFdTQ+WsIEk0ONCd7VV2IMm7ONl6tbQ86A==}

  '@vue/devtools-api@6.6.4':
    resolution: {integrity: sha512-sGhTPMuXqZ1rVOk32RylztWkfXTRhuS7vgAKv0zjqk8gbsHkJ7xfFf+jbySxt7tWObEJwyKaHMikV/WGDiQm8g==}

  '@vue/devtools-core@7.7.7':
    resolution: {integrity: sha512-9z9TLbfC+AjAi1PQyWX+OErjIaJmdFlbDHcD+cAMYKY6Bh5VlsAtCeGyRMrXwIlMEQPukvnWt3gZBLwTAIMKzQ==}
    peerDependencies:
      vue: ^3.0.0

  '@vue/devtools-kit@7.7.7':
    resolution: {integrity: sha512-wgoZtxcTta65cnZ1Q6MbAfePVFxfM+gq0saaeytoph7nEa7yMXoi6sCPy4ufO111B9msnw0VOWjPEFCXuAKRHA==}

  '@vue/devtools-shared@7.7.7':
    resolution: {integrity: sha512-+udSj47aRl5aKb0memBvcUG9koarqnxNM5yjuREvqwK6T3ap4mn3Zqqc17QrBFTqSMjr3HK1cvStEZpMDpfdyw==}

  '@vue/language-core@2.2.8':
    resolution: {integrity: sha512-rrzB0wPGBvcwaSNRriVWdNAbHQWSf0NlGqgKHK5mEkXpefjUlVRP62u03KvwZpvKVjRnBIQ/Lwre+Mx9N6juUQ==}
    peerDependencies:
      typescript: '*'
    peerDependenciesMeta:
      typescript:
        optional: true

  '@vue/reactivity@3.5.13':
    resolution: {integrity: sha512-NaCwtw8o48B9I6L1zl2p41OHo/2Z4wqYGGIK1Khu5T7yxrn+ATOixn/Udn2m+6kZKB/J7cuT9DbWWhRxqixACg==}

  '@vue/runtime-core@3.5.13':
    resolution: {integrity: sha512-Fj4YRQ3Az0WTZw1sFe+QDb0aXCerigEpw418pw1HBUKFtnQHWzwojaukAs2X/c9DQz4MQ4bsXTGlcpGxU/RCIw==}

  '@vue/runtime-dom@3.5.13':
    resolution: {integrity: sha512-dLaj94s93NYLqjLiyFzVs9X6dWhTdAlEAciC3Moq7gzAc13VJUdCnjjRurNM6uTLFATRHexHCTu/Xp3eW6yoog==}

  '@vue/server-renderer@3.5.13':
    resolution: {integrity: sha512-wAi4IRJV/2SAW3htkTlB+dHeRmpTiVIK1OGLWV1yeStVSebSQQOwGwIq0D3ZIoBj2C2qpgz5+vX9iEBkTdk5YA==}
    peerDependencies:
      vue: 3.5.13

  '@vue/shared@3.5.13':
    resolution: {integrity: sha512-/hnE/qP5ZoGpol0a5mDi45bOd7t3tjYJBjsgCsivow7D48cJeV5l05RD82lPqi7gRiphZM37rnhW1l6ZoCNNnQ==}

  '@vue/shared@3.5.16':
    resolution: {integrity: sha512-c/0fWy3Jw6Z8L9FmTyYfkpM5zklnqqa9+a6dz3DvONRKW2NEbh46BP0FHuLFSWi2TnQEtp91Z6zOWNrU6QiyPg==}

  '@vue/test-utils@2.4.6':
    resolution: {integrity: sha512-FMxEjOpYNYiFe0GkaHsnJPXFHxQ6m4t8vI/ElPGpMWxZKpmRvQ33OIrvRXemy6yha03RxhOlQuy+gZMC3CQSow==}

  '@walletconnect/browser-utils@1.8.0':
    resolution: {integrity: sha512-Wcqqx+wjxIo9fv6eBUFHPsW1y/bGWWRboni5dfD8PtOmrihrEpOCmvRJe4rfl7xgJW8Ea9UqKEaq0bIRLHlK4A==}

  '@walletconnect/client@1.8.0':
    resolution: {integrity: sha512-svyBQ14NHx6Cs2j4TpkQaBI/2AF4+LXz64FojTjMtV4VMMhl81jSO1vNeg+yYhQzvjcGH/GpSwixjyCW0xFBOQ==}
    deprecated: 'WalletConnect''s v1 SDKs are now deprecated. Please upgrade to a v2 SDK. For details see: https://docs.walletconnect.com/'

  '@walletconnect/core@1.8.0':
    resolution: {integrity: sha512-aFTHvEEbXcZ8XdWBw6rpQDte41Rxwnuk3SgTD8/iKGSRTni50gI9S3YEzMj05jozSiOBxQci4pJDMVhIUMtarw==}

  '@walletconnect/core@2.19.2':
    resolution: {integrity: sha512-iu0mgLj51AXcKpdNj8+4EdNNBd/mkNjLEhZn6UMc/r7BM9WbmpPMEydA39WeRLbdLO4kbpmq4wTbiskI1rg+HA==}
    engines: {node: '>=18'}

  '@walletconnect/crypto@1.0.3':
    resolution: {integrity: sha512-+2jdORD7XQs76I2Odgr3wwrtyuLUXD/kprNVsjWRhhhdO9Mt6WqVzOPu0/t7OHSmgal8k7SoBQzUc5hu/8zL/g==}

  '@walletconnect/encoding@1.0.2':
    resolution: {integrity: sha512-CrwSBrjqJ7rpGQcTL3kU+Ief+Bcuu9PH6JLOb+wM6NITX1GTxR/MfNwnQfhLKK6xpRAyj2/nM04OOH6wS8Imag==}

  '@walletconnect/environment@1.0.1':
    resolution: {integrity: sha512-T426LLZtHj8e8rYnKfzsw1aG6+M0BT1ZxayMdv/p8yM0MU+eJDISqNY3/bccxRr4LrF9csq02Rhqt08Ibl0VRg==}

  '@walletconnect/events@1.0.1':
    resolution: {integrity: sha512-NPTqaoi0oPBVNuLv7qPaJazmGHs5JGyO8eEAk5VGKmJzDR7AHzD4k6ilox5kxk1iwiOnFopBOOMLs86Oa76HpQ==}

  '@walletconnect/heartbeat@1.2.2':
    resolution: {integrity: sha512-uASiRmC5MwhuRuf05vq4AT48Pq8RMi876zV8rr8cV969uTOzWdB/k+Lj5yI2PBtB1bGQisGen7MM1GcZlQTBXw==}

  '@walletconnect/iso-crypto@1.8.0':
    resolution: {integrity: sha512-pWy19KCyitpfXb70hA73r9FcvklS+FvO9QUIttp3c2mfW8frxgYeRXfxLRCIQTkaYueRKvdqPjbyhPLam508XQ==}

  '@walletconnect/jsonrpc-provider@1.0.14':
    resolution: {integrity: sha512-rtsNY1XqHvWj0EtITNeuf8PHMvlCLiS3EjQL+WOkxEOA4KPxsohFnBDeyPYiNm4ZvkQdLnece36opYidmtbmow==}

  '@walletconnect/jsonrpc-types@1.0.4':
    resolution: {integrity: sha512-P6679fG/M+wuWg9TY8mh6xFSdYnFyFjwFelxyISxMDrlbXokorEVXYOxiqEbrU3x1BmBoCAJJ+vtEaEoMlpCBQ==}

  '@walletconnect/jsonrpc-utils@1.0.8':
    resolution: {integrity: sha512-vdeb03bD8VzJUL6ZtzRYsFMq1eZQcM3EAzT0a3st59dyLfJ0wq+tKMpmGH7HlB7waD858UWgfIcudbPFsbzVdw==}

  '@walletconnect/jsonrpc-ws-connection@1.0.16':
    resolution: {integrity: sha512-G81JmsMqh5nJheE1mPst1W0WfVv0SG3N7JggwLLGnI7iuDZJq8cRJvQwLGKHn5H1WTW7DEPCo00zz5w62AbL3Q==}

  '@walletconnect/keyvaluestorage@1.1.1':
    resolution: {integrity: sha512-V7ZQq2+mSxAq7MrRqDxanTzu2RcElfK1PfNYiaVnJgJ7Q7G7hTVwF8voIBx92qsRyGHZihrwNPHuZd1aKkd0rA==}
    peerDependencies:
      '@react-native-async-storage/async-storage': 1.x
    peerDependenciesMeta:
      '@react-native-async-storage/async-storage':
        optional: true

  '@walletconnect/logger@2.1.2':
    resolution: {integrity: sha512-aAb28I3S6pYXZHQm5ESB+V6rDqIYfsnHaQyzFbwUUBFY4H0OXx/YtTl8lvhUNhMMfb9UxbwEBS253TlXUYJWSw==}

  '@walletconnect/modal-core@2.7.0':
    resolution: {integrity: sha512-oyMIfdlNdpyKF2kTJowTixZSo0PGlCJRdssUN/EZdA6H6v03hZnf09JnwpljZNfir2M65Dvjm/15nGrDQnlxSA==}

  '@walletconnect/modal-ui@2.7.0':
    resolution: {integrity: sha512-gERYvU7D7K1ANCN/8vUgsE0d2hnRemfAFZ2novm9aZBg7TEd/4EgB+AqbJ+1dc7GhOL6dazckVq78TgccHb7mQ==}

  '@walletconnect/modal@2.7.0':
    resolution: {integrity: sha512-RQVt58oJ+rwqnPcIvRFeMGKuXb9qkgSmwz4noF8JZGUym3gUAzVs+uW2NQ1Owm9XOJAV+sANrtJ+VoVq1ftElw==}
    deprecated: Please follow the migration guide on https://docs.reown.com/appkit/upgrade/wcm

  '@walletconnect/randombytes@1.0.3':
    resolution: {integrity: sha512-35lpzxcHFbTN3ABefC9W+uBpNZl1GC4Wpx0ed30gibfO/y9oLdy1NznbV96HARQKSBV9J9M/rrtIvf6a23jfYw==}

  '@walletconnect/relay-api@1.0.11':
    resolution: {integrity: sha512-tLPErkze/HmC9aCmdZOhtVmYZq1wKfWTJtygQHoWtgg722Jd4homo54Cs4ak2RUFUZIGO2RsOpIcWipaua5D5Q==}

  '@walletconnect/relay-auth@1.1.0':
    resolution: {integrity: sha512-qFw+a9uRz26jRCDgL7Q5TA9qYIgcNY8jpJzI1zAWNZ8i7mQjaijRnWFKsCHAU9CyGjvt6RKrRXyFtFOpWTVmCQ==}

  '@walletconnect/safe-json@1.0.0':
    resolution: {integrity: sha512-QJzp/S/86sUAgWY6eh5MKYmSfZaRpIlmCJdi5uG4DJlKkZrHEF7ye7gA+VtbVzvTtpM/gRwO2plQuiooIeXjfg==}

  '@walletconnect/safe-json@1.0.2':
    resolution: {integrity: sha512-Ogb7I27kZ3LPC3ibn8ldyUr5544t3/STow9+lzz7Sfo808YD7SBWk7SAsdBFlYgP2zDRy2hS3sKRcuSRM0OTmA==}

  '@walletconnect/sign-client@2.19.2':
    resolution: {integrity: sha512-a/K5PRIFPCjfHq5xx3WYKHAAF8Ft2I1LtxloyibqiQOoUtNLfKgFB1r8sdMvXM7/PADNPe4iAw4uSE6PrARrfg==}

  '@walletconnect/socket-transport@1.8.0':
    resolution: {integrity: sha512-5DyIyWrzHXTcVp0Vd93zJ5XMW61iDM6bcWT4p8DTRfFsOtW46JquruMhxOLeCOieM4D73kcr3U7WtyR4JUsGuQ==}

  '@walletconnect/time@1.0.2':
    resolution: {integrity: sha512-uzdd9woDcJ1AaBZRhqy5rNC9laqWGErfc4dxA9a87mPdKOgWMD85mcFo9dIYIts/Jwocfwn07EC6EzclKubk/g==}

  '@walletconnect/types@1.8.0':
    resolution: {integrity: sha512-Cn+3I0V0vT9ghMuzh1KzZvCkiAxTq+1TR2eSqw5E5AVWfmCtECFkVZBP6uUJZ8YjwLqXheI+rnjqPy7sVM4Fyg==}
    deprecated: 'WalletConnect''s v1 SDKs are now deprecated. Please upgrade to a v2 SDK. For details see: https://docs.walletconnect.com/'

  '@walletconnect/types@2.19.2':
    resolution: {integrity: sha512-/LZWhkVCUN+fcTgQUxArxhn2R8DF+LSd/6Wh9FnpjeK/Sdupx1EPS8okWG6WPAqq2f404PRoNAfQytQ82Xdl3g==}

  '@walletconnect/utils@1.8.0':
    resolution: {integrity: sha512-zExzp8Mj1YiAIBfKNm5u622oNw44WOESzo6hj+Q3apSMIb0Jph9X3GDIdbZmvVZsNPxWDL7uodKgZcCInZv2vA==}

  '@walletconnect/utils@2.19.2':
    resolution: {integrity: sha512-VU5CcUF4sZDg8a2/ov29OJzT3KfLuZqJUM0GemW30dlipI5fkpb0VPenZK7TcdLPXc1LN+Q+7eyTqHRoAu/BIA==}

  '@walletconnect/window-getters@1.0.0':
    resolution: {integrity: sha512-xB0SQsLaleIYIkSsl43vm8EwETpBzJ2gnzk7e0wMF3ktqiTGS6TFHxcprMl5R44KKh4tCcHCJwolMCaDSwtAaA==}

  '@walletconnect/window-getters@1.0.1':
    resolution: {integrity: sha512-vHp+HqzGxORPAN8gY03qnbTMnhqIwjeRJNOMOAzePRg4xVEEE2WvYsI9G2NMjOknA8hnuYbU3/hwLcKbjhc8+Q==}

  '@walletconnect/window-metadata@1.0.0':
    resolution: {integrity: sha512-9eFvmJxIKCC3YWOL97SgRkKhlyGXkrHwamfechmqszbypFspaSk+t2jQXAEU7YClHF6Qjw5eYOmy1//zFi9/GA==}

  '@walletconnect/window-metadata@1.0.1':
    resolution: {integrity: sha512-9koTqyGrM2cqFRW517BPY/iEtUDx2r1+Pwwu5m7sJ7ka79wi3EyqhqcICk/yDmv6jAS1rjKgTKXlEhanYjijcA==}

  '@whatwg-node/disposablestack@0.0.6':
    resolution: {integrity: sha512-LOtTn+JgJvX8WfBVJtF08TGrdjuFzGJc4mkP8EdDI8ADbvO7kiexYep1o8dwnt0okb0jYclCDXF13xU7Ge4zSw==}
    engines: {node: '>=18.0.0'}

  '@whatwg-node/fetch@0.10.8':
    resolution: {integrity: sha512-Rw9z3ctmeEj8QIB9MavkNJqekiu9usBCSMZa+uuAvM0lF3v70oQVCXNppMIqaV6OTZbdaHF1M2HLow58DEw+wg==}
    engines: {node: '>=18.0.0'}

  '@whatwg-node/node-fetch@0.7.21':
    resolution: {integrity: sha512-QC16IdsEyIW7kZd77aodrMO7zAoDyyqRCTLg+qG4wqtP4JV9AA+p7/lgqMdD29XyiYdVvIdFrfI9yh7B1QvRvw==}
    engines: {node: '>=18.0.0'}

  '@whatwg-node/promise-helpers@1.3.2':
    resolution: {integrity: sha512-Nst5JdK47VIl9UcGwtv2Rcgyn5lWtZ0/mhRQ4G8NN2isxpq2TO30iqHzmwoJycjWuyUfg3GFXqP/gFHXeV57IA==}
    engines: {node: '>=16.0.0'}

  '@whatwg-node/server@0.9.71':
    resolution: {integrity: sha512-ueFCcIPaMgtuYDS9u0qlUoEvj6GiSsKrwnOLPp9SshqjtcRaR1IEHRjoReq3sXNydsF5i0ZnmuYgXq9dV53t0g==}
    engines: {node: '>=18.0.0'}

  abbrev@1.1.1:
    resolution: {integrity: sha512-nne9/IiQ/hzIhY6pdDnbBtz7DjPTKrY00P/zvPSm5pOFkl6xuGrGnXn/VtTNNfNtAfZ9/1RtehkszU9qcTii0Q==}

  abbrev@2.0.0:
    resolution: {integrity: sha512-6/mh1E2u2YgEsCHdY0Yx5oW+61gZU+1vXaoiHHrpKeuRNNgFvS+/jrwHiQhB5apAf5oB7UB7E19ol2R2LKH8hQ==}
    engines: {node: ^14.17.0 || ^16.13.0 || >=18.0.0}

  abitype@1.0.8:
    resolution: {integrity: sha512-ZeiI6h3GnW06uYDLx0etQtX/p8E24UaHHBj57RSjK7YBFe7iuVn07EDpOeP451D06sF27VOz9JJPlIKJmXgkEg==}
    peerDependencies:
      typescript: '>=5.0.4'
      zod: ^3 >=3.22.0
    peerDependenciesMeta:
      typescript:
        optional: true
      zod:
        optional: true

  abort-controller@3.0.0:
    resolution: {integrity: sha512-h8lQ8tacZYnR3vNQTgibj+tODHI5/+l06Au2Pcriv/Gmet0eaj4TwWH41sO9wnHDiQsEj19q0drzdWdeAHtweg==}
    engines: {node: '>=6.5'}

  acorn-import-attributes@1.9.5:
    resolution: {integrity: sha512-n02Vykv5uA3eHGM/Z2dQrcD56kL8TyDb2p1+0P83PClMnC/nc+anbQRhIOWnSq4Ke/KvDPrY3C9hDtC/A3eHnQ==}
    peerDependencies:
      acorn: ^8

  acorn-jsx@5.3.2:
    resolution: {integrity: sha512-rq9s+JNhf0IChjtDXxllJ7g41oZk5SlXtp0LHwyA5cejwn7vKmKp4pPri6YEePv2PU65sAsegbXtIinmDFDXgQ==}
    peerDependencies:
      acorn: ^6.0.0 || ^7.0.0 || ^8.0.0

  acorn@8.14.0:
    resolution: {integrity: sha512-cl669nCJTZBsL97OF4kUQm5g5hC2uihk0NxY3WENAC0TYdILVkAyHymAntgxGkl7K+t0cXIrH5siy5S4XkFycA==}
    engines: {node: '>=0.4.0'}
    hasBin: true

  acorn@8.15.0:
    resolution: {integrity: sha512-NZyJarBfL7nWwIq+FDL6Zp/yHEhePMNnnJ0y3qfieCrmNvYct8uvtiV41UvlSe6apAfk0fY1FbWx+NwfmpvtTg==}
    engines: {node: '>=0.4.0'}
    hasBin: true

  aes-js@3.1.2:
    resolution: {integrity: sha512-e5pEa2kBnBOgR4Y/p20pskXI74UEz7de8ZGVo58asOtvSVG5YAbJeELPZxOmt+Bnz3rX753YKhfIn4X4l1PPRQ==}

  agent-base@6.0.2:
    resolution: {integrity: sha512-RZNwNclF7+MS/8bDg70amg32dyeZGZxiDuQmZxKLAlQjr3jGyLx+4Kkk58UO7D2QdgFIQCovuSuZESne6RG6XQ==}
    engines: {node: '>= 6.0.0'}

  agent-base@7.1.3:
    resolution: {integrity: sha512-jRR5wdylq8CkOe6hei19GGZnxM6rBGwFl3Bg0YItGDimvjGtAvdZk4Pu6Cl4u4Igsws4a1fd1Vq3ezrhn4KmFw==}
    engines: {node: '>= 14'}

  ajv@6.12.6:
    resolution: {integrity: sha512-j3fVLgvTo527anyYyJOGTYJbG+vnnQYvE0m5mmkc1TK+nxAppkCLMIL0aZ4dblVCNoGShhm+kzE4ZUykBoMg4g==}

  algorand-msgpack@1.1.0:
    resolution: {integrity: sha512-08k7pBQnkaUB5p+jL7f1TRaUIlTSDE0cesFu1mD7llLao+1cAhtvvZmGE3OnisTd0xOn118QMw74SRqddqaYvw==}
    engines: {node: '>= 14'}

  algosdk@3.2.0:
    resolution: {integrity: sha512-iz7cRtv03vuYgQYp2IfLs+n512dxdjpalALZNiiFvreM7/oPmflfLkfD5dph/HUQwuJTomXx51LgiY19QP5ihg==}
    engines: {node: '>=18.0.0'}

  alien-signals@1.0.13:
    resolution: {integrity: sha512-OGj9yyTnJEttvzhTUWuscOvtqxq5vrhF7vL9oS0xJ2mK0ItPYP1/y+vCFebfxoEyAz0++1AIwJ5CMr+Fk3nDmg==}

  ansi-regex@5.0.1:
    resolution: {integrity: sha512-quJQXlTSUGL2LH9SUXo8VwsY4soanhgo6LNSm84E1LBcE8s3O0wpdiRzyR9z/ZZJMlMWv37qOOb9pdJlMUEKFQ==}
    engines: {node: '>=8'}

  ansi-regex@6.1.0:
    resolution: {integrity: sha512-7HSX4QQb4CspciLpVFwyRe79O3xsIZDDLER21kERQ71oaPodF8jL725AgJMFAYbooIqolJoRLuM81SpeUkpkvA==}
    engines: {node: '>=12'}

  ansi-styles@4.3.0:
    resolution: {integrity: sha512-zbB9rCJAT1rbjiVDb2hqKFHNYLxgtk8NURxZ3IZwD3F6NtxbXZQCnnSi1Lkx+IDohdPlFp222wVALIheZJQSEg==}
    engines: {node: '>=8'}

  ansi-styles@5.2.0:
    resolution: {integrity: sha512-Cxwpt2SfTzTtXcfOlzGEee8O+c+MmUgGrNiBcXnuWxuFJHe6a5Hz7qwhwe5OgaSYI0IJvkLqWX1ASG+cJOkEiA==}
    engines: {node: '>=10'}

  ansi-styles@6.2.1:
    resolution: {integrity: sha512-bN798gFfQX+viw3R7yrGWRqnrN2oRkEkUjjl4JNn4E8GxxbjtG3FbrEIIY3l8/hrwUwIeCZvi4QuOTP4MErVug==}
    engines: {node: '>=12'}

  ansis@3.17.0:
    resolution: {integrity: sha512-0qWUglt9JEqLFr3w1I1pbrChn1grhaiAR2ocX1PP/flRmxgtwTzPFFFnfIlD6aMOLQZgSuCRlidD70lvx8yhzg==}
    engines: {node: '>=14'}

  any-promise@1.3.0:
    resolution: {integrity: sha512-7UvmKalWRt1wgjL1RrGxoSJW/0QZFIegpeGvZG9kjp8vrRu55XTHbwnqq2GpXm9uLbcuhxm3IqX9OB4MZR1b2A==}

  anymatch@3.1.3:
    resolution: {integrity: sha512-KMReFUr0B4t+D+OBkjR3KYqvocp2XaSzO55UcB6mgQMd3KbcE+mWTyvVV7D/zsdEbNnV6acZUutkiHQXvTr1Rw==}
    engines: {node: '>= 8'}

  aproba@2.0.0:
    resolution: {integrity: sha512-lYe4Gx7QT+MKGbDsA+Z+he/Wtef0BiwDOlK/XkBrdfsh9J/jPPXbX0tE9x9cl27Tmu5gg3QUbUrQYa/y+KOHPQ==}

  archiver-utils@5.0.2:
    resolution: {integrity: sha512-wuLJMmIBQYCsGZgYLTy5FIB2pF6Lfb6cXMSF8Qywwk3t20zWnAi7zLcQFdKQmIB8wyZpY5ER38x08GbwtR2cLA==}
    engines: {node: '>= 14'}

  archiver@7.0.1:
    resolution: {integrity: sha512-ZcbTaIqJOfCc03QwD468Unz/5Ir8ATtvAHsK+FdXbDIbGfihqh9mrvdcYunQzqn4HrvWWaFyaxJhGZagaJJpPQ==}
    engines: {node: '>= 14'}

  are-we-there-yet@2.0.0:
    resolution: {integrity: sha512-Ci/qENmwHnsYo9xKIcUJN5LeDKdJ6R1Z1j9V/J5wyq8nh/mYPEpIKJbBZXtZjG04HiK7zV/p6Vs9952MrMeUIw==}
    engines: {node: '>=10'}
    deprecated: This package is no longer supported.

  argparse@2.0.1:
    resolution: {integrity: sha512-8+9WqebbFzpX9OR+Wa6O29asIogeRMzcGtAINdpMHHyAg10f05aSFVBbcEqGf/PXw1EjAZ+q2/bEBg3DvurK3Q==}

  aria-query@5.3.0:
    resolution: {integrity: sha512-b0P0sZPKtyu8HkeRAfCq0IfURZK+SuwMjY1UXGBU27wpAiTwQAIlq56IbIO+ytk/JjS1fMR14ee5WBBfKi5J6A==}

  aria-query@5.3.2:
    resolution: {integrity: sha512-COROpnaoap1E2F000S62r6A60uHZnmlvomhfyT2DlTcrY1OrBKn2UhH7qn5wTC9zMvD0AY7csdPSNwKP+7WiQw==}
    engines: {node: '>= 0.4'}

  array-buffer-byte-length@1.0.2:
    resolution: {integrity: sha512-LHE+8BuR7RYGDKvnrmcuSq3tDcKv9OFEXQt/HpbZhY7V6h0zlUXutnAD82GiFx9rdieCMjkvtcsPqBwgUl1Iiw==}
    engines: {node: '>= 0.4'}

  array-includes@3.1.8:
    resolution: {integrity: sha512-itaWrbYbqpGXkGhZPGUulwnhVf5Hpy1xiCFsGqyIGglbBxmG5vSjxQen3/WGOjPpNEv1RtBLKxbmVXm8HpJStQ==}
    engines: {node: '>= 0.4'}

  array.prototype.findlast@1.2.5:
    resolution: {integrity: sha512-CVvd6FHg1Z3POpBLxO6E6zr+rSKEQ9L6rZHAaY7lLfhKsWYUBBOuMs0e9o24oopj6H+geRCX0YJ+TJLBK2eHyQ==}
    engines: {node: '>= 0.4'}

  array.prototype.findlastindex@1.2.5:
    resolution: {integrity: sha512-zfETvRFA8o7EiNn++N5f/kaCw221hrpGsDmcpndVupkPzEc1Wuf3VgC0qby1BbHs7f5DVYjgtEU2LLh5bqeGfQ==}
    engines: {node: '>= 0.4'}

  array.prototype.flat@1.3.3:
    resolution: {integrity: sha512-rwG/ja1neyLqCuGZ5YYrznA62D4mZXg0i1cIskIUKSiqF3Cje9/wXAls9B9s1Wa2fomMsIv8czB8jZcPmxCXFg==}
    engines: {node: '>= 0.4'}

  array.prototype.flatmap@1.3.3:
    resolution: {integrity: sha512-Y7Wt51eKJSyi80hFrJCePGGNo5ktJCslFuboqJsbf57CCPcm5zztluPlc4/aD8sWsKvlwatezpV4U1efk8kpjg==}
    engines: {node: '>= 0.4'}

  array.prototype.tosorted@1.1.4:
    resolution: {integrity: sha512-p6Fx8B7b7ZhL/gmUsAy0D15WhvDccw3mnGNbZpi3pmeJdxtWsj2jEaI4Y6oo3XiHfzuSgPwKc04MYt6KgvC/wA==}
    engines: {node: '>= 0.4'}

  arraybuffer.prototype.slice@1.0.4:
    resolution: {integrity: sha512-BNoCY6SXXPQ7gF2opIP4GBE+Xw7U+pHMYKuzjgCN3GwiaIR09UUeKfheyIry77QtrCBlC0KK0q5/TER/tYh3PQ==}
    engines: {node: '>= 0.4'}

  asn1.js@4.10.1:
    resolution: {integrity: sha512-p32cOF5q0Zqs9uBiONKYLm6BClCoBCM5O9JfeUSlnQLBTxYdTK+pW+nXflm8UkKd2UYlEbYz5qEi0JuZR9ckSw==}

  assert@2.1.0:
    resolution: {integrity: sha512-eLHpSK/Y4nhMJ07gDaAzoX/XAKS8PSaojml3M0DM4JpV1LAi5JOJ/p6H/XWrl8L+DzVEvVCW1z3vWAaB9oTsQw==}

  assertion-error@2.0.1:
    resolution: {integrity: sha512-Izi8RQcffqCeNVgFigKli1ssklIbpHnCYc6AknXGYoB6grJqyeby7jv12JUQgmTAnIDnbck1uxksT4dzN3PWBA==}
    engines: {node: '>=12'}

  ast-kit@1.3.2:
    resolution: {integrity: sha512-gdvX700WVC6sHCJQ7bJGfDvtuKAh6Sa6weIZROxfzUZKP7BjvB8y0SMlM/o4omSQ3L60PQSJROBJsb0vEViVnA==}
    engines: {node: '>=16.14.0'}

  ast-kit@1.4.3:
    resolution: {integrity: sha512-MdJqjpodkS5J149zN0Po+HPshkTdUyrvF7CKTafUgv69vBSPtncrj+3IiUgqdd7ElIEkbeXCsEouBUwLrw9Ilg==}
    engines: {node: '>=16.14.0'}

  ast-module-types@6.0.1:
    resolution: {integrity: sha512-WHw67kLXYbZuHTmcdbIrVArCq5wxo6NEuj3hiYAWr8mwJeC+C2mMCIBIWCiDoCye/OF/xelc+teJ1ERoWmnEIA==}
    engines: {node: '>=18'}

  ast-types-flow@0.0.8:
    resolution: {integrity: sha512-OH/2E5Fg20h2aPrbe+QL8JZQFko0YZaF+j4mnQ7BGhfavO7OpSLa8a0y9sBwomHdSbkhTS8TQNayBfnW5DwbvQ==}

  ast-walker-scope@0.6.2:
    resolution: {integrity: sha512-1UWOyC50xI3QZkRuDj6PqDtpm1oHWtYs+NQGwqL/2R11eN3Q81PHAHPM0SWW3BNQm53UDwS//Jv8L4CCVLM1bQ==}
    engines: {node: '>=16.14.0'}

  async-sema@3.1.1:
    resolution: {integrity: sha512-tLRNUXati5MFePdAk8dw7Qt7DpxPB60ofAgn8WRhW6a2rcimZnYBP9oxHiv0OHy+Wz7kPMG+t4LGdt31+4EmGg==}

  async@3.2.6:
    resolution: {integrity: sha512-htCUDlxyyCLMgaM3xXg0C0LW2xqfuQ6p05pCEIsXuyQ+a1koYKTuBMzRNwmybfLgvJDMd0r1LTn4+E0Ti6C2AA==}

  asynckit@0.4.0:
    resolution: {integrity: sha512-Oei9OH4tRh0YqU3GxhX79dM/mwVgvbZJaSNaRk+bshkj0S5cfHcgYakreBjrHwatXKbz+IoIdYLxrKim2MjW0Q==}

  atomic-sleep@1.0.0:
    resolution: {integrity: sha512-kNOjDqAh7px0XWNI+4QbzoiR/nTkHAWNud2uvnJquD1/x5a7EQZMJT0AczqK0Qn67oY/TTQ1LbUKajZpp3I9tQ==}
    engines: {node: '>=8.0.0'}

  autoprefixer@10.4.21:
    resolution: {integrity: sha512-O+A6LWV5LDHSJD3LjHYoNi4VLsj/Whi7k6zG12xTYaU4cQ8oxQGckXNX8cRHK5yOZ/ppVHe0ZBXGzSV9jXdVbQ==}
    engines: {node: ^10 || ^12 || >=14}
    hasBin: true
    peerDependencies:
      postcss: ^8.1.0

  available-typed-arrays@1.0.7:
    resolution: {integrity: sha512-wvUjBtSGN7+7SjNpq/9M2Tg350UZD3q62IFZLbRAR1bSMlCo1ZaeW+BJ+D090e4hIIZLBcTDWe4Mh4jvUDajzQ==}
    engines: {node: '>= 0.4'}

  axe-core@4.10.2:
    resolution: {integrity: sha512-RE3mdQ7P3FRSe7eqCWoeQ/Z9QXrtniSjp1wUjt5nRC3WIpz5rSCve6o3fsZ2aCpJtrZjSZgjwXAoTO5k4tEI0w==}
    engines: {node: '>=4'}

  axobject-query@4.1.0:
    resolution: {integrity: sha512-qIj0G9wZbMGNLjLmg1PT6v2mE9AH2zlnADJD/2tC6E00hgmhUOfEB6greHPAfLRSufHqROIUTkw6E+M3lH0PTQ==}
    engines: {node: '>= 0.4'}

  b4a@1.6.7:
    resolution: {integrity: sha512-OnAYlL5b7LEkALw87fUVafQw5rVR9RjwGd4KUwNQ6DrrNmaVaUCgLipfVlzrPQ4tWOR9P0IXGNOx50jYCCdSJg==}

  babel-plugin-jsx-dom-expressions@0.39.5:
    resolution: {integrity: sha512-dwyVkszHRsZCXfFusu3xq1DJS7twhgLrjEpMC1gtTfJG1xSrMMKWWhdl1SFFFNXrvYDsoHiRxSbku/TzLxHNxg==}
    peerDependencies:
      '@babel/core': ^7.20.12

  babel-preset-solid@1.9.3:
    resolution: {integrity: sha512-jvlx5wDp8s+bEF9sGFw/84SInXOA51ttkUEroQziKMbxplXThVKt83qB6bDTa1HuLNatdU9FHpFOiQWs1tLQIg==}
    peerDependencies:
      '@babel/core': ^7.0.0

  balanced-match@1.0.2:
    resolution: {integrity: sha512-3oSeUO0TMV67hN1AmbXsK4yaqU7tjiHlbxRDZOpH0KW9+CeX4bRAaX0Anxt0tx2MrpRpWwQaPwIlISEJhYU5Pw==}

  bare-events@2.5.4:
    resolution: {integrity: sha512-+gFfDkR8pj4/TrWCGUGWmJIkBwuxPS5F+a5yWjOHQt2hHvNZd5YLzadjmDUtFmMM4y429bnKLa8bYBMHcYdnQA==}

  base-x@3.0.10:
    resolution: {integrity: sha512-7d0s06rR9rYaIWHkpfLIFICM/tkSVdoPC9qYAQRpxn9DdKNWNsKC0uk++akckyLq16Tx2WIinnZ6WRriAt6njQ==}

  base-x@5.0.1:
    resolution: {integrity: sha512-M7uio8Zt++eg3jPj+rHMfCC+IuygQHHCOU+IYsVtik6FWjuYpVt/+MRKcgsAMHh8mMFAwnB+Bs+mTrFiXjMzKg==}

  base64-js@1.5.1:
    resolution: {integrity: sha512-AKpaYlHn8t4SVbOHCy+b5+KKgvR4vrsD8vbvrbiQJps7fKDTkjkDry6ji0rUJjC0kzbNePLwzxq8iypo41qeWA==}

  bignumber.js@9.1.2:
    resolution: {integrity: sha512-2/mKyZH9K85bzOEfhXDBFZTGd1CTs+5IHpeFQo9luiBG7hghdC851Pj2WAhb6E3R6b9tZj/XKhbg4fum+Kepug==}

  binary-extensions@2.3.0:
    resolution: {integrity: sha512-Ceh+7ox5qe7LJuLHoY0feh3pHuUDHAcRUeyL2VYghZwfpkNIy/+8Ocg0a3UuSoYzavmylwuLWQOf3hl0jjMMIw==}
    engines: {node: '>=8'}

  bindings@1.5.0:
    resolution: {integrity: sha512-p2q/t/mhvuOj/UeLlV6566GD/guowlr0hHxClI0W9m7MWYkL1F0hLo+0Aexs9HSPCtR1SXQ0TD3MMKrXZajbiQ==}

  birpc@2.4.0:
    resolution: {integrity: sha512-5IdNxTyhXHv2UlgnPHQ0h+5ypVmkrYHzL8QT+DwFZ//2N/oNV8Ch+BCRmTJ3x6/z9Axo/cXYBc9eprsUVK/Jsg==}

  blakejs@1.2.1:
    resolution: {integrity: sha512-QXUSXI3QVc/gJME0dBpXrag1kbzOqCjCX8/b54ntNyW6sjtoqxqRk3LTmXzaJoh71zMsDCjM+47jS7XiwN/+fQ==}

  bn.js@4.11.6:
    resolution: {integrity: sha512-XWwnNNFCuuSQ0m3r3C4LE3EiORltHd9M05pq6FOlVeiophzRbMo50Sbz1ehl8K3Z+jw9+vmgnXefY1hz8X+2wA==}

  bn.js@4.11.8:
    resolution: {integrity: sha512-ItfYfPLkWHUjckQCk8xC+LwxgK8NYcXywGigJgSwOP8Y2iyWT4f2vsZnoOXTTbo+o5yXmIUJ4gn5538SO5S3gA==}

  bn.js@4.12.1:
    resolution: {integrity: sha512-k8TVBiPkPJT9uHLdOKfFpqcfprwBFOAAXXozRubr7R7PfIuKvQlzcI4M0pALeqXN09vdaMbUdUj+pass+uULAg==}

  bn.js@5.2.1:
    resolution: {integrity: sha512-eXRvHzWyYPBuB4NBy0cmYQjGitUrtqwbvlzP3G6VFnNRbsZQIxQ10PbKKHt8gZ/HW/D/747aDl+QkDqg3KQLMQ==}

  boolbase@1.0.0:
    resolution: {integrity: sha512-JZOSA7Mo9sNGB8+UjSgzdLtokWAky1zbztM3WRLCbZ70/3cTANmQmOdR7y2g+J0e2WXywy1yS468tY+IruqEww==}

  bowser@2.11.0:
    resolution: {integrity: sha512-AlcaJBi/pqqJBIQ8U9Mcpc9i8Aqxn88Skv5d+xBX006BY5u8N3mGLHa5Lgppa7L/HfwgwLgZ6NYs+Ag6uUmJRA==}

  brace-expansion@1.1.11:
    resolution: {integrity: sha512-iCuPHDFgrHX7H2vEI/5xpz07zSHB00TpugqhmYtVmMO6518mCuRMoOYFldEBl0g187ufozdaHgWKcYFb61qGiA==}

  brace-expansion@2.0.1:
    resolution: {integrity: sha512-XnAIvQ8eM+kC6aULx6wuQiwVsnzsi9d3WxzV3FpWTGA19F621kwdbsAcFKXgKUHZWsy+mY6iL1sHTxWEFCytDA==}

  braces@3.0.3:
    resolution: {integrity: sha512-yQbXgO/OSZVD2IsiLlro+7Hf6Q18EJrKSEsdoMzKePKXct3gvD8oLcOQdIzGupr5Fj+EDe8gO/lxc1BzfMpxvA==}
    engines: {node: '>=8'}

  brorand@1.1.0:
    resolution: {integrity: sha512-cKV8tMCEpQs4hK/ik71d6LrPOnpkpGBR0wzxqr68g2m/LB2GxVYQroAjMJZRVM1Y4BCjCKc3vAamxSzOY2RP+w==}

  browser-resolve@2.0.0:
    resolution: {integrity: sha512-7sWsQlYL2rGLy2IWm8WL8DCTJvYLc/qlOnsakDac87SOoCd16WLsaAMdCiAqsTNHIe+SXfaqyxyo6THoWqs8WQ==}

  browserify-aes@1.2.0:
    resolution: {integrity: sha512-+7CHXqGuspUn/Sl5aO7Ea0xWGAtETPXNSAjHo48JfLdPWcMng33Xe4znFvQweqc/uzk5zSOI3H52CYnjCfb5hA==}

  browserify-cipher@1.0.1:
    resolution: {integrity: sha512-sPhkz0ARKbf4rRQt2hTpAHqn47X3llLkUGn+xEJzLjwY8LRs2p0v7ljvI5EyoRO/mexrNunNECisZs+gw2zz1w==}

  browserify-des@1.0.2:
    resolution: {integrity: sha512-BioO1xf3hFwz4kc6iBhI3ieDFompMhrMlnDFC4/0/vd5MokpuAc3R+LYbwTA9A5Yc9pq9UYPqffKpW2ObuwX5A==}

  browserify-rsa@4.1.1:
    resolution: {integrity: sha512-YBjSAiTqM04ZVei6sXighu679a3SqWORA3qZTEqZImnlkDIFtKc6pNutpjyZ8RJTjQtuYfeetkxM11GwoYXMIQ==}
    engines: {node: '>= 0.10'}

  browserify-sign@4.2.3:
    resolution: {integrity: sha512-JWCZW6SKhfhjJxO8Tyiiy+XYB7cqd2S5/+WeYHsKdNKFlCBhKbblba1A/HN/90YwtxKc8tCErjffZl++UNmGiw==}
    engines: {node: '>= 0.12'}

  browserify-zlib@0.2.0:
    resolution: {integrity: sha512-Z942RysHXmJrhqk88FmKBVq/v5tqmSkDz7p54G/MGyjMnCFFnC79XWNbg+Vta8W6Wb2qtSZTSxIGkJrRpCFEiA==}

  browserslist@4.24.4:
    resolution: {integrity: sha512-KDi1Ny1gSePi1vm0q4oxSF8b4DR44GF4BbmS2YdhPLOEqd8pDviZOGH/GsmRwoWJ2+5Lr085X7naowMwKHDG1A==}
    engines: {node: ^6 || ^7 || ^8 || ^9 || ^10 || ^11 || ^12 || >=13.7}
    hasBin: true

  bs58@4.0.1:
    resolution: {integrity: sha512-Ok3Wdf5vOIlBrgCvTq96gBkJw+JUEzdBgyaza5HLtPm7yTHkjRy8+JzNyHF7BHa0bNWOQIp3m5YF0nnFcOIKLw==}

  bs58@6.0.0:
    resolution: {integrity: sha512-PD0wEnEYg6ijszw/u8s+iI3H17cTymlrwkKhDhPZq+Sokl3AU4htyBFTjAeNAlCCmg0f53g6ih3jATyCKftTfw==}

  bs58check@2.1.2:
    resolution: {integrity: sha512-0TS1jicxdU09dwJMNZtVAfzPi6Q6QeN0pM1Fkzrjn+XYHvzMKPU3pHVpva+769iNVSfIYWf7LJ6WR+BuuMf8cA==}

  buffer-crc32@0.2.13:
    resolution: {integrity: sha512-VO9Ht/+p3SN7SKWqcrgEzjGbRSJYTx+Q1pTQC0wrWqHx0vpJraQ6GtHx8tvcg1rlK1byhU5gccxgOgj7B0TDkQ==}

  buffer-crc32@1.0.0:
    resolution: {integrity: sha512-Db1SbgBS/fg/392AblrMJk97KggmvYhr4pB5ZIMTWtaivCPMWLkmb7m21cJvpvgK+J3nsU2CmmixNBZx4vFj/w==}
    engines: {node: '>=8.0.0'}

  buffer-from@1.1.2:
    resolution: {integrity: sha512-E+XQCRwSbaaiChtv6k6Dwgc+bx+Bs6vuKJHHl5kox/BaKbhiXzqQOwK4cO22yElGp2OCmjwVhT3HmxgyPGnJfQ==}

  buffer-to-arraybuffer@0.0.5:
    resolution: {integrity: sha512-3dthu5CYiVB1DEJp61FtApNnNndTckcqe4pFcLdvHtrpG+kcyekCJKg4MRiDcFW7A6AODnXB9U4dwQiCW5kzJQ==}

  buffer-xor@1.0.3:
    resolution: {integrity: sha512-571s0T7nZWK6vB67HI5dyUF7wXiNcfaPPPTl6zYCNApANjIvYJTg7hlud/+cJpdAhS7dVzqMLmfhfHR3rAcOjQ==}

  buffer@5.7.1:
    resolution: {integrity: sha512-EHcyIPBQ4BSGlvjB16k5KgAJ27CIsHY/2JBmCRReo48y9rQ3MaUzWX3KVlBa4U7MyX02HdVj0K7C3WaB3ju7FQ==}

  buffer@6.0.3:
    resolution: {integrity: sha512-FTiCpNxtwiZZHEZbcbTIcZjERVICn9yq/pDFkTl95/AxzD1naBctN7YO68riM/gLSDY7sdrMby8hofADYuuqOA==}

  bufferutil@4.0.9:
    resolution: {integrity: sha512-WDtdLmJvAuNNPzByAYpRo2rF1Mmradw6gvWsQKf63476DDXmomT9zUiGypLcG4ibIM67vhAj8jJRdbmEws2Aqw==}
    engines: {node: '>=6.14.2'}

<<<<<<< HEAD
  builtin-modules@3.3.0:
    resolution: {integrity: sha512-zhaCDicdLuWN5UbN5IMnFqNMhNfo919sH85y2/ea+5Yg9TsTkeZxpL+JLbp6cgYFS4sRLp3YV4S6yDuqVWHYOw==}
    engines: {node: '>=6'}
=======
  builtin-status-codes@3.0.0:
    resolution: {integrity: sha512-HpGFw18DgFWlncDfjTa2rcQ4W88O1mC8e8yZ2AvQY5KDaktSTwo+KRf6nHK6FRI5FyRyb/5T6+TSxfP7QyGsmQ==}
>>>>>>> e932dec5

  bundle-name@4.1.0:
    resolution: {integrity: sha512-tjwM5exMg6BGRI+kNmTntNsvdZS1X8BFYS6tnJ2hdH0kVxM6/eVZ2xy+FqStSWvYmtfFMDLIxurorHwDKfDz5Q==}
    engines: {node: '>=18'}

  bundle-require@5.1.0:
    resolution: {integrity: sha512-3WrrOuZiyaaZPWiEt4G3+IffISVC9HYlWueJEBWED4ZH4aIAC2PnkdnuRrR94M+w6yGWn4AglWtJtBI8YqvgoA==}
    engines: {node: ^12.20.0 || ^14.13.1 || >=16.0.0}
    peerDependencies:
      esbuild: '>=0.18'

  busboy@1.6.0:
    resolution: {integrity: sha512-8SFQbg/0hQ9xy3UNTB0YEnsNBbWfhf7RtnzpL7TkBiTBRfrQ9Fxcnz7VJsleJpyp6rVLvXiuORqjlHi5q+PYuA==}
    engines: {node: '>=10.16.0'}

  c12@3.0.4:
    resolution: {integrity: sha512-t5FaZTYbbCtvxuZq9xxIruYydrAGsJ+8UdP0pZzMiK2xl/gNiSOy0OxhLzHUEEb0m1QXYqfzfvyIFEmz/g9lqg==}
    peerDependencies:
      magicast: ^0.3.5
    peerDependenciesMeta:
      magicast:
        optional: true

  cac@6.7.14:
    resolution: {integrity: sha512-b6Ilus+c3RrdDk+JhLKUAQfzzgLEPy6wcXqS7f/xe1EETvsDP6GORG7SFuOs6cID5YkqchW/LXZbX5bc8j7ZcQ==}
    engines: {node: '>=8'}

  call-bind-apply-helpers@1.0.1:
    resolution: {integrity: sha512-BhYE+WDaywFg2TBWYNXAE+8B1ATnThNBqXHP5nQu0jWJdVvY2hvkpyB3qOmtmDePiS5/BDQ8wASEWGMWRG148g==}
    engines: {node: '>= 0.4'}

  call-bind@1.0.8:
    resolution: {integrity: sha512-oKlSFMcMwpUg2ednkhQ454wfWiU/ul3CkJe/PEHcTKuiX6RpbehUiFMXu13HalGZxfUwCQzZG747YXBn1im9ww==}
    engines: {node: '>= 0.4'}

  call-bound@1.0.3:
    resolution: {integrity: sha512-YTd+6wGlNlPxSuri7Y6X8tY2dmm12UMH66RpKMhiX6rsk5wXXnYgbUcOt8kiS31/AjfoTOvCsE+w8nZQLQnzHA==}
    engines: {node: '>= 0.4'}

  callsite@1.0.0:
    resolution: {integrity: sha512-0vdNRFXn5q+dtOqjfFtmtlI9N2eVZ7LMyEV2iKC5mEEFvSg/69Ml6b/WU2qF8W1nLRa0wiSrDT3Y5jOHZCwKPQ==}

  callsites@3.1.0:
    resolution: {integrity: sha512-P8BjAsXvZS+VIDUI11hHCQEv74YT67YUi5JJFNWIqL235sBmjX4+qx9Muvls5ivyNENctx46xQLQ3aTuE7ssaQ==}
    engines: {node: '>=6'}

  camelcase@5.3.1:
    resolution: {integrity: sha512-L28STB170nwWS63UjtlEOE3dldQApaJXZkOI1uMFfzf3rRuPegHaHesyee+YxQ+W6SvRDQV6UrdOdRiR153wJg==}
    engines: {node: '>=6'}

  caniuse-api@3.0.0:
    resolution: {integrity: sha512-bsTwuIg/BZZK/vreVTYYbSWoe2F+71P7K5QGEX+pT250DZbfU1MQ5prOKpPR+LL6uWKK3KMwMCAS74QB3Um1uw==}

  caniuse-lite@1.0.30001692:
    resolution: {integrity: sha512-A95VKan0kdtrsnMubMKxEKUKImOPSuCpYgxSQBo036P5YYgVIcOYJEgt/txJWqObiRQeISNCfef9nvlQ0vbV7A==}

  caniuse-lite@1.0.30001723:
    resolution: {integrity: sha512-1R/elMjtehrFejxwmexeXAtae5UO9iSyFn6G/I806CYC/BLyyBk1EPhrKBkWhy6wM6Xnm47dSJQec+tLJ39WHw==}

  canonify@2.1.1:
    resolution: {integrity: sha512-bDHlvXhY1fmi9P6cF8PVvs0G7+zOGKYww+5OLBM30+TotDif8tvKFCpdIqP0MJT5vDAgdgvm6CToLnH3RRIhAA==}

  canvas@2.11.2:
    resolution: {integrity: sha512-ItanGBMrmRV7Py2Z+Xhs7cT+FNt5K0vPL4p9EZ/UX/Mu7hFbkxSjKF2KVtPwX7UYWp7dRKnrTvReflgrItJbdw==}
    engines: {node: '>=6'}

  cbor-extract@2.2.0:
    resolution: {integrity: sha512-Ig1zM66BjLfTXpNgKpvBePq271BPOvu8MR0Jl080yG7Jsl+wAZunfrwiwA+9ruzm/WEdIV5QF/bjDZTqyAIVHA==}
    hasBin: true

  cbor-x@1.6.0:
    resolution: {integrity: sha512-0kareyRwHSkL6ws5VXHEf8uY1liitysCVJjlmhaLG+IXLqhSaOO+t63coaso7yjwEzWZzLy8fJo06gZDVQM9Qg==}

  chai@5.2.0:
    resolution: {integrity: sha512-mCuXncKXk5iCLhfhwTc0izo0gtEmpz5CtG2y8GiOINBlMVS6v8TMRc5TaLWKS6692m9+dVVfzgeVxR5UxWHTYw==}
    engines: {node: '>=12'}

  chalk@3.0.0:
    resolution: {integrity: sha512-4D3B6Wf41KOYRFdszmDqMCGq5VV/uMAB273JILmO+3jAlh8X4qDtdtgCR3fxtbLEMzSx22QdhnDcJvu2u1fVwg==}
    engines: {node: '>=8'}

  chalk@4.1.2:
    resolution: {integrity: sha512-oKnbhFyRIXpUuez8iBMmyEa4nbj4IOQyuhc/wy9kY7/WVPcwIO9VA668Pu8RkO7+0G76SLROeyw9CpQ061i4mA==}
    engines: {node: '>=10'}

  check-error@2.1.1:
    resolution: {integrity: sha512-OAlb+T7V4Op9OwdkjmguYRqncdlx5JiofwOAUkmTF+jNdHwzTaTs4sRAGpzLF3oOz5xAyDGrPgeIDFQmDOTiJw==}
    engines: {node: '>= 16'}

  chokidar@3.6.0:
    resolution: {integrity: sha512-7VT13fmjotKpGipCW9JEQAusEPE+Ei8nl6/g4FBAmIm0GOOLMua9NDDo/DWp0ZAxCr3cPq5ZpBqmPAQgDda2Pw==}
    engines: {node: '>= 8.10.0'}

  chokidar@4.0.3:
    resolution: {integrity: sha512-Qgzu8kfBvo+cA4962jnP1KkS6Dop5NS6g7R5LFYJr4b8Ub94PPQXUksCw9PvXoeXPRRddRNC5C1JQUR2SMGtnA==}
    engines: {node: '>= 14.16.0'}

  chownr@2.0.0:
    resolution: {integrity: sha512-bIomtDF5KGpdogkLd9VspvFzk9KfpyyGlS8YFVZl7TGPBHL5snIOnxeshwVgPteQ9b4Eydl+pVbIyE1DcvCWgQ==}
    engines: {node: '>=10'}

  chownr@3.0.0:
    resolution: {integrity: sha512-+IxzY9BZOQd/XuYPRmrvEVjF/nqj5kgT4kEq7VofrDoM1MxoRjEWkrCC3EtLi59TVawxTAn+orJwFQcrqEN1+g==}
    engines: {node: '>=18'}

  cipher-base@1.0.6:
    resolution: {integrity: sha512-3Ek9H3X6pj5TgenXYtNWdaBon1tgYCaebd+XPg0keyjEbEfkD4KkmAxkQ/i1vYvxdcT5nscLBfq9VJRmCBcFSw==}
    engines: {node: '>= 0.10'}

  citty@0.1.6:
    resolution: {integrity: sha512-tskPPKEs8D2KPafUypv2gxwJP8h/OaJmC82QQGGDQcHvXX43xF2VDACcJVmZ0EuSxkpO9Kc4MlrA3q0+FG58AQ==}

  client-only@0.0.1:
    resolution: {integrity: sha512-IV3Ou0jSMzZrd3pZ48nLkT9DA7Ag1pnPzaiQhpW7c3RbcqqzvzzVu+L8gfqMp/8IM2MQtSiqaCxrrcfu8I8rMA==}

  clipboardy@4.0.0:
    resolution: {integrity: sha512-5mOlNS0mhX0707P2I0aZ2V/cmHUEO/fL7VFLqszkhUsxt7RwnmrInf/eEQKlf5GzvYeHIjT+Ov1HRfNmymlG0w==}
    engines: {node: '>=18'}

  cliui@6.0.0:
    resolution: {integrity: sha512-t6wbgtoCXvAzst7QgXxJYqPt0usEfbgQdftEPbLL/cvv6HPE5VgvqCuAIDR0NgU52ds6rFwqrgakNLrHEjCbrQ==}

  cliui@8.0.1:
    resolution: {integrity: sha512-BSeNnyus75C4//NQ9gQt1/csTXyo/8Sb+afLAkzAptFuMsod9HFokGNudZpi/oQV73hnVK+sR+5PVRMd+Dr7YQ==}
    engines: {node: '>=12'}

  cluster-key-slot@1.1.2:
    resolution: {integrity: sha512-RMr0FhtfXemyinomL4hrWcYJxmX6deFdCxpJzhDttxgO1+bcCnkk+9drydLVDmAMG7NE6aN/fl4F7ucU/90gAA==}
    engines: {node: '>=0.10.0'}

  color-convert@1.9.3:
    resolution: {integrity: sha512-QfAUtd+vFdAtFQcC8CCyYt1fYWxSqAiK2cSD6zDB8N3cpsEBAvRxp9zOGg6G/SHHJYAT88/az/IuDGALsNVbGg==}

  color-convert@2.0.1:
    resolution: {integrity: sha512-RRECPsj7iu/xb5oKYcsFHSppFNnsj/52OVTRKb4zP5onXwVF3zVmmToNcOfGC+CRDpfK/U584fMg38ZHCaElKQ==}
    engines: {node: '>=7.0.0'}

  color-name@1.1.3:
    resolution: {integrity: sha512-72fSenhMw2HZMTVHeCA9KCmpEIbzWiQsjN+BHcBbS9vr1mtt+vJjPdksIBNUmKAW8TFUDPJK5SUU3QhE9NEXDw==}

  color-name@1.1.4:
    resolution: {integrity: sha512-dOy+3AuW3a2wNbZHIuMZpTcgjGuLU/uBL/ubcZF9OXbDo8ff4O8yVp5Bf0efS8uEoYo5q4Fx7dY9OgQGXgAsQA==}

  color-string@1.9.1:
    resolution: {integrity: sha512-shrVawQFojnZv6xM40anx4CkoDP+fZsw/ZerEMsW/pyzsRbElpsL/DBVW7q3ExxwusdNXI3lXpuhEZkzs8p5Eg==}

  color-support@1.1.3:
    resolution: {integrity: sha512-qiBjkpbMLO/HL68y+lh4q0/O1MZFj2RX6X/KmMa3+gJD3z+WwI1ZzDHysvqHGS3mP6mznPckpXmw1nI9cJjyRg==}
    hasBin: true

  color@3.2.1:
    resolution: {integrity: sha512-aBl7dZI9ENN6fUGC7mWpMTPNHmWUSNan9tuWN6ahh5ZLNk9baLJOnSMlrQkHcrfFgz2/RigjUVAjdx36VcemKA==}

  colord@2.9.3:
    resolution: {integrity: sha512-jeC1axXpnb0/2nn/Y1LPuLdgXBLH7aDcHu4KEKfqw3CUhX7ZpfBSlPKyqXE6btIgEzfWtrX3/tyBCaCvXvMkOw==}

  colorspace@1.1.4:
    resolution: {integrity: sha512-BgvKJiuVu1igBUF2kEjRCZXol6wiiGbY5ipL/oVPwm0BL9sIpMIzM8IK7vwuxIIzOXMV3Ey5w+vxhm0rR/TN8w==}

  combined-stream@1.0.8:
    resolution: {integrity: sha512-FQN4MRfuJeHf7cBbBMJFXhKSDq+2kAArBlmRBvcvFE5BB1HZKXtSFASDhdlz9zOYwxh8lDdnvmMOe/+5cdoEdg==}
    engines: {node: '>= 0.8'}

  commander@10.0.1:
    resolution: {integrity: sha512-y4Mg2tXshplEbSGzx7amzPwKKOCGuoSRP/CjEdwwk0FOGlUbq6lKuoyDZTNZkmxHdJtp54hdfY/JUrdL7Xfdug==}
    engines: {node: '>=14'}

  commander@12.1.0:
    resolution: {integrity: sha512-Vw8qHK3bZM9y/P10u3Vib8o/DdkvA2OtPtZvD871QKjy74Wj1WSKFILMPRPSdUSx5RFK1arlJzEtA4PkFgnbuA==}
    engines: {node: '>=18'}

  commander@2.20.3:
    resolution: {integrity: sha512-GpVkmM8vF2vQUkj2LvZmD35JxeJOLCwJ9cUkugyk2nuhbv3+mJvpLYYt+0+USMxE+oj+ey/lJEnhZw75x/OMcQ==}

  commander@4.1.1:
    resolution: {integrity: sha512-NOKm8xhkzAjzFx8B2v5OAHT+u5pRQc2UCa2Vq9jYL/31o2wi9mxBA7LIFs3sV5VSC49z6pEhfbMULvShKj26WA==}
    engines: {node: '>= 6'}

  commander@7.2.0:
    resolution: {integrity: sha512-QrWXB+ZQSVPmIWIhtEO9H+gwHaMGYiF5ChvoJ+K9ZGHG/sVsa6yiesAD1GC/x46sET00Xlwo1u49RVVVzvcSkw==}
    engines: {node: '>= 10'}

  common-path-prefix@3.0.0:
    resolution: {integrity: sha512-QE33hToZseCH3jS0qN96O/bSh3kaw/h+Tq7ngyY9eWDUnTlTNUyqfqvCXioLe5Na5jFsL78ra/wuBU4iuEgd4w==}

  commondir@1.0.1:
    resolution: {integrity: sha512-W9pAhw0ja1Edb5GVdIF1mjZw/ASI0AlShXM83UUGe2DVr5TdAPEA1OA8m/g8zWp9x6On7gqufY+FatDbC3MDQg==}

  compatx@0.1.8:
    resolution: {integrity: sha512-jcbsEAR81Bt5s1qOFymBufmCbXCXbk0Ql+K5ouj6gCyx2yHlu6AgmGIi9HxfKixpUDO5bCFJUHQ5uM6ecbTebw==}

  compatx@0.2.0:
    resolution: {integrity: sha512-6gLRNt4ygsi5NyMVhceOCFv14CIdDFN7fQjX1U4+47qVE/+kjPoXMK65KWK+dWxmFzMTuKazoQ9sch6pM0p5oA==}

  compress-commons@6.0.2:
    resolution: {integrity: sha512-6FqVXeETqWPoGcfzrXb37E50NP0LXT8kAMu5ooZayhWWdgEY4lBEEcbQNXtkuKQsGduxiIcI4gOTsxTmuq/bSg==}
    engines: {node: '>= 14'}

  concat-map@0.0.1:
    resolution: {integrity: sha512-/Srv4dswyQNBfohGpz9o6Yb3Gz3SrUDqBH5rTuhGR7ahtlbYKnVxw2bCFMRljaA7EXHaXZ8wsHdodFvbkhKmqg==}

  confbox@0.1.8:
    resolution: {integrity: sha512-RMtmw0iFkeR4YV+fUOSucriAQNb9g8zFR52MWCtl+cCZOFRNL6zeB395vPzFhEjjn4fMxXudmELnl/KF/WrK6w==}

  confbox@0.2.2:
    resolution: {integrity: sha512-1NB+BKqhtNipMsov4xI/NnhCKp9XG9NamYp5PVm9klAT0fsrNPjaFICsCFhNhwZJKNh7zB/3q8qXz0E9oaMNtQ==}

  config-chain@1.1.13:
    resolution: {integrity: sha512-qj+f8APARXHrM0hraqXYb2/bOVSV4PvJQlNZ/DVj0QrmNM2q2euizkeuVckQ57J+W0mRH6Hvi+k50M4Jul2VRQ==}

  consola@3.4.0:
    resolution: {integrity: sha512-EiPU8G6dQG0GFHNR8ljnZFki/8a+cQwEQ+7wpxdChl02Q8HXlwEZWD5lqAF8vC2sEC3Tehr8hy7vErz88LHyUA==}
    engines: {node: ^14.18.0 || >=16.10.0}

  consola@3.4.2:
    resolution: {integrity: sha512-5IKcdX0nnYavi6G7TtOhwkYzyjfJlatbjMjuLSfE2kYT5pMDOilZ4OvMhi637CcDICTmz3wARPoyhqyX1Y+XvA==}
    engines: {node: ^14.18.0 || >=16.10.0}

<<<<<<< HEAD
  console-control-strings@1.1.0:
    resolution: {integrity: sha512-ty/fTekppD2fIwRvnZAVdeOiGd1c7YXEixbgJTNzqcxJWKQnjJ/V1bNEEE6hygpM3WjwHFUVK6HTjWSzV4a8sQ==}
=======
  console-browserify@1.2.0:
    resolution: {integrity: sha512-ZMkYO/LkF17QvCPqM0gxw8yUzigAOZOSWSHg91FH6orS7vcEj5dVZTidN2fQ14yBSdg97RqhSNwLUXInd52OTA==}

  constants-browserify@1.0.0:
    resolution: {integrity: sha512-xFxOwqIzR/e1k1gLiWEophSCMqXcwVHIH7akf7b/vxcUeGunlj3hvZaaqxwHsTgn+IndtkQJgSztIDWeumWJDQ==}

  content-disposition@1.0.0:
    resolution: {integrity: sha512-Au9nRL8VNUut/XSzbQA38+M78dzP4D+eqg3gfJHMIHHYa3bg067xj1KxMUWj+VULbiZMowKngFFbKczUrNJ1mg==}
    engines: {node: '>= 0.6'}

  content-type@1.0.5:
    resolution: {integrity: sha512-nTjqfcBFEipKdXCv4YDQWCfmcLZKm81ldF0pAopTvyrFGVbcR6P/VAAd5G7N+0tTr8QqiU0tFadD6FK4NtJwOA==}
    engines: {node: '>= 0.6'}
>>>>>>> e932dec5

  convert-source-map@2.0.0:
    resolution: {integrity: sha512-Kvp459HrV2FEJ1CAsi1Ku+MY3kasH19TFykTz2xWmMeq6bk2NU3XXvfJ+Q61m0xktWwt+1HSYf3JZsTms3aRJg==}

  cookie-es@1.2.2:
    resolution: {integrity: sha512-+W7VmiVINB+ywl1HGXJXmrqkOhpKrIiVZV6tQuV54ZyQC7MMuBt81Vc336GMLoHBq5hV/F9eXgt5Mnx0Rha5Fg==}

  cookie-es@2.0.0:
    resolution: {integrity: sha512-RAj4E421UYRgqokKUmotqAwuplYw15qtdXfY+hGzgCJ/MBjCVZcSoHK/kH9kocfjRjcDME7IiDWR/1WX1TM2Pg==}

  cookie@1.0.2:
    resolution: {integrity: sha512-9Kr/j4O16ISv8zBBhJoi4bXOYNTkFLOqSL3UDB0njXxCXNezjeyVrJyGOWtgfs/q2km1gwBcfH8q1yEGoMYunA==}
    engines: {node: '>=18'}

  cookiejar@2.1.4:
    resolution: {integrity: sha512-LDx6oHrK+PhzLKJU9j5S7/Y3jM/mUHvD/DeI1WQmJn652iPC5Y4TBzC9l+5OMOXlyTTA+SmVUPm0HQUwpD5Jqw==}

  copy-anything@3.0.5:
    resolution: {integrity: sha512-yCEafptTtb4bk7GLEQoM8KVJpxAfdBJYaXyzQEgQQQgYrZiDp8SJmGKlYza6CYjEDNstAdNdKA3UuoULlEbS6w==}
    engines: {node: '>=12.13'}

  copy-file@11.0.0:
    resolution: {integrity: sha512-mFsNh/DIANLqFt5VHZoGirdg7bK5+oTWlhnGu6tgRhzBlnEKWaPX2xrFaLltii/6rmhqFMJqffUgknuRdpYlHw==}
    engines: {node: '>=18'}

  core-util-is@1.0.3:
    resolution: {integrity: sha512-ZQBvi1DcpJ4GDqanjucZ2Hj3wEO5pZDS89BWbkcrvdxksJorwUDDZamX9ldFkp9aw2lmBDLgkObEA4DWNJ9FYQ==}

  crc-32@1.2.2:
    resolution: {integrity: sha512-ROmzCKrTnOwybPcJApAA6WBWij23HVfGVNKqqrZpuyZOHqK2CwHSvpGuyt/UNNvaIjEd8X5IFGp4Mh+Ie1IHJQ==}
    engines: {node: '>=0.8'}
    hasBin: true

  crc32-stream@6.0.0:
    resolution: {integrity: sha512-piICUB6ei4IlTv1+653yq5+KoqfBYmj9bw6LqXoOneTMDXk5nM1qt12mFW1caG3LlJXEKW1Bp0WggEmIfQB34g==}
    engines: {node: '>= 14'}

  create-ecdh@4.0.4:
    resolution: {integrity: sha512-mf+TCx8wWc9VpuxfP2ht0iSISLZnt0JgWlrOKZiNqyUZWnjIaCIVNQArMHnCZKfEYRg6IM7A+NeJoN8gf/Ws0A==}

  create-hash@1.2.0:
    resolution: {integrity: sha512-z00bCGNHDG8mHAkP7CtT1qVu+bFQUPjYq/4Iv3C3kWjTFV10zIjfSoeqXo9Asws8gwSHDGj/hl2u4OGIjapeCg==}

  create-hmac@1.1.7:
    resolution: {integrity: sha512-MJG9liiZ+ogc4TzUwuvbER1JRdgvUFSB5+VR/g5h82fGaIRWMWddtKBHi7/sVhfjQZ6SehlyhvQYrcYkaUIpLg==}

<<<<<<< HEAD
  cron-parser@4.9.0:
    resolution: {integrity: sha512-p0SaNjrHOnQeR8/VnfGbmg9te2kfyYSQ7Sc/j/6DtPL3JQvKxmjO9TSjNFpujqV3vEYYBvNNvXSxzyksBWAx1Q==}
    engines: {node: '>=12.0.0'}
=======
  create-require@1.1.1:
    resolution: {integrity: sha512-dcKFX3jn0MpIaXjisoRvexIJVEKzaq7z2rZKxf+MSr9TkdmHmsU4m2lcLojrj/FHl8mk5VxMmYA+ftRkP/3oKQ==}
>>>>>>> e932dec5

  croner@9.0.0:
    resolution: {integrity: sha512-onMB0OkDjkXunhdW9htFjEhqrD54+M94i6ackoUkjHKbRnXdyEyKRelp4nJ1kAz32+s27jP1FsebpJCVl0BsvA==}
    engines: {node: '>=18.0'}

  cross-spawn@7.0.6:
    resolution: {integrity: sha512-uV2QOWP2nWzsy2aMp8aRibhi9dlzF5Hgh5SHaB9OiTGEyDTiJJyx0uy51QXdyWbtAHNua4XJzUKca3OzKUd3vA==}
    engines: {node: '>= 8'}

  crossws@0.3.1:
    resolution: {integrity: sha512-HsZgeVYaG+b5zA+9PbIPGq4+J/CJynJuearykPsXx4V/eMhyQ5EDVg3Ak2FBZtVXCiOLu/U7IiwDHTr9MA+IKw==}

  crossws@0.3.5:
    resolution: {integrity: sha512-ojKiDvcmByhwa8YYqbQI/hg7MEU0NC03+pSdEq4ZUnZR9xXpwk7E43SMNGkn+JxJGPFtNvQ48+vV2p+P1ml5PA==}

  crypto-browserify@3.12.1:
    resolution: {integrity: sha512-r4ESw/IlusD17lgQi1O20Fa3qNnsckR126TdUuBgAu7GBYSIPvdNyONd3Zrxh0xCwA4+6w/TDArBPsMvhur+KQ==}
    engines: {node: '>= 0.10'}

  css-declaration-sorter@7.2.0:
    resolution: {integrity: sha512-h70rUM+3PNFuaBDTLe8wF/cdWu+dOZmb7pJt8Z2sedYbAcQVQV/tEchueg3GWxwqS0cxtbxmaHEdkNACqcvsow==}
    engines: {node: ^14 || ^16 || >=18}
    peerDependencies:
      postcss: ^8.0.9

  css-select@5.1.0:
    resolution: {integrity: sha512-nwoRF1rvRRnnCqqY7updORDsuqKzqYJ28+oSMaJMMgOauh3fvwHqMS7EZpIPqK8GL+g9mKxF1vP/ZjSeNjEVHg==}

  css-tree@2.2.1:
    resolution: {integrity: sha512-OA0mILzGc1kCOCSJerOeqDxDQ4HOh+G8NbOJFOTgOCzpw7fCBubk0fEyxp8AgOL/jvLgYA/uV0cMbe43ElF1JA==}
    engines: {node: ^10 || ^12.20.0 || ^14.13.0 || >=15.0.0, npm: '>=7.0.0'}

  css-tree@2.3.1:
    resolution: {integrity: sha512-6Fv1DV/TYw//QF5IzQdqsNDjx/wc8TrMBZsqjL9eW01tWb7R7k/mq+/VXfJCl7SoD5emsJop9cOByJZfs8hYIw==}
    engines: {node: ^10 || ^12.20.0 || ^14.13.0 || >=15.0.0}

  css-what@6.1.0:
    resolution: {integrity: sha512-HTUrgRJ7r4dsZKU6GjmpfRK1O76h97Z8MfS1G0FozR+oF2kG6Vfe8JE6zwrkbxigziPHinCJ+gCPjA9EaBDtRw==}
    engines: {node: '>= 6'}

  css.escape@1.5.1:
    resolution: {integrity: sha512-YUifsXXuknHlUsmlgyY0PKzgPOr7/FjCePfHNt0jxm83wHZi44VDMQ7/fGNkjY3/jV1MC+1CmZbaHzugyeRtpg==}

  cssesc@3.0.0:
    resolution: {integrity: sha512-/Tb/JcjK111nNScGob5MNtsntNM1aCNUDipB/TkwZFhyDrrE47SOx/18wF2bbjgc3ZzCSKW1T5nt5EbFoAz/Vg==}
    engines: {node: '>=4'}
    hasBin: true

  cssnano-preset-default@7.0.6:
    resolution: {integrity: sha512-ZzrgYupYxEvdGGuqL+JKOY70s7+saoNlHSCK/OGn1vB2pQK8KSET8jvenzItcY+kA7NoWvfbb/YhlzuzNKjOhQ==}
    engines: {node: ^18.12.0 || ^20.9.0 || >=22.0}
    peerDependencies:
      postcss: ^8.4.31

  cssnano-utils@5.0.0:
    resolution: {integrity: sha512-Uij0Xdxc24L6SirFr25MlwC2rCFX6scyUmuKpzI+JQ7cyqDEwD42fJ0xfB3yLfOnRDU5LKGgjQ9FA6LYh76GWQ==}
    engines: {node: ^18.12.0 || ^20.9.0 || >=22.0}
    peerDependencies:
      postcss: ^8.4.31

  cssnano@7.0.6:
    resolution: {integrity: sha512-54woqx8SCbp8HwvNZYn68ZFAepuouZW4lTwiMVnBErM3VkO7/Sd4oTOt3Zz3bPx3kxQ36aISppyXj2Md4lg8bw==}
    engines: {node: ^18.12.0 || ^20.9.0 || >=22.0}
    peerDependencies:
      postcss: ^8.4.31

  csso@5.0.5:
    resolution: {integrity: sha512-0LrrStPOdJj+SPCCrGhzryycLjwcgUSHBtxNA8aIDxf0GLsRh1cKYhB00Gd1lDOS4yGH69+SNn13+TWbVHETFQ==}
    engines: {node: ^10 || ^12.20.0 || ^14.13.0 || >=15.0.0, npm: '>=7.0.0'}

  cssstyle@4.2.1:
    resolution: {integrity: sha512-9+vem03dMXG7gDmZ62uqmRiMRNtinIZ9ZyuF6BdxzfOD+FdN5hretzynkn0ReS2DO2GSw76RWHs0UmJPI2zUjw==}
    engines: {node: '>=18'}

  csstype@3.1.3:
    resolution: {integrity: sha512-M1uQkMl8rQK/szD0LNhtqxIPLpimGm8sOBwU7lLnCpSbTyY3yeU1Vc7l4KT5zT4s/yOxHH5O7tIuuLOCnLADRw==}

  d@1.0.2:
    resolution: {integrity: sha512-MOqHvMWF9/9MX6nza0KgvFH4HpMU0EF5uUDXqX/BtxtU8NfB0QzRtJ8Oe/6SuS4kbhyzVJwjd97EA4PKrzJ8bw==}
    engines: {node: '>=0.12'}

  damerau-levenshtein@1.0.8:
    resolution: {integrity: sha512-sdQSFB7+llfUcQHUQO3+B8ERRj0Oa4w9POWMI/puGtuf7gFywGmkaLCElnudfTiKZV+NvHqL0ifzdrI8Ro7ESA==}

  data-uri-to-buffer@4.0.1:
    resolution: {integrity: sha512-0R9ikRb668HB7QDxT1vkpuUBtqc53YyAwMwGeUFKRojY/NWKvdZ+9UYtRfGmhqNbRkTSVpMbmyhXipFFv2cb/A==}
    engines: {node: '>= 12'}

  data-urls@5.0.0:
    resolution: {integrity: sha512-ZYP5VBHshaDAiVZxjbRVcFJpc+4xGgT0bK3vzy1HLN8jTO975HEbuYzZJcHoQEY5K1a0z8YayJkyVETa08eNTg==}
    engines: {node: '>=18'}

  data-view-buffer@1.0.2:
    resolution: {integrity: sha512-EmKO5V3OLXh1rtK2wgXRansaK1/mtVdTUEiEI0W8RkvgT05kfxaH29PliLnpLP73yYO6142Q72QNa8Wx/A5CqQ==}
    engines: {node: '>= 0.4'}

  data-view-byte-length@1.0.2:
    resolution: {integrity: sha512-tuhGbE6CfTM9+5ANGf+oQb72Ky/0+s3xKUpHvShfiz2RxMFgFPjsXuRLBVMtvMs15awe45SRb83D6wH4ew6wlQ==}
    engines: {node: '>= 0.4'}

  data-view-byte-offset@1.0.1:
    resolution: {integrity: sha512-BS8PfmtDGnrgYdOonGZQdLZslWIeCGFP9tpan0hi1Co2Zr2NKADsvGYA8XxuG/4UWgJ6Cjtv+YJnB6MM69QGlQ==}
    engines: {node: '>= 0.4'}

  db0@0.3.2:
    resolution: {integrity: sha512-xzWNQ6jk/+NtdfLyXEipbX55dmDSeteLFt/ayF+wZUU5bzKgmrDOxmInUTbyVRp46YwnJdkDA1KhB7WIXFofJw==}
    peerDependencies:
      '@electric-sql/pglite': '*'
      '@libsql/client': '*'
      better-sqlite3: '*'
      drizzle-orm: '*'
      mysql2: '*'
      sqlite3: '*'
    peerDependenciesMeta:
      '@electric-sql/pglite':
        optional: true
      '@libsql/client':
        optional: true
      better-sqlite3:
        optional: true
      drizzle-orm:
        optional: true
      mysql2:
        optional: true
      sqlite3:
        optional: true

  de-indent@1.0.2:
    resolution: {integrity: sha512-e/1zu3xH5MQryN2zdVaF0OrdNLUbvWxzMbi+iNA6Bky7l1RoP8a2fIbRocyHclXt/arDrrR6lL3TqFD9pMQTsg==}

  debug@2.6.9:
    resolution: {integrity: sha512-bC7ElrdJaJnPbAP+1EotYvqZsb3ecl5wi6Bfi6BJTUcNowp6cvspg0jXznRTKDjm/E7AdgFBVeAPVMNcKGsHMA==}
    peerDependencies:
      supports-color: '*'
    peerDependenciesMeta:
      supports-color:
        optional: true

  debug@3.2.7:
    resolution: {integrity: sha512-CFjzYYAi4ThfiQvizrFQevTTXHtnCqWfe7x1AhgEscTz6ZbLbfoLRLPugTQyBth6f8ZERVUSyWHFD/7Wu4t1XQ==}
    peerDependencies:
      supports-color: '*'
    peerDependenciesMeta:
      supports-color:
        optional: true

  debug@4.3.7:
    resolution: {integrity: sha512-Er2nc/H7RrMXZBFCEim6TCmMk02Z8vLC2Rbi1KEBggpo0fS6l0S1nnapwmIi3yW/+GOJap1Krg4w0Hg80oCqgQ==}
    engines: {node: '>=6.0'}
    peerDependencies:
      supports-color: '*'
    peerDependenciesMeta:
      supports-color:
        optional: true

  debug@4.4.0:
    resolution: {integrity: sha512-6WTZ/IxCY/T6BALoZHaE4ctp9xm+Z5kY/pzYaCHRFeyVhojxlrm+46y68HA6hr0TcwEssoxNiDEUJQjfPZ/RYA==}
    engines: {node: '>=6.0'}
    peerDependencies:
      supports-color: '*'
    peerDependenciesMeta:
      supports-color:
        optional: true

  debug@4.4.1:
    resolution: {integrity: sha512-KcKCqiftBJcZr++7ykoDIEwSa3XWowTfNPo92BYxjXiyYEVrUQh2aLyhxBCwww+heortUFxEJYcRzosstTEBYQ==}
    engines: {node: '>=6.0'}
    peerDependencies:
      supports-color: '*'
    peerDependenciesMeta:
      supports-color:
        optional: true

  decache@4.6.2:
    resolution: {integrity: sha512-2LPqkLeu8XWHU8qNCS3kcF6sCcb5zIzvWaAHYSvPfwhdd7mHuah29NssMzrTYyHN4F5oFy2ko9OBYxegtU0FEw==}

  decamelize@1.2.0:
    resolution: {integrity: sha512-z2S+W9X73hAUUki+N+9Za2lBlun89zigOyGrsax+KUQ6wKW4ZoWpEYBkGhQjwAjjDCkWxhY0VKEhk8wzY7F5cA==}
    engines: {node: '>=0.10.0'}

  decimal.js@10.4.3:
    resolution: {integrity: sha512-VBBaLc1MgL5XpzgIP7ny5Z6Nx3UrRkIViUkPUdtl9aya5amy3De1gsUUSB1g3+3sExYNjCAsAznmukyxCb1GRA==}

  decode-uri-component@0.2.2:
    resolution: {integrity: sha512-FqUYQ+8o158GyGTrMFJms9qh3CqTKvAqgqsTnkLI8sKu0028orqBhxNMFkFen0zGyg6epACD32pjVk58ngIErQ==}
    engines: {node: '>=0.10'}

  decompress-response@3.3.0:
    resolution: {integrity: sha512-BzRPQuY1ip+qDonAOz42gRm/pg9F768C+npV/4JOsxRC2sq+Rlk+Q4ZCAsOhnIaMrgarILY+RMUIvMmmX1qAEA==}
    engines: {node: '>=4'}

  decompress-response@4.2.1:
    resolution: {integrity: sha512-jOSne2qbyE+/r8G1VU+G/82LBs2Fs4LAsTiLSHOCOMZQl2OKZ6i8i4IyHemTe+/yIXOtTcRQMzPcgyhoFlqPkw==}
    engines: {node: '>=8'}

  deep-eql@5.0.2:
    resolution: {integrity: sha512-h5k/5U50IJJFpzfL6nO9jaaumfjO/f2NjK/oYB2Djzm4p9L+3T9qWpZqZ2hAbLPuuYq9wrU08WQyBTL5GbPk5Q==}
    engines: {node: '>=6'}

  deep-is@0.1.4:
    resolution: {integrity: sha512-oIPzksmTg4/MriiaYGO+okXDT7ztn/w3Eptv/+gSIdMdKsJo0u4CfYNFJPy+4SKMuCqGw2wxnA+URMg3t8a/bQ==}

  deepmerge@4.3.1:
    resolution: {integrity: sha512-3sUqbMEc77XqpdNO7FRyRog+eW3ph+GYCbj+rK+uYyRMuwsVy0rMiVtPn+QJlKFvWP/1PYpapqYn0Me2knFn+A==}
    engines: {node: '>=0.10.0'}

  default-browser-id@5.0.0:
    resolution: {integrity: sha512-A6p/pu/6fyBcA1TRz/GqWYPViplrftcW2gZC9q79ngNCKAeR/X3gcEdXQHl4KNXV+3wgIJ1CPkJQ3IHM6lcsyA==}
    engines: {node: '>=18'}

  default-browser@5.2.1:
    resolution: {integrity: sha512-WY/3TUME0x3KPYdRRxEJJvXRHV4PyPoUsxtZa78lwItwRQRHhd2U9xOscaT/YTf8uCXIAjeJOFBVEh/7FtD8Xg==}
    engines: {node: '>=18'}

  define-data-property@1.1.4:
    resolution: {integrity: sha512-rBMvIzlpA8v6E+SJZoo++HAYqsLrkg7MSfIinMPFhmkorw7X+dOXVJQs+QT69zGkzMyfDnIMN2Wid1+NbL3T+A==}
    engines: {node: '>= 0.4'}

  define-lazy-prop@2.0.0:
    resolution: {integrity: sha512-Ds09qNh8yw3khSjiJjiUInaGX9xlqZDY7JVryGxdxV7NPeuqQfplOpQ66yJFZut3jLa5zOwkXw1g9EI2uKh4Og==}
    engines: {node: '>=8'}

  define-lazy-prop@3.0.0:
    resolution: {integrity: sha512-N+MeXYoqr3pOgn8xfyRPREN7gHakLYjhsHhWGT3fWAiL4IkAt0iDw14QiiEm2bE30c5XX5q0FtAA3CK5f9/BUg==}
    engines: {node: '>=12'}

  define-properties@1.2.1:
    resolution: {integrity: sha512-8QmQKqEASLd5nx0U1B1okLElbUuuttJ/AnYmRXbbbGDWh6uS208EjD4Xqq/I9wK7u0v6O08XhTWnt5XtEbR6Dg==}
    engines: {node: '>= 0.4'}

  defu@6.1.4:
    resolution: {integrity: sha512-mEQCMmwJu317oSz8CwdIOdwf3xMif1ttiM8LTufzc3g6kR+9Pe236twL8j3IYT1F7GfRgGcW6MWxzZjLIkuHIg==}

  delayed-stream@1.0.0:
    resolution: {integrity: sha512-ZySD7Nf91aLB0RxL4KGrKHBXl7Eds1DAmEdcoVawXnLD7SDhpNgtuII2aAkg7a7QS41jxPSZ17p4VdGnMHk3MQ==}
    engines: {node: '>=0.4.0'}

  delegates@1.0.0:
    resolution: {integrity: sha512-bd2L678uiWATM6m5Z1VzNCErI3jiGzt6HGY8OVICs40JQq/HALfbyNJmp0UDakEY4pMMaN0Ly5om/B1VI/+xfQ==}

  denque@2.1.0:
    resolution: {integrity: sha512-HVQE3AAb/pxF8fQAoiqpvg9i3evqug3hoiwakOyZAwJm+6vZehbkYXZ0l4JxS+I3QxM97v5aaRNhj8v5oBhekw==}
    engines: {node: '>=0.10'}

  depd@2.0.0:
    resolution: {integrity: sha512-g7nH6P6dyDioJogAAGprGpCtVImJhpPk/roCzdb3fIh61/s/nPsfR6onyMwkCAR/OlC3yBC0lESvUoQEAssIrw==}
    engines: {node: '>= 0.8'}

  dequal@2.0.3:
    resolution: {integrity: sha512-0je+qPKHEMohvfRTCEo3CrPG6cAzAYgmzKyxRiYSSDkS6eGJdyVJm7WaYA5ECaAD9wLB2T4EEeymA5aFVcYXCA==}
    engines: {node: '>=6'}

  des.js@1.1.0:
    resolution: {integrity: sha512-r17GxjhUCjSRy8aiJpr8/UadFIzMzJGexI3Nmz4ADi9LYSFx4gTBp80+NaX/YsXWWLhpZ7v/v/ubEc/bCNfKwg==}

  destr@2.0.3:
    resolution: {integrity: sha512-2N3BOUU4gYMpTP24s5rF5iP7BDr7uNTCs4ozw3kf/eKfvWSIu93GEBi5m427YoyJoeOzQ5smuu4nNAPGb8idSQ==}

  destr@2.0.5:
    resolution: {integrity: sha512-ugFTXCtDZunbzasqBxrK93Ik/DRYsO6S/fedkWEMKqt04xZ4csmnmwGDBAb07QWNaGMAmnTIemsYZCksjATwsA==}

  detect-browser@5.2.0:
    resolution: {integrity: sha512-tr7XntDAu50BVENgQfajMLzacmSe34D+qZc4zjnniz0ZVuw/TZcLcyxHQjYpJTM36sGEkZZlYLnIM1hH7alTMA==}

  detect-browser@5.3.0:
    resolution: {integrity: sha512-53rsFbGdwMwlF7qvCt0ypLM5V5/Mbl0szB7GPN8y9NCcbknYOeVVXdrXEq+90IwAfrrzt6Hd+u2E2ntakICU8w==}

  detect-libc@1.0.3:
    resolution: {integrity: sha512-pGjwhsmsp4kL2RTz08wcOlGN83otlqHeD/Z5T8GXZB+/YcpQ/dgo+lbU8ZsGxV0HIvqqxo9l7mqYwyYMD9bKDg==}
    engines: {node: '>=0.10'}
    hasBin: true

  detect-libc@2.0.3:
    resolution: {integrity: sha512-bwy0MGW55bG41VqxxypOsdSdGqLwXPI/focwgTYCFMbdUiBAxLg9CFzG08sz2aqzknwiX7Hkl0bQENjg8iLByw==}
    engines: {node: '>=8'}

  detective-amd@6.0.1:
    resolution: {integrity: sha512-TtyZ3OhwUoEEIhTFoc1C9IyJIud3y+xYkSRjmvCt65+ycQuc3VcBrPRTMWoO/AnuCyOB8T5gky+xf7Igxtjd3g==}
    engines: {node: '>=18'}
    hasBin: true

  detective-cjs@6.0.1:
    resolution: {integrity: sha512-tLTQsWvd2WMcmn/60T2inEJNhJoi7a//PQ7DwRKEj1yEeiQs4mrONgsUtEJKnZmrGWBBmE0kJ1vqOG/NAxwaJw==}
    engines: {node: '>=18'}

  detective-es6@5.0.1:
    resolution: {integrity: sha512-XusTPuewnSUdoxRSx8OOI6xIA/uld/wMQwYsouvFN2LAg7HgP06NF1lHRV3x6BZxyL2Kkoih4ewcq8hcbGtwew==}
    engines: {node: '>=18'}

  detective-postcss@7.0.1:
    resolution: {integrity: sha512-bEOVpHU9picRZux5XnwGsmCN4+8oZo7vSW0O0/Enq/TO5R2pIAP2279NsszpJR7ocnQt4WXU0+nnh/0JuK4KHQ==}
    engines: {node: ^14.0.0 || >=16.0.0}
    peerDependencies:
      postcss: ^8.4.47

  detective-sass@6.0.1:
    resolution: {integrity: sha512-jSGPO8QDy7K7pztUmGC6aiHkexBQT4GIH+mBAL9ZyBmnUIOFbkfZnO8wPRRJFP/QP83irObgsZHCoDHZ173tRw==}
    engines: {node: '>=18'}

  detective-scss@5.0.1:
    resolution: {integrity: sha512-MAyPYRgS6DCiS6n6AoSBJXLGVOydsr9huwXORUlJ37K3YLyiN0vYHpzs3AdJOgHobBfispokoqrEon9rbmKacg==}
    engines: {node: '>=18'}

  detective-stylus@5.0.1:
    resolution: {integrity: sha512-Dgn0bUqdGbE3oZJ+WCKf8Dmu7VWLcmRJGc6RCzBgG31DLIyai9WAoEhYRgIHpt/BCRMrnXLbGWGPQuBUrnF0TA==}
    engines: {node: '>=18'}

  detective-typescript@14.0.0:
    resolution: {integrity: sha512-pgN43/80MmWVSEi5LUuiVvO/0a9ss5V7fwVfrJ4QzAQRd3cwqU1SfWGXJFcNKUqoD5cS+uIovhw5t/0rSeC5Mw==}
    engines: {node: '>=18'}
    peerDependencies:
      typescript: ^5.4.4

  detective-vue2@2.2.0:
    resolution: {integrity: sha512-sVg/t6O2z1zna8a/UIV6xL5KUa2cMTQbdTIIvqNM0NIPswp52fe43Nwmbahzj3ww4D844u/vC2PYfiGLvD3zFA==}
    engines: {node: '>=18'}
    peerDependencies:
      typescript: ^5.4.4

  devalue@5.1.1:
    resolution: {integrity: sha512-maua5KUiapvEwiEAe+XnlZ3Rh0GD+qI1J/nb9vrJc3muPXvcF/8gXYTWF76+5DAqHyDUtOIImEuo0YKE9mshVw==}

  diff@8.0.2:
    resolution: {integrity: sha512-sSuxWU5j5SR9QQji/o2qMvqRNYRDOcBTgsJ/DeCf4iSN4gW+gNMXM7wFIP+fdXZxoNiAnHUTGjCr+TSWXdRDKg==}
    engines: {node: '>=0.3.1'}

  diffie-hellman@5.0.3:
    resolution: {integrity: sha512-kqag/Nl+f3GwyK25fhUMYj81BUOrZ9IuJsjIcDE5icNM9FJHAVm3VcUDxdLPoQtTuUylWm6ZIknYJwwaPxsUzg==}

  dijkstrajs@1.0.3:
    resolution: {integrity: sha512-qiSlmBq9+BCdCA/L46dw8Uy93mloxsPSbwnm5yrKn2vMPiy8KyAskTF6zuV/j5BMsmOGZDPs7KjU+mjb670kfA==}

  doctrine@2.1.0:
    resolution: {integrity: sha512-35mSku4ZXK0vfCuHEDAwt55dg2jNajHZ1odvF+8SSr82EsZY4QmXfuWso8oEd8zRhVObSN18aM0CjSdoBX7zIw==}
    engines: {node: '>=0.10.0'}

  doctrine@3.0.0:
    resolution: {integrity: sha512-yS+Q5i3hBf7GBkd4KG8a7eBNNWNGLTaEwwYWUijIYM7zrlYDM0BFXHjjPWlWZ1Rg7UaddZeIDmi9jF3HmqiQ2w==}
    engines: {node: '>=6.0.0'}

  dom-accessibility-api@0.5.16:
    resolution: {integrity: sha512-X7BJ2yElsnOJ30pZF4uIIDfBEVgF4XEBxL9Bxhy6dnrm5hkzqmsWHGTiHqRiITNhMyFLyAiWndIJP7Z1NTteDg==}

  dom-accessibility-api@0.6.3:
    resolution: {integrity: sha512-7ZgogeTnjuHbo+ct10G9Ffp0mif17idi0IyWNVA/wcwcm7NPOD/WEHVP3n7n3MhXqxoIYm8d6MuZohYWIZ4T3w==}

  dom-serializer@2.0.0:
    resolution: {integrity: sha512-wIkAryiqt/nV5EQKqQpo3SToSOV9J0DnbJqwK7Wv/Trc92zIAYZ4FlMu+JPFW1DfGFt81ZTCGgDEabffXeLyJg==}

  dom-walk@0.1.2:
    resolution: {integrity: sha512-6QvTW9mrGeIegrFXdtQi9pk7O/nSK6lSdXW2eqUspN5LWD7UTji2Fqw5V2YLjBpHEoU9Xl/eUWNpDeZvoyOv2w==}

  domain-browser@4.22.0:
    resolution: {integrity: sha512-IGBwjF7tNk3cwypFNH/7bfzBcgSCbaMOD3GsaY1AU/JRrnHnYgEM0+9kQt52iZxjNsjBtJYtao146V+f8jFZNw==}
    engines: {node: '>=10'}

  domelementtype@2.3.0:
    resolution: {integrity: sha512-OLETBj6w0OsagBwdXnPdN0cnMfF9opN69co+7ZrbfPGrdpPVNBUj02spi6B1N7wChLQiPn4CSH/zJvXw56gmHw==}

  domhandler@5.0.3:
    resolution: {integrity: sha512-cgwlv/1iFQiFnU96XXgROh8xTeetsnJiDsTc7TYCLFd9+/WNkIqPTxiM/8pSd8VIrhXGTf1Ny1q1hquVqDJB5w==}
    engines: {node: '>= 4'}

  domutils@3.2.2:
    resolution: {integrity: sha512-6kZKyUajlDuqlHKVX1w7gyslj9MPIXzIFiz/rGu35uC1wMi+kMhQwGhl4lt9unC9Vb9INnY9Z3/ZA3+FhASLaw==}

  dot-prop@9.0.0:
    resolution: {integrity: sha512-1gxPBJpI/pcjQhKgIU91II6Wkay+dLcN3M6rf2uwP8hRur3HtQXjVrdAK3sjC0piaEuxzMwjXChcETiJl47lAQ==}
    engines: {node: '>=18'}

  dotenv@16.4.7:
    resolution: {integrity: sha512-47qPchRCykZC03FhkYAhrvwU4xDBFIj1QPqaarj6mdM/hgUzfPHcpkHJOn3mJAufFeeAxAzeGsr5X0M4k6fLZQ==}
    engines: {node: '>=12'}

  dotenv@16.5.0:
    resolution: {integrity: sha512-m/C+AwOAr9/W1UOIZUo232ejMNnJAJtYQjUbHoNTBNTJSvqzzDh7vnrei3o3r3m9blf6ZoDkvcw0VmozNRFJxg==}
    engines: {node: '>=12'}

  dunder-proto@1.0.1:
    resolution: {integrity: sha512-KIN/nDJBQRcXw0MLVhZE9iQHmG68qAVIBg9CqmUYjmQIhgij9U5MFvrqkUL5FbtyyzZuOeOt0zdeRe4UY7ct+A==}
    engines: {node: '>= 0.4'}

  duplexer@0.1.2:
    resolution: {integrity: sha512-jtD6YG370ZCIi/9GTaJKQxWTZD045+4R4hTk/x1UyoqadyJ9x9CgSi1RlVDQF8U2sxLLSnFkCaMihqljHIWgMg==}

  duplexify@4.1.3:
    resolution: {integrity: sha512-M3BmBhwJRZsSx38lZyhE53Csddgzl5R7xGJNk7CVddZD6CcmwMCH8J+7AprIrQKH7TonKxaCjcv27Qmf+sQ+oA==}

  eastasianwidth@0.2.0:
    resolution: {integrity: sha512-I88TYZWc9XiYHRQ4/3c5rjjfgkjhLyW2luGIheGERbNQ6OY7yTybanSpDXZa8y7VUP9YmDcYa+eyq4ca7iLqWA==}

  editorconfig@1.0.4:
    resolution: {integrity: sha512-L9Qe08KWTlqYMVvMcTIvMAdl1cDUubzRNYL+WfA4bLDMHe4nemKkpmYzkznE1FwLKu0EEmy6obgQKzMJrg4x9Q==}
    engines: {node: '>=14'}
    hasBin: true

  ee-first@1.1.1:
    resolution: {integrity: sha512-WMwm9LhRUo+WUaRN+vRuETqG89IgZphVSNkdFgeb6sS/E4OrDIN7t48CAewSHXc6C8lefD8KKfr5vY61brQlow==}

  electron-to-chromium@1.5.83:
    resolution: {integrity: sha512-LcUDPqSt+V0QmI47XLzZrz5OqILSMGsPFkDYus22rIbgorSvBYEFqq854ltTmUdHkY92FSdAAvsh4jWEULMdfQ==}

  elliptic@6.5.4:
    resolution: {integrity: sha512-iLhC6ULemrljPZb+QutR5TQGB+pdW6KGD5RSegS+8sorOZT+rdQFbsQFJgvN3eRqNALqJer4oQ16YvJHlU8hzQ==}

  elliptic@6.6.1:
    resolution: {integrity: sha512-RaddvvMatK2LJHqFJ+YA4WysVN5Ita9E35botqIYspQ4TkRAlCicdzKOjlyv/1Za5RyTNn7di//eEV0uTAfe3g==}

  emoji-regex@8.0.0:
    resolution: {integrity: sha512-MSjYzcWNOA0ewAHpz0MxpYFvwg6yjy1NG3xteoqz644VCo/RPgnr1/GGt+ic3iJTzQ8Eu3TdM14SawnVUmGE6A==}

  emoji-regex@9.2.2:
    resolution: {integrity: sha512-L18DaJsXSUk2+42pv8mLs5jJT2hqFkFE4j21wOmgbUqsZ2hL72NsUU785g9RXgo3s0ZNgVl42TiHp3ZtOv/Vyg==}

  enabled@2.0.0:
    resolution: {integrity: sha512-AKrN98kuwOzMIdAizXGI86UFBoo26CL21UM763y1h/GMSJ4/OHU9k2YlsmBpyScFo/wbLzWQJBMCW4+IO3/+OQ==}

  encode-utf8@1.0.3:
    resolution: {integrity: sha512-ucAnuBEhUK4boH2HjVYG5Q2mQyPorvv0u/ocS+zhdw0S8AlHYY+GOFhP1Gio5z4icpP2ivFSvhtFjQi8+T9ppw==}

  encodeurl@2.0.0:
    resolution: {integrity: sha512-Q0n9HRi4m6JuGIV1eFlmvJB7ZEVxu93IrMyiMsGC0lrMJMWzRgx6WGquyfQgZVb31vhGgXnfmPNNXmxnOkRBrg==}
    engines: {node: '>= 0.8'}

  end-of-stream@1.4.4:
    resolution: {integrity: sha512-+uw1inIHVPQoaVuHzRyXd21icM+cnt4CzD5rW+NC1wjOUSTOs+Te7FOv7AhN7vS9x/oIyhLP5PR1H+phQAHu5Q==}

  engine.io-client@6.6.3:
    resolution: {integrity: sha512-T0iLjnyNWahNyv/lcjS2y4oE358tVS/SYQNxYXGAJ9/GLgH4VCvOQ/mhTjqU88mLZCQgiG8RIegFHYCdVC+j5w==}

  engine.io-parser@5.2.3:
    resolution: {integrity: sha512-HqD3yTBfnBxIrbnM1DoD6Pcq8NECnh8d4As1Qgh0z5Gg3jRRIqijury0CL3ghu/edArpUYiYqQiDUQBIs4np3Q==}
    engines: {node: '>=10.0.0'}

  enhanced-resolve@5.18.0:
    resolution: {integrity: sha512-0/r0MySGYG8YqlayBZ6MuCfECmHFdJ5qyPh8s8wa5Hnm6SaFLSK1VYCbj+NKp090Nm1caZhD+QTnmxO7esYGyQ==}
    engines: {node: '>=10.13.0'}

  entities@4.5.0:
    resolution: {integrity: sha512-V0hjH4dGPh9Ao5p0MoRY6BVqtwCjhz6vI5LT8AJ55H+4g9/4vbHx1I54fS0XuclLhDHArPQCiMjDxjaL8fPxhw==}
    engines: {node: '>=0.12'}

  env-paths@3.0.0:
    resolution: {integrity: sha512-dtJUTepzMW3Lm/NPxRf3wP4642UWhjL2sQxc+ym2YMj1m/H2zDNQOlezafzkHwn6sMstjHTwG6iQQsctDW/b1A==}
    engines: {node: ^12.20.0 || ^14.13.1 || >=16.0.0}

  error-stack-parser-es@1.0.5:
    resolution: {integrity: sha512-5qucVt2XcuGMcEGgWI7i+yZpmpByQ8J1lHhcL7PwqCwu9FPP3VUXzT4ltHe5i2z9dePwEHcDVOAfSnHsOlCXRA==}

  errx@0.1.0:
    resolution: {integrity: sha512-fZmsRiDNv07K6s2KkKFTiD2aIvECa7++PKyD5NC32tpRw46qZA3sOz+aM+/V9V0GDHxVTKLziveV4JhzBHDp9Q==}

  es-abstract@1.23.9:
    resolution: {integrity: sha512-py07lI0wjxAC/DcfK1S6G7iANonniZwTISvdPzk9hzeH0IZIshbuuFxLIU96OyF89Yb9hiqWn8M/bY83KY5vzA==}
    engines: {node: '>= 0.4'}

  es-define-property@1.0.1:
    resolution: {integrity: sha512-e3nRfgfUZ4rNGL232gUgX06QNyyez04KdjFrF+LTRoOXmrOgFKDg4BCdsjW8EnT69eqdYGmRpJwiPVYNrCaW3g==}
    engines: {node: '>= 0.4'}

  es-errors@1.3.0:
    resolution: {integrity: sha512-Zf5H2Kxt2xjTvbJvP2ZWLEICxA6j+hAmMzIlypy4xcBg1vKVnx89Wy0GbS+kf5cwCVFFzdCFh2XSCFNULS6csw==}
    engines: {node: '>= 0.4'}

  es-iterator-helpers@1.2.1:
    resolution: {integrity: sha512-uDn+FE1yrDzyC0pCo961B2IHbdM8y/ACZsKD4dG6WqrjV53BADjwa7D+1aom2rsNVfLyDgU/eigvlJGJ08OQ4w==}
    engines: {node: '>= 0.4'}

  es-module-lexer@1.6.0:
    resolution: {integrity: sha512-qqnD1yMU6tk/jnaMosogGySTZP8YtUgAffA9nMN+E/rjxcfRQ6IEk7IiozUjgxKoFHBGjTLnrHB/YC45r/59EQ==}

  es-module-lexer@1.7.0:
    resolution: {integrity: sha512-jEQoCwk8hyb2AZziIOLhDqpm5+2ww5uIE6lkO/6jcOCusfk6LhMHpXXfBLXTZ7Ydyt0j4VoUQv6uGNYbdW+kBA==}

  es-object-atoms@1.1.1:
    resolution: {integrity: sha512-FGgH2h8zKNim9ljj7dankFPcICIK9Cp5bm+c2gQSYePhpaG5+esrLODihIorn+Pe6FGJzWhXQotPv73jTaldXA==}
    engines: {node: '>= 0.4'}

  es-set-tostringtag@2.1.0:
    resolution: {integrity: sha512-j6vWzfrGVfyXxge+O0x5sh6cvxAog0a/4Rdd2K36zCMV5eJ+/+tOAngRO8cODMNWbVRdVlmGZQL2YS3yR8bIUA==}
    engines: {node: '>= 0.4'}

  es-shim-unscopables@1.0.2:
    resolution: {integrity: sha512-J3yBRXCzDu4ULnQwxyToo/OjdMx6akgVC7K6few0a7F/0wLtmKKN7I73AH5T2836UuXRqN7Qg+IIUw/+YJksRw==}

  es-to-primitive@1.3.0:
    resolution: {integrity: sha512-w+5mJ3GuFL+NjVtJlvydShqE1eN3h3PbI7/5LAsYJP/2qtuMXjfL2LpHSRqo4b4eSF5K/DH1JXKUAHSB2UW50g==}
    engines: {node: '>= 0.4'}

  es-toolkit@1.33.0:
    resolution: {integrity: sha512-X13Q/ZSc+vsO1q600bvNK4bxgXMkHcf//RxCmYDaRY5DAcT+eoXjY5hoAPGMdRnWQjvyLEcyauG3b6hz76LNqg==}

  es5-ext@0.10.64:
    resolution: {integrity: sha512-p2snDhiLaXe6dahss1LddxqEm+SkuDvV8dnIQG0MWjyHpcMNfXKPE+/Cc0y+PhxJX3A4xGNeFCj5oc0BUh6deg==}
    engines: {node: '>=0.10'}

  es6-iterator@2.0.3:
    resolution: {integrity: sha512-zw4SRzoUkd+cl+ZoE15A9o1oQd920Bb0iOJMQkQhl3jNc03YqVjAhG7scf9C5KWRU/R13Orf588uCC6525o02g==}

  es6-symbol@3.1.4:
    resolution: {integrity: sha512-U9bFFjX8tFiATgtkJ1zg25+KviIXpgRvRHS8sau3GfhVzThRQrOeksPeT0BWW2MNZs1OEWJ1DPXOQMn0KKRkvg==}
    engines: {node: '>=0.12'}

  esbuild-plugin-solid@0.5.0:
    resolution: {integrity: sha512-ITK6n+0ayGFeDVUZWNMxX+vLsasEN1ILrg4pISsNOQ+mq4ljlJJiuXotInd+HE0MzwTcA9wExT1yzDE2hsqPsg==}
    peerDependencies:
      esbuild: '>=0.12'
      solid-js: '>= 1.0'

  esbuild@0.25.5:
    resolution: {integrity: sha512-P8OtKZRv/5J5hhz0cUAdu/cLuPIKXpQl1R9pZtvmHWQvrAUVd0UNIPT4IB4W3rNOqVO0rlqHmCIbSwxh/c9yUQ==}
    engines: {node: '>=18'}
    hasBin: true

  escalade@3.2.0:
    resolution: {integrity: sha512-WUj2qlxaQtO4g6Pq5c29GTcWGDyd8itL8zTlipgECz3JesAiiOKotd8JU6otB3PACgG6xkJUyVhboMS+bje/jA==}
    engines: {node: '>=6'}

  escape-html@1.0.3:
    resolution: {integrity: sha512-NiSupZ4OeuGwr68lGIeym/ksIZMJodUGOSCZ/FSnTxcrekbvqrgdUxlJOMpijaKZVjAJrWrGs/6Jy8OMuyj9ow==}

  escape-string-regexp@4.0.0:
    resolution: {integrity: sha512-TtpcNJ3XAzx3Gq8sWRzJaVajRs0uVxA2YAkdb1jm2YkPz4G6egUFAyA3n5vtEIZefPk5Wa4UXbKuS5fKkJWdgA==}
    engines: {node: '>=10'}

  escape-string-regexp@5.0.0:
    resolution: {integrity: sha512-/veY75JbMK4j1yjvuUxuVsiS/hr/4iHs9FTT6cgTexxdE0Ly/glccBAkloH/DofkjRbZU3bnoj38mOmhkZ0lHw==}
    engines: {node: '>=12'}

  escodegen@2.1.0:
    resolution: {integrity: sha512-2NlIDTwUWJN0mRPQOdtQBzbUHvdGY2P1VXSyU83Q3xKxM7WHX2Ql8dKq782Q9TgQUNOLEzEYu9bzLNj1q88I5w==}
    engines: {node: '>=6.0'}
    hasBin: true

  eslint-config-next@14.2.26:
    resolution: {integrity: sha512-KZNh1xvWG1ZDFD2f2WkvvnMpp7Sjsl6xJXCsvfEe8GH1FLXn6GtXo7lY9S8xDcn6oBWmKA0hSrlrp1DNQ9QDnQ==}
    peerDependencies:
      eslint: ^7.23.0 || ^8.0.0
      typescript: '>=3.3.1'
    peerDependenciesMeta:
      typescript:
        optional: true

  eslint-config-prettier@10.1.1:
    resolution: {integrity: sha512-4EQQr6wXwS+ZJSzaR5ZCrYgLxqvUjdXctaEtBqHcbkW944B1NQyO4qpdHQbXBONfwxXdkAY81HH4+LUfrg+zPw==}
    hasBin: true
    peerDependencies:
      eslint: '>=7.0.0'

  eslint-import-resolver-node@0.3.9:
    resolution: {integrity: sha512-WFj2isz22JahUv+B788TlO3N6zL3nNJGU8CcZbPZvVEkBPaJdCV4vy5wyghty5ROFbCRnm132v8BScu5/1BQ8g==}

  eslint-import-resolver-typescript@3.7.0:
    resolution: {integrity: sha512-Vrwyi8HHxY97K5ebydMtffsWAn1SCR9eol49eCd5fJS4O1WV7PaAjbcjmbfJJSMz/t4Mal212Uz/fQZrOB8mow==}
    engines: {node: ^14.18.0 || >=16.0.0}
    peerDependencies:
      eslint: '*'
      eslint-plugin-import: '*'
      eslint-plugin-import-x: '*'
    peerDependenciesMeta:
      eslint-plugin-import:
        optional: true
      eslint-plugin-import-x:
        optional: true

  eslint-module-utils@2.12.0:
    resolution: {integrity: sha512-wALZ0HFoytlyh/1+4wuZ9FJCD/leWHQzzrxJ8+rebyReSLk7LApMyd3WJaLVoN+D5+WIdJyDK1c6JnE65V4Zyg==}
    engines: {node: '>=4'}
    peerDependencies:
      '@typescript-eslint/parser': '*'
      eslint: '*'
      eslint-import-resolver-node: '*'
      eslint-import-resolver-typescript: '*'
      eslint-import-resolver-webpack: '*'
    peerDependenciesMeta:
      '@typescript-eslint/parser':
        optional: true
      eslint:
        optional: true
      eslint-import-resolver-node:
        optional: true
      eslint-import-resolver-typescript:
        optional: true
      eslint-import-resolver-webpack:
        optional: true

  eslint-plugin-import@2.31.0:
    resolution: {integrity: sha512-ixmkI62Rbc2/w8Vfxyh1jQRTdRTF52VxwRVHl/ykPAmqG+Nb7/kNn+byLP0LxPgI7zWA16Jt82SybJInmMia3A==}
    engines: {node: '>=4'}
    peerDependencies:
      '@typescript-eslint/parser': '*'
      eslint: ^2 || ^3 || ^4 || ^5 || ^6 || ^7.2.0 || ^8 || ^9
    peerDependenciesMeta:
      '@typescript-eslint/parser':
        optional: true

  eslint-plugin-jsx-a11y@6.10.2:
    resolution: {integrity: sha512-scB3nz4WmG75pV8+3eRUQOHZlNSUhFNq37xnpgRkCCELU3XMvXAxLk1eqWWyE22Ki4Q01Fnsw9BA3cJHDPgn2Q==}
    engines: {node: '>=4.0'}
    peerDependencies:
      eslint: ^3 || ^4 || ^5 || ^6 || ^7 || ^8 || ^9

  eslint-plugin-prettier@5.2.5:
    resolution: {integrity: sha512-IKKP8R87pJyMl7WWamLgPkloB16dagPIdd2FjBDbyRYPKo93wS/NbCOPh6gH+ieNLC+XZrhJt/kWj0PS/DFdmg==}
    engines: {node: ^14.18.0 || >=16.0.0}
    peerDependencies:
      '@types/eslint': '>=8.0.0'
      eslint: '>=8.0.0'
      eslint-config-prettier: '>= 7.0.0 <10.0.0 || >=10.1.0'
      prettier: '>=3.0.0'
    peerDependenciesMeta:
      '@types/eslint':
        optional: true
      eslint-config-prettier:
        optional: true

  eslint-plugin-react-hooks@5.0.0-canary-7118f5dd7-20230705:
    resolution: {integrity: sha512-AZYbMo/NW9chdL7vk6HQzQhT+PvTAEVqWk9ziruUoW2kAOcN5qNyelv70e0F1VNQAbvutOC9oc+xfWycI9FxDw==}
    engines: {node: '>=10'}
    peerDependencies:
      eslint: ^3.0.0 || ^4.0.0 || ^5.0.0 || ^6.0.0 || ^7.0.0 || ^8.0.0-0

  eslint-plugin-react-hooks@5.2.0:
    resolution: {integrity: sha512-+f15FfK64YQwZdJNELETdn5ibXEUQmW1DZL6KXhNnc2heoy/sg9VJJeT7n8TlMWouzWqSWavFkIhHyIbIAEapg==}
    engines: {node: '>=10'}
    peerDependencies:
      eslint: ^3.0.0 || ^4.0.0 || ^5.0.0 || ^6.0.0 || ^7.0.0 || ^8.0.0-0 || ^9.0.0

  eslint-plugin-react-refresh@0.4.19:
    resolution: {integrity: sha512-eyy8pcr/YxSYjBoqIFSrlbn9i/xvxUFa8CjzAYo9cFjgGXqq1hyjihcpZvxRLalpaWmueWR81xn7vuKmAFijDQ==}
    peerDependencies:
      eslint: '>=8.40'

  eslint-plugin-react@7.37.4:
    resolution: {integrity: sha512-BGP0jRmfYyvOyvMoRX/uoUeW+GqNj9y16bPQzqAHf3AYII/tDs+jMN0dBVkl88/OZwNGwrVFxE7riHsXVfy/LQ==}
    engines: {node: '>=4'}
    peerDependencies:
      eslint: ^3 || ^4 || ^5 || ^6 || ^7 || ^8 || ^9.7

  eslint-scope@7.2.2:
    resolution: {integrity: sha512-dOt21O7lTMhDM+X9mB4GX+DZrZtCUJPL/wlcTqxyrx5IvO0IYtILdtrQGQp+8n5S0gwSVmOf9NQrjMOgfQZlIg==}
    engines: {node: ^12.22.0 || ^14.17.0 || >=16.0.0}

  eslint-visitor-keys@3.4.3:
    resolution: {integrity: sha512-wpc+LXeiyiisxPlEkUzU6svyS1frIO3Mgxj1fdy7Pm8Ygzguax2N3Fa/D/ag1WqbOprdI+uY6wMUl8/a2G+iag==}
    engines: {node: ^12.22.0 || ^14.17.0 || >=16.0.0}

  eslint-visitor-keys@4.2.0:
    resolution: {integrity: sha512-UyLnSehNt62FFhSwjZlHmeokpRK59rcz29j+F1/aDgbkbRTk7wIc9XzdoasMUbRNKDM0qQt/+BJ4BrpFeABemw==}
    engines: {node: ^18.18.0 || ^20.9.0 || >=21.1.0}

  eslint-visitor-keys@4.2.1:
    resolution: {integrity: sha512-Uhdk5sfqcee/9H/rCOJikYz67o0a2Tw2hGRPOG2Y1R2dg7brRe1uG0yaNQDHu+TO/uQPF/5eCapvYSmHUjt7JQ==}
    engines: {node: ^18.18.0 || ^20.9.0 || >=21.1.0}

  eslint@8.57.1:
    resolution: {integrity: sha512-ypowyDxpVSYpkXr9WPv2PAZCtNip1Mv5KTW0SCurXv/9iOpcrH9PaqUElksqEB6pChqHGDRCFTyrZlGhnLNGiA==}
    engines: {node: ^12.22.0 || ^14.17.0 || >=16.0.0}
    deprecated: This version is no longer supported. Please see https://eslint.org/version-support for other options.
    hasBin: true

  esniff@2.0.1:
    resolution: {integrity: sha512-kTUIGKQ/mDPFoJ0oVfcmyJn4iBDRptjNVIzwIFR7tqWXdVI9xfA2RMwY/gbSpJG3lkdWNEjLap/NqVHZiJsdfg==}
    engines: {node: '>=0.10'}

  espree@9.6.1:
    resolution: {integrity: sha512-oruZaFkjorTpF32kDSI5/75ViwGeZginGGy2NoOSg3Q9bnwlnmDm4HLnkl0RE3n+njDXR037aY1+x58Z/zFdwQ==}
    engines: {node: ^12.22.0 || ^14.17.0 || >=16.0.0}

  esprima@4.0.1:
    resolution: {integrity: sha512-eGuFFw7Upda+g4p+QHvnW0RyTX/SVeJBDM/gCtMARO0cLuT2HcEKnTPvhjV6aGeqrCB/sbNop0Kszm0jsaWU4A==}
    engines: {node: '>=4'}
    hasBin: true

  esquery@1.6.0:
    resolution: {integrity: sha512-ca9pw9fomFcKPvFLXhBKUK90ZvGibiGOvRJNbjljY7s7uq/5YO4BOzcYtJqExdx99rF6aAcnRxHmcUHcz6sQsg==}
    engines: {node: '>=0.10'}

  esrecurse@4.3.0:
    resolution: {integrity: sha512-KmfKL3b6G+RXvP8N1vr3Tq1kL/oCFgn2NYXEtqP8/L3pKapUA4G8cFVaoF3SU323CD4XypR/ffioHmkti6/Tag==}
    engines: {node: '>=4.0'}

  estraverse@5.3.0:
    resolution: {integrity: sha512-MMdARuVEQziNTeJD8DgMqmhwR11BRQ/cBP+pLtYdSTnf3MIO8fFeiINEbX36ZdNlfU/7A9f3gUw49B3oQsvwBA==}
    engines: {node: '>=4.0'}

  estree-walker@2.0.2:
    resolution: {integrity: sha512-Rfkk/Mp/DL7JVje3u18FxFujQlTNR2q6QfMSMB7AvCBx91NGj/ba3kCfza0f6dVDbw7YlRf/nDrn7pQrCCyQ/w==}

  estree-walker@3.0.3:
    resolution: {integrity: sha512-7RUKfXgSMMkzt6ZuXmqapOurLGPPfgj6l9uRZ7lRGolvk0y2yocc35LdcxKC5PQZdn2DMqioAQ2NoWcrTKmm6g==}

  esutils@2.0.3:
    resolution: {integrity: sha512-kVscqXk4OCp68SZ0dkgEKVi6/8ij300KBWTJq32P/dYeWTSwK41WyTxalN1eRmA5Z9UU/LX9D7FWSmV9SAYx6g==}
    engines: {node: '>=0.10.0'}

  etag@1.8.1:
    resolution: {integrity: sha512-aIL5Fx7mawVa300al2BnEE4iNvo1qETxLrPI/o05L7z6go7fCw1J6EQmbK4FmJ2AS7kgVF/KEZWufBfdClMcPg==}
    engines: {node: '>= 0.6'}

  eth-lib@0.2.8:
    resolution: {integrity: sha512-ArJ7x1WcWOlSpzdoTBX8vkwlkSQ85CjjifSZtV4co64vWxSV8geWfPI9x4SVYu3DSxnX4yWFVTtGL+j9DUFLNw==}

  ethereum-bloom-filters@1.2.0:
    resolution: {integrity: sha512-28hyiE7HVsWubqhpVLVmZXFd4ITeHi+BUu05o9isf0GUpMtzBUi+8/gFrGaGYzvGAJQmJ3JKj77Mk9G98T84rA==}

  ethereum-cryptography@0.1.3:
    resolution: {integrity: sha512-w8/4x1SGGzc+tO97TASLja6SLd3fRIK2tLVcV2Gx4IB21hE19atll5Cq9o3d0ZmAYC/8aw0ipieTSiekAea4SQ==}

  ethereumjs-util@7.1.5:
    resolution: {integrity: sha512-SDl5kKrQAudFBUe5OJM9Ac6WmMyYmXX/6sTmLZ3ffG2eY6ZIGBes3pEDxNN6V72WyOw4CPD5RomKdsa8DAAwLg==}
    engines: {node: '>=10.0.0'}

  ethjs-unit@0.1.6:
    resolution: {integrity: sha512-/Sn9Y0oKl0uqQuvgFk/zQgR7aw1g36qX/jzSQ5lSwlO0GigPymk4eGQfeNTD03w1dPOqfz8V77Cy43jH56pagw==}
    engines: {node: '>=6.5.0', npm: '>=3'}

  event-emitter@0.3.5:
    resolution: {integrity: sha512-D9rRn9y7kLPnJ+hMq7S/nhvoKwwvVJahBi2BPmx3bvbsEdK3W9ii8cBSGjP+72/LnM4n6fo3+dkCX5FeTQruXA==}

  event-target-shim@5.0.1:
    resolution: {integrity: sha512-i/2XbnSz/uxRCU6+NdVJgKWDTM427+MqYbkQzD321DuCQJUqOuJKIA0IM2+W2xtYHdKOmZ4dR6fExsd4SXL+WQ==}
    engines: {node: '>=6'}

  eventemitter3@4.0.4:
    resolution: {integrity: sha512-rlaVLnVxtxvoyLsQQFBx53YmXHDxRIzzTLbdfxqi4yocpSjAxXwkU0cScM5JgSKMqEhrZpnvQ2D9gjylR0AimQ==}

  eventemitter3@4.0.7:
    resolution: {integrity: sha512-8guHBZCwKnFhYdHr2ysuRWErTwhoN2X8XELRlrRwpmfeY2jjuUN4taQMsULKUVo1K4DvZl+0pgfyoysHxvmvEw==}

  eventemitter3@5.0.1:
    resolution: {integrity: sha512-GWkBvjiSZK87ELrYOSESUYeVIc9mvLLf/nXalMOS5dYrgZq9o5OVkbZAVM06CVxYsCwH9BDZFPlQTlPA1j4ahA==}

  events@3.3.0:
    resolution: {integrity: sha512-mQw+2fkQbALzQ7V0MY0IqdnXNOeTtP4r0lN9z7AAawCXgqea7bDii20AYrIBrFd/Hx0M2Ocz6S111CaFkUcb0Q==}
    engines: {node: '>=0.8.x'}

  evp_bytestokey@1.0.3:
    resolution: {integrity: sha512-/f2Go4TognH/KvCISP7OUsHn85hT9nUkxxA9BEWxFn+Oj9o8ZNLm/40hdlgSLyuOimsrTKLUMEorQexp/aPQeA==}

  execa@8.0.1:
    resolution: {integrity: sha512-VyhnebXciFV2DESc+p6B+y0LjSm0krU4OgJN44qFAhBY0TJ+1V61tYD2+wHusZ6F9n5K+vl8k0sTy7PEfV4qpg==}
    engines: {node: '>=16.17'}

  expect-type@1.1.0:
    resolution: {integrity: sha512-bFi65yM+xZgk+u/KRIpekdSYkTB5W1pEf0Lt8Q8Msh7b+eQ7LXVtIB1Bkm4fvclDEL1b2CZkMhv2mOeF8tMdkA==}
    engines: {node: '>=12.0.0'}

  exsolve@1.0.5:
    resolution: {integrity: sha512-pz5dvkYYKQ1AHVrgOzBKWeP4u4FRb3a6DNK2ucr0OoNwYIU4QWsJ+NM36LLzORT+z845MzKHHhpXiUF5nvQoJg==}

  ext@1.7.0:
    resolution: {integrity: sha512-6hxeJYaL110a9b5TEJSj0gojyHQAmA2ch5Os+ySCiA1QGdS697XWY1pzsrSjqA9LDEEgdB/KypIlR59RcLuHYw==}

  externality@1.0.2:
    resolution: {integrity: sha512-LyExtJWKxtgVzmgtEHyQtLFpw1KFhQphF9nTG8TpAIVkiI/xQ3FJh75tRFLYl4hkn7BNIIdLJInuDAavX35pMw==}

  extract-zip@2.0.1:
    resolution: {integrity: sha512-GDhU9ntwuKyGXdZBUgTIe+vXnWj0fppUEtMDL0+idd5Sta8TGpHssn/eusA9mrPr9qNDym6SxAYZjNvCn/9RBg==}
    engines: {node: '>= 10.17.0'}
    hasBin: true

  fast-deep-equal@3.1.3:
    resolution: {integrity: sha512-f3qQ9oQy9j2AhBe/H9VC91wLmKBCCU/gDOnKNAYG5hswO7BLKj09Hc5HYNz9cGI++xlpDCIgDaitVs03ATR84Q==}

  fast-diff@1.3.0:
    resolution: {integrity: sha512-VxPP4NqbUjj6MaAOafWeUn2cXWLcCtljklUtZf0Ind4XQ+QPtmA0b18zZy0jIQx+ExRVCR/ZQpBmik5lXshNsw==}

  fast-fifo@1.3.2:
    resolution: {integrity: sha512-/d9sfos4yxzpwkDkuN7k2SqFKtYNmCTzgfEpz82x34IM9/zc8KGxQoXg1liNC/izpRM/MBdt44Nmx41ZWqk+FQ==}

  fast-glob@3.3.3:
    resolution: {integrity: sha512-7MptL8U0cqcFdzIzwOTHoilX9x5BrNqye7Z/LuC7kCMRio1EMSyqRK3BEAUD7sXRq4iT4AzTVuZdhgQ2TCvYLg==}
    engines: {node: '>=8.6.0'}

  fast-json-stable-stringify@2.1.0:
    resolution: {integrity: sha512-lhd/wF+Lk98HZoTCtlVraHtfh5XYijIjalXck7saUtuanSDyLMxnHhSXEDJqHxD7msR8D0uCmqlkwjCV8xvwHw==}

  fast-levenshtein@2.0.6:
    resolution: {integrity: sha512-DCXu6Ifhqcks7TZKY3Hxp3y6qphY5SJZmrWMDrKcERSOXWQdMhU9Ig/PYrzyw/ul9jOIyh0N4M0tbC5hodg8dw==}

  fast-npm-meta@0.4.3:
    resolution: {integrity: sha512-eUzR/uVx61fqlHBjG/eQx5mQs7SQObehMTTdq8FAkdCB4KuZSQ6DiZMIrAq4kcibB3WFLQ9c4dT26Vwkix1RKg==}

  fast-redact@3.5.0:
    resolution: {integrity: sha512-dwsoQlS7h9hMeYUq1W++23NDcBLV4KqONnITDV9DjfS3q1SgDGVrBdvvTLUotWtPSD7asWDV9/CmsZPy8Hf70A==}
    engines: {node: '>=6'}

  fastq@1.18.0:
    resolution: {integrity: sha512-QKHXPW0hD8g4UET03SdOdunzSouc9N4AuHdsX8XNcTsuz+yYFILVNIX4l9yHABMhiEI9Db0JTTIpu0wB+Y1QQw==}

  fd-slicer@1.1.0:
    resolution: {integrity: sha512-cE1qsB/VwyQozZ+q1dGxR8LBYNZeofhEdUNGSMbQD3Gw2lAzX9Zb3uIU6Ebc/Fmyjo9AWWfnn0AUCHqtevs/8g==}

  fdir@6.4.2:
    resolution: {integrity: sha512-KnhMXsKSPZlAhp7+IjUkRZKPb4fUyccpDrdFXbi4QL1qkmFh9kVY09Yox+n4MaOb3lHZ1Tv829C3oaaXoMYPDQ==}
    peerDependencies:
      picomatch: ^3 || ^4
    peerDependenciesMeta:
      picomatch:
        optional: true

  fdir@6.4.6:
    resolution: {integrity: sha512-hiFoqpyZcfNm1yc4u8oWCf9A2c4D3QjCrks3zmoVKVxpQRzmPNar1hUJcBG2RQHvEVGDN+Jm81ZheVLAQMK6+w==}
    peerDependencies:
      picomatch: ^3 || ^4
    peerDependenciesMeta:
      picomatch:
        optional: true

  fecha@4.2.3:
    resolution: {integrity: sha512-OP2IUU6HeYKJi3i0z4A19kHMQoLVs4Hc+DPqqxI2h/DPZHTm/vjsfC6P0b4jCMy14XizLBqvndQ+UilD7707Jw==}

  fetch-blob@3.2.0:
    resolution: {integrity: sha512-7yAQpD2UMJzLi1Dqv7qFYnPbaPx7ZfFK6PiIxQ4PfkGPyNyl2Ugx+a/umUonmKqjhM4DnfbMvdX6otXq83soQQ==}
    engines: {node: ^12.20 || >= 14.13}

  file-entry-cache@6.0.1:
    resolution: {integrity: sha512-7Gps/XWymbLk2QLYK4NzpMOrYjMhdIxXuIvy2QBsLE6ljuodKvdkWs/cpyJJ3CVIVpH0Oi1Hvg1ovbMzLdFBBg==}
    engines: {node: ^10.12.0 || >=12.0.0}

  file-uri-to-path@1.0.0:
    resolution: {integrity: sha512-0Zt+s3L7Vf1biwWZ29aARiVYLx7iMGnEUl9x33fbB/j3jR81u/O2LbqK+Bm1CDSNDKVtJ/YjwY7TUd5SkeLQLw==}

  fill-range@7.1.1:
    resolution: {integrity: sha512-YsGpe3WHLK8ZYi4tWDg2Jy3ebRz2rXowDxnld4bkQB00cc/1Zw9AWnC0i9ztDJitivtQvaI9KaLyKrc+hBW0yg==}
    engines: {node: '>=8'}

  filter-obj@1.1.0:
    resolution: {integrity: sha512-8rXg1ZnX7xzy2NGDVkBVaAy+lSlPNwad13BtgSlLuxfIslyt5Vg64U7tFcCt4WS1R0hvtnQybT/IyCkGZ3DpXQ==}
    engines: {node: '>=0.10.0'}

  filter-obj@6.1.0:
    resolution: {integrity: sha512-xdMtCAODmPloU9qtmPcdBV9Kd27NtMse+4ayThxqIHUES5Z2S6bGpap5PpdmNM56ub7y3i1eyr+vJJIIgWGKmA==}
    engines: {node: '>=18'}

  find-up-simple@1.0.1:
    resolution: {integrity: sha512-afd4O7zpqHeRyg4PfDQsXmlDe2PfdHtJt6Akt8jOWaApLOZk5JXs6VMR29lz03pRe9mpykrRCYIYxaJYcfpncQ==}
    engines: {node: '>=18'}

  find-up@4.1.0:
    resolution: {integrity: sha512-PpOwAdQ/YlXQ2vj8a3h8IipDuYRi3wceVQQGYWxNINccq40Anw7BlsEXCMbt1Zt+OLA6Fq9suIpIWD0OsnISlw==}
    engines: {node: '>=8'}

  find-up@5.0.0:
    resolution: {integrity: sha512-78/PXT1wlLLDgTzDs7sjq9hzz0vXD+zn+7wypEe4fXQxCmdmqfGsEPQxmiCSQI3ajFV91bVSsvNtrJRiW6nGng==}
    engines: {node: '>=10'}

  find-up@7.0.0:
    resolution: {integrity: sha512-YyZM99iHrqLKjmt4LJDj58KI+fYyufRLBSYcqycxf//KpBk9FoewoGX0450m9nB44qrZnovzC2oeP5hUibxc/g==}
    engines: {node: '>=18'}

  flat-cache@3.2.0:
    resolution: {integrity: sha512-CYcENa+FtcUKLmhhqyctpclsq7QF38pKjZHsGNiSQF5r4FtoKDWabFDl3hzaEQMvT1LHEysw5twgLvpYYb4vbw==}
    engines: {node: ^10.12.0 || >=12.0.0}

  flatted@3.3.2:
    resolution: {integrity: sha512-AiwGJM8YcNOaobumgtng+6NHuOqC3A7MixFeDafM3X9cIUM+xUXoS5Vfgf+OihAYe20fxqNM9yPBXJzRtZ/4eA==}

  fn.name@1.1.0:
    resolution: {integrity: sha512-GRnmB5gPyJpAhTQdSZTSp9uaPSvl09KoYcMQtsB9rQoOmzs9dH6ffeccH+Z+cv6P68Hu5bC6JjRh4Ah/mHSNRw==}

  for-each@0.3.3:
    resolution: {integrity: sha512-jqYfLp7mo9vIyQf8ykW2v7A+2N4QjeCeI5+Dz9XraiO1ign81wjiH7Fb9vSOWvQfNtmSa4H2RoQTrrXivdUZmw==}

  foreground-child@3.3.0:
    resolution: {integrity: sha512-Ld2g8rrAyMYFXBhEqMz8ZAHBi4J4uS1i/CxGMDnjyFWddMXLVcDp051DZfu+t7+ab7Wv6SMqpWmyFIj5UbfFvg==}
    engines: {node: '>=14'}

  form-data@4.0.1:
    resolution: {integrity: sha512-tzN8e4TX8+kkxGPK8D5u0FNmjPUjw3lwC9lSLxxoB/+GtsJG91CO8bSWy73APlgAZzZbXEYZJuxjkHH2w+Ezhw==}
    engines: {node: '>= 6'}

  formdata-polyfill@4.0.10:
    resolution: {integrity: sha512-buewHzMvYL29jdeQTVILecSaZKnt/RJWjoZCF5OW60Z67/GmSLBkOFM7qh1PI3zFNtJbaZL5eQu1vLfazOwj4g==}
    engines: {node: '>=12.20.0'}

  fraction.js@4.3.7:
    resolution: {integrity: sha512-ZsDfxO51wGAXREY55a7la9LScWpwv9RxIrYABrlvOFBlH/ShPnrtsXeuUIfXKKOVicNxQ+o8JTbJvjS4M89yew==}

  fresh@2.0.0:
    resolution: {integrity: sha512-Rx/WycZ60HOaqLKAi6cHRKKI7zxWbJ31MhntmtwMoaTeF7XFH9hhBp8vITaMidfljRQ6eYWCKkaTK+ykVJHP2A==}
    engines: {node: '>= 0.8'}

  fs-minipass@2.1.0:
    resolution: {integrity: sha512-V/JgOLFCS+R6Vcq0slCuaeWEdNC3ouDlJMNIsacH2VtALiu9mV4LPrHc5cDl8k5aw6J8jwgWWpiTo5RYhmIzvg==}
    engines: {node: '>= 8'}

  fs.realpath@1.0.0:
    resolution: {integrity: sha512-OO0pH2lK6a0hZnAdau5ItzHPI6pUlvI7jMVnxUQRtw4owF2wk8lOSabtGDCTP4Ggrg2MbGnWO9X8K1t4+fGMDw==}

  fsevents@2.3.2:
    resolution: {integrity: sha512-xiqMQR4xAeHTuB9uWm+fFRcIOgKBMiOBP+eXiyT7jsgVCq1bkVygt00oASowB7EdtpOHaaPgKt812P9ab+DDKA==}
    engines: {node: ^8.16.0 || ^10.6.0 || >=11.0.0}
    os: [darwin]

  fsevents@2.3.3:
    resolution: {integrity: sha512-5xoDfX+fL7faATnagmWPpbFtwh/R77WmMMqqHGS65C3vvB0YHrgF+B1YmZ3441tMj5n63k0212XNoJwzlhffQw==}
    engines: {node: ^8.16.0 || ^10.6.0 || >=11.0.0}
    os: [darwin]

  function-bind@1.1.2:
    resolution: {integrity: sha512-7XHNxH7qX9xG5mIwxkhumTox/MIRNcOgDrxWsMt2pAr23WHp6MrRlN7FBSFpCpr+oVO0F744iUgR82nJMfG2SA==}

  function.prototype.name@1.1.8:
    resolution: {integrity: sha512-e5iwyodOHhbMr/yNrc7fDYG4qlbIvI5gajyzPnb5TCwyhjApznQh1BMFou9b30SevY43gCJKXycoCBjMbsuW0Q==}
    engines: {node: '>= 0.4'}

  functions-have-names@1.2.3:
    resolution: {integrity: sha512-xckBUXyTIqT97tq2x2AMb+g163b5JFysYk0x4qxNFwbfQkmNZoiRHb6sPzI9/QV33WeuvVYBUIiD4NzNIyqaRQ==}

  fuse.js@7.1.0:
    resolution: {integrity: sha512-trLf4SzuuUxfusZADLINj+dE8clK1frKdmqiJNb1Es75fmI5oY6X2mxLVUciLLjxqw/xr72Dhy+lER6dGd02FQ==}
    engines: {node: '>=10'}

  gauge@3.0.2:
    resolution: {integrity: sha512-+5J6MS/5XksCuXq++uFRsnUd7Ovu1XenbeuIuNRJxYWjgQbPuFhT14lAvsWfqfAmnwluf1OwMjz39HjfLPci0Q==}
    engines: {node: '>=10'}
    deprecated: This package is no longer supported.

  gensync@1.0.0-beta.2:
    resolution: {integrity: sha512-3hN7NaskYvMDLQY55gnW3NQ+mesEAepTqlg+VEbj7zzqEMBVNhzcGYYeqFo/TlYz6eQiFcp1HcsCZO+nGgS8zg==}
    engines: {node: '>=6.9.0'}

  get-amd-module-type@6.0.1:
    resolution: {integrity: sha512-MtjsmYiCXcYDDrGqtNbeIYdAl85n+5mSv2r3FbzER/YV3ZILw4HNNIw34HuV5pyl0jzs6GFYU1VHVEefhgcNHQ==}
    engines: {node: '>=18'}

  get-caller-file@2.0.5:
    resolution: {integrity: sha512-DyFP3BM/3YHTQOCUL/w0OZHR0lpKeGrxotcHWcqNEdnltqFwXVfhEBQ94eIo34AfQpo0rGki4cyIiftY06h2Fg==}
    engines: {node: 6.* || 8.* || >= 10.*}

  get-intrinsic@1.2.7:
    resolution: {integrity: sha512-VW6Pxhsrk0KAOqs3WEd0klDiF/+V7gQOpAvY1jVU/LHmaD/kQO4523aiJuikX/QAKYiW6x8Jh+RJej1almdtCA==}
    engines: {node: '>= 0.4'}

  get-port-please@3.1.2:
    resolution: {integrity: sha512-Gxc29eLs1fbn6LQ4jSU4vXjlwyZhF5HsGuMAa7gqBP4Rw4yxxltyDUuF5MBclFzDTXO+ACchGQoeela4DSfzdQ==}

  get-proto@1.0.1:
    resolution: {integrity: sha512-sTSfBjoXBp89JvIKIefqw7U2CCebsc74kiY6awiGogKtoSGbgjYE/G/+l9sF3MWFPNc9IcoOC4ODfKHfxFmp0g==}
    engines: {node: '>= 0.4'}

  get-stream@5.2.0:
    resolution: {integrity: sha512-nBF+F1rAZVCu/p7rjzgA+Yb4lfYXrpl7a6VmJrU8wF9I1CKvP/QwPNZHnOlwbTkY6dvtFIzFMSyQXbLoTQPRpA==}
    engines: {node: '>=8'}

  get-stream@8.0.1:
    resolution: {integrity: sha512-VaUJspBffn/LMCJVoMvSAdmscJyS1auj5Zulnn5UoYcY531UWmdwhRWkcGKnGU93m5HSXP9LP2usOryrBtQowA==}
    engines: {node: '>=16'}

  get-symbol-description@1.1.0:
    resolution: {integrity: sha512-w9UMqWwJxHNOvoNzSJ2oPF5wvYcvP7jUvYzhp67yEhTi17ZDBBC1z9pTdGuzjD+EFIqLSYRweZjqfiPzQ06Ebg==}
    engines: {node: '>= 0.4'}

  get-tsconfig@4.8.1:
    resolution: {integrity: sha512-k9PN+cFBmaLWtVz29SkUoqU5O0slLuHJXt/2P+tMVFT+phsSGXGkp9t3rQIqdz0e+06EHNGs3oM6ZX1s2zHxRg==}

  giget@2.0.0:
    resolution: {integrity: sha512-L5bGsVkxJbJgdnwyuheIunkGatUF/zssUoxxjACCseZYAVbaqdh9Tsmmlkl8vYan09H7sbvKt4pS8GqKLBrEzA==}
    hasBin: true

  git-up@8.1.1:
    resolution: {integrity: sha512-FDenSF3fVqBYSaJoYy1KSc2wosx0gCvKP+c+PRBht7cAaiCeQlBtfBDX9vgnNOHmdePlSFITVcn4pFfcgNvx3g==}

  git-url-parse@16.1.0:
    resolution: {integrity: sha512-cPLz4HuK86wClEW7iDdeAKcCVlWXmrLpb2L+G9goW0Z1dtpNS6BXXSOckUTlJT/LDQViE1QZKstNORzHsLnobw==}

  glob-parent@5.1.2:
    resolution: {integrity: sha512-AOIgSQCepiJYwP3ARnGx+5VnTu2HBYdzbGP45eLw1vr3zB3vZLeyed1sC9hnbcOc9/SrMyM5RPQrkGz4aS9Zow==}
    engines: {node: '>= 6'}

  glob-parent@6.0.2:
    resolution: {integrity: sha512-XxwI8EOhVQgWp6iDL+3b0r86f4d6AX6zSU55HfB4ydCEuXLXc5FcYeOu+nnGftS4TEju/11rt4KJPTMgbfmv4A==}
    engines: {node: '>=10.13.0'}

  glob@10.3.10:
    resolution: {integrity: sha512-fa46+tv1Ak0UPK1TOy/pZrIybNNt4HCv7SDzwyfiOZkvZLEbjsZkJBPtDHVshZjbecAoAGSC20MjLDG/qr679g==}
    engines: {node: '>=16 || 14 >=14.17'}
    hasBin: true

  glob@10.4.5:
    resolution: {integrity: sha512-7Bv8RF0k6xjo7d4A/PxYLbUCfb6c+Vpd2/mB2yRDlew7Jb5hEXiCD9ibfO7wpk8i4sevK6DFny9h7EYbM3/sHg==}
    hasBin: true

  glob@7.2.3:
    resolution: {integrity: sha512-nFR0zLpU2YCaRxwoCJvL6UvCH2JFyFVIvwTLsIf21AuHlMskA1hhTdk+LlYJtOlYt9v6dvszD2BGRqBL+iQK9Q==}
    deprecated: Glob versions prior to v9 are no longer supported

  global-directory@4.0.1:
    resolution: {integrity: sha512-wHTUcDUoZ1H5/0iVqEudYW4/kAlN5cZ3j/bXn0Dpbizl9iaUVeWSHqiOjsgk6OW2bkLclbBjzewBz6weQ1zA2Q==}
    engines: {node: '>=18'}

  global@4.4.0:
    resolution: {integrity: sha512-wv/LAoHdRE3BeTGz53FAamhGlPLhlssK45usmGFThIi4XqnBmjKQ16u+RNbP7WvigRZDxUsM0J3gcQ5yicaL0w==}

  globals@11.12.0:
    resolution: {integrity: sha512-WOBp/EEGUiIsJSp7wcv/y6MO+lV9UoncWqxuFfm8eBwzWNgyfBd6Gz+IeKQ9jCmyhoH99g15M3T+QaVHFjizVA==}
    engines: {node: '>=4'}

  globals@13.24.0:
    resolution: {integrity: sha512-AhO5QUcj8llrbG09iWhPU2B204J1xnPeL8kQmVorSsy+Sjj1sk8gIyh6cUocGmH4L0UuhAJy+hJMRA4mgA4mFQ==}
    engines: {node: '>=8'}

  globalthis@1.0.4:
    resolution: {integrity: sha512-DpLKbNU4WylpxJykQujfCcwYWiV/Jhm50Goo0wrVILAv5jOr9d+H+UR3PhSCD2rCCEIg0uc+G+muBTwD54JhDQ==}
    engines: {node: '>= 0.4'}

  globby@14.1.0:
    resolution: {integrity: sha512-0Ia46fDOaT7k4og1PDW4YbodWWr3scS2vAr2lTbsplOt2WkKp0vQbkI9wKis/T5LV/dqPjO3bpS/z6GTJB82LA==}
    engines: {node: '>=18'}

  gonzales-pe@4.3.0:
    resolution: {integrity: sha512-otgSPpUmdWJ43VXyiNgEYE4luzHCL2pz4wQ0OnDluC6Eg4Ko3Vexy/SrSynglw/eR+OhkzmqFCZa/OFa/RgAOQ==}
    engines: {node: '>=0.6.0'}
    hasBin: true

  gopd@1.2.0:
    resolution: {integrity: sha512-ZUKRh6/kUFoAiTAtTYPZJ3hw9wNxx+BIBOijnlG9PnrJsCcSjs1wyyD6vJpaYtgnzDrKYRSqf3OO6Rfa93xsRg==}
    engines: {node: '>= 0.4'}

  graceful-fs@4.2.11:
    resolution: {integrity: sha512-RbJ5/jmFcNNCcDV5o9eTnBLJ/HszWV0P73bc+Ff4nS/rJj+YaS6IGyiOL0VoBYX+l1Wrl3k63h/KrH+nhJ0XvQ==}

  graphemer@1.4.0:
    resolution: {integrity: sha512-EtKwoO6kxCL9WO5xipiHTZlSzBm7WLT627TqC/uVRd0HKmq8NXyebnNYxDoBi7wt8eTWrUrKXCOVaFq9x1kgag==}

  gzip-size@7.0.0:
    resolution: {integrity: sha512-O1Ld7Dr+nqPnmGpdhzLmMTQ4vAsD+rHwMm1NLUmoUFFymBOMKxCCrtDxqdBRYXdeEPEi3SyoR4TizJLQrnKBNA==}
    engines: {node: ^12.20.0 || ^14.13.1 || >=16.0.0}

  h3@1.13.1:
    resolution: {integrity: sha512-u/z6Z4YY+ANZ05cRRfsFJadTBrNA6e3jxdU+AN5UCbZSZEUwgHiwjvUEe0k1NoQmAvQmETwr+xB5jd7mhCJuIQ==}

  h3@1.15.3:
    resolution: {integrity: sha512-z6GknHqyX0h9aQaTx22VZDf6QyZn+0Nh+Ym8O/u0SGSkyF5cuTJYKlc8MkzW3Nzf9LE1ivcpmYC3FUGpywhuUQ==}

  has-bigints@1.1.0:
    resolution: {integrity: sha512-R3pbpkcIqv2Pm3dUwgjclDRVmWpTJW2DcMzcIhEXEx1oh/CEMObMm3KLmRJOdvhM7o4uQBnwr8pzRK2sJWIqfg==}
    engines: {node: '>= 0.4'}

  has-flag@4.0.0:
    resolution: {integrity: sha512-EykJT/Q1KjTWctppgIAgfSO0tKVuZUjhgMr17kqTumMl6Afv3EISleU7qZUzoXDFTAHTDC4NOoG/ZxU3EvlMPQ==}
    engines: {node: '>=8'}

  has-property-descriptors@1.0.2:
    resolution: {integrity: sha512-55JNKuIW+vq4Ke1BjOTjM2YctQIvCT7GFzHwmfZPGo5wnrgkid0YQtnAleFSqumZm4az3n2BS+erby5ipJdgrg==}

  has-proto@1.2.0:
    resolution: {integrity: sha512-KIL7eQPfHQRC8+XluaIw7BHUwwqL19bQn4hzNgdr+1wXoU0KKj6rufu47lhY7KbJR2C6T6+PfyN0Ea7wkSS+qQ==}
    engines: {node: '>= 0.4'}

  has-symbols@1.1.0:
    resolution: {integrity: sha512-1cDNdwJ2Jaohmb3sg4OmKaMBwuC48sYni5HUw2DvsC8LjGTLK9h+eb1X6RyuOHe4hT0ULCW68iomhjUoKUqlPQ==}
    engines: {node: '>= 0.4'}

  has-tostringtag@1.0.2:
    resolution: {integrity: sha512-NqADB8VjPFLM2V0VvHUewwwsw0ZWBaIdgo+ieHtK3hasLz4qeCRjYcqfB6AQrBggRKppKF8L52/VqdVsO47Dlw==}
    engines: {node: '>= 0.4'}

<<<<<<< HEAD
  has-unicode@2.0.1:
    resolution: {integrity: sha512-8Rf9Y83NBReMnx0gFzA8JImQACstCYWUplepDa9xprwwtmgEZUF0h/i5xSA625zB/I37EtrswSST6OXxwaaIJQ==}
=======
  hash-base@3.0.5:
    resolution: {integrity: sha512-vXm0l45VbcHEVlTCzs8M+s0VeYsB2lnlAaThoLKGXr3bE/VWDOelNUnycUPEhKEaXARL2TEFjBOyUiM6+55KBg==}
    engines: {node: '>= 0.10'}
>>>>>>> e932dec5

  hash-base@3.1.0:
    resolution: {integrity: sha512-1nmYp/rhMDiE7AYkDw+lLwlAzz0AntGIe51F3RfFfEqyQ3feY2eI/NcwC6umIQVOASPMsWJLJScWKSSvzL9IVA==}
    engines: {node: '>=4'}

  hash.js@1.1.7:
    resolution: {integrity: sha512-taOaskGt4z4SOANNseOviYDvjEJinIkRgmp7LbKP2YTTmVxWBl87s/uzK9r+44BclBSp2X7K1hqeNfz9JbBeXA==}

  hasown@2.0.2:
    resolution: {integrity: sha512-0hJU9SCPvmMzIBdZFqNPXWa6dqh7WdH0cII9y+CyS8rG3nL48Bclra9HmKhVVUHyPWNH5Y7xDwAB7bfgSjkUMQ==}
    engines: {node: '>= 0.4'}

  he@1.2.0:
    resolution: {integrity: sha512-F/1DnUGPopORZi0ni+CvrCgHQ5FyEAHRLSApuYWMmrbSwoN2Mn/7k+Gl38gJnR7yyDZk6WLXwiGod1JOWNDKGw==}
    hasBin: true

  hey-listen@1.0.8:
    resolution: {integrity: sha512-COpmrF2NOg4TBWUJ5UVyaCU2A88wEMkUPK4hNqyCkqHbxT92BbvfjoSozkAIIm6XhicGlJHhFdullInrdhwU8Q==}

  hi-base32@0.5.1:
    resolution: {integrity: sha512-EmBBpvdYh/4XxsnUybsPag6VikPYnN30td+vQk+GI3qpahVEG9+gTkG0aXVxTjBqQ5T6ijbWIu77O+C5WFWsnA==}

  hmac-drbg@1.0.1:
    resolution: {integrity: sha512-Tti3gMqLdZfhOQY1Mzf/AanLiqh1WTiJgEj26ZuYQ9fbkLomzGchCws4FyrSd4VkpBfiNhaE1On+lOz894jvXg==}

  hookable@5.5.3:
    resolution: {integrity: sha512-Yc+BQe8SvoXH1643Qez1zqLRmbA5rCL+sSmk6TVos0LWVfNIB7PGncdlId77WzLGSIB5KaWgTaNTs2lNVEI6VQ==}

  hosted-git-info@7.0.2:
    resolution: {integrity: sha512-puUZAUKT5m8Zzvs72XWy3HtvVbTWljRE66cP60bxJzAqf2DgICo7lYTY2IHUmLnNpjYvw5bvmoHvPc0QO2a62w==}
    engines: {node: ^16.14.0 || >=18.0.0}

  html-encoding-sniffer@4.0.0:
    resolution: {integrity: sha512-Y22oTqIU4uuPgEemfz7NDJz6OeKf12Lsu+QC+s3BVpda64lTiMYCyGwg5ki4vFxkMwQdeZDl2adZoqUgdFuTgQ==}
    engines: {node: '>=18'}

  html-entities@2.3.3:
    resolution: {integrity: sha512-DV5Ln36z34NNTDgnz0EWGBLZENelNAtkiFA4kyNOG2tDI6Mz1uSWiq1wAKdyjnJwyDiDO7Fa2SO1CTxPXL8VxA==}

  html-tags@3.3.1:
    resolution: {integrity: sha512-ztqyC3kLto0e9WbNp0aeP+M3kTt+nbaIveGmUxAtZa+8iFgKLUOD4YKM5j+f3QD89bra7UeumolZHKuOXnTmeQ==}
    engines: {node: '>=8'}

  http-errors@2.0.0:
    resolution: {integrity: sha512-FtwrG/euBzaEjYeRqOgly7G0qviiXoJWnvEH2Z1plBdXgbyjv34pHTSb9zoeHMyDy33+DWy5Wt9Wo+TURtOYSQ==}
    engines: {node: '>= 0.8'}

  http-https@1.0.0:
    resolution: {integrity: sha512-o0PWwVCSp3O0wS6FvNr6xfBCHgt0m1tvPLFOCc2iFDKTRAXhB7m8klDf7ErowFH8POa6dVdGatKU5I1YYwzUyg==}

  http-proxy-agent@7.0.2:
    resolution: {integrity: sha512-T1gkAiYYDWYx3V5Bmyu7HcfcvL7mUrTWiM6yOfa3PIphViJ/gFPbvidQ+veqSOHci/PxBcDabeUNCzpOODJZig==}
    engines: {node: '>= 14'}

  http-shutdown@1.2.2:
    resolution: {integrity: sha512-S9wWkJ/VSY9/k4qcjG318bqJNruzE4HySUhFYknwmu6LBP97KLLfwNf+n4V1BHurvFNkSKLFnK/RsuUnRTf9Vw==}
    engines: {iojs: '>= 1.0.0', node: '>= 0.12.0'}

<<<<<<< HEAD
  https-proxy-agent@5.0.1:
    resolution: {integrity: sha512-dFcAjpTQFgoLMzC2VwU+C/CbS7uRL0lWmxDITmqm7C+7F0Odmj6s9l6alZc6AELXhrnggM2CeWSXHGOdX2YtwA==}
    engines: {node: '>= 6'}
=======
  https-browserify@1.0.0:
    resolution: {integrity: sha512-J+FkSdyD+0mA0N+81tMotaRMfSL9SGi+xpD3T6YApKsc3bGSXJlfXri3VyFOeYkfLRQisDk1W+jIFFKBeUBbBg==}
>>>>>>> e932dec5

  https-proxy-agent@7.0.6:
    resolution: {integrity: sha512-vK9P5/iUfdl95AI+JVyUuIcVtd4ofvtrOr3HNtM2yxC9bnMbEdp3x01OhQNnjb8IJYi38VlTE3mBXwcfvywuSw==}
    engines: {node: '>= 14'}

  httpxy@0.1.7:
    resolution: {integrity: sha512-pXNx8gnANKAndgga5ahefxc++tJvNL87CXoRwxn1cJE2ZkWEojF3tNfQIEhZX/vfpt+wzeAzpUI4qkediX1MLQ==}

  human-signals@5.0.0:
    resolution: {integrity: sha512-AXcZb6vzzrFAUE61HnN4mpLqd/cSIwNQjtNWR0euPm6y0iqx3G4gOXaIDdtdDwZmhwe82LA6+zinmW4UBWVePQ==}
    engines: {node: '>=16.17.0'}

  iconv-lite@0.6.3:
    resolution: {integrity: sha512-4fCk79wshMdzMp2rH06qWrJE4iolqLhCUH+OiuIgU++RB0+94NlDL81atO7GX55uUKueo0txHNtvEyI6D7WdMw==}
    engines: {node: '>=0.10.0'}

  idb-keyval@6.2.1:
    resolution: {integrity: sha512-8Sb3veuYCyrZL+VBt9LJfZjLUPWVvqn8tG28VqYNFCo43KHcKuq+b4EiXGeuaLAQWL2YmyDgMp2aSpH9JHsEQg==}

  ieee754@1.2.1:
    resolution: {integrity: sha512-dcyqhDvX1C46lXZcVqCpK+FtMRQVdIMN6/Df5js2zouUsqG7I6sFxitIC+7KYK29KdXOLHdu9zL4sFnoVQnqaA==}

  ignore@5.3.2:
    resolution: {integrity: sha512-hsBTNUqQTDwkWtcdYI2i06Y/nUBEsNEDJKjWdigLvegy8kDuJAS8uRlpkkcQpyEXL0Z/pjDy5HBmMjRCJ2gq+g==}
    engines: {node: '>= 4'}

  ignore@7.0.3:
    resolution: {integrity: sha512-bAH5jbK/F3T3Jls4I0SO1hmPR0dKU0a7+SY6n1yzRtG54FLO8d6w/nxLFX2Nb7dBu6cCWXPaAME6cYqFUMmuCA==}
    engines: {node: '>= 4'}

  ignore@7.0.5:
    resolution: {integrity: sha512-Hs59xBNfUIunMFgWAbGX5cq6893IbWg4KnrjbYwX3tx0ztorVgTDA6B2sxf8ejHJ4wz8BqGUMYlnzNBer5NvGg==}
    engines: {node: '>= 4'}

  image-meta@0.2.1:
    resolution: {integrity: sha512-K6acvFaelNxx8wc2VjbIzXKDVB0Khs0QT35U6NkGfTdCmjLNcO2945m7RFNR9/RPVFm48hq7QPzK8uGH18HCGw==}

  immediate@3.0.6:
    resolution: {integrity: sha512-XXOFtyqDjNDAQxVfYxuF7g9Il/IbWmmlQg2MYKOH8ExIT1qg6xc4zyS3HaEEATgs1btfzxq15ciUiY7gjSXRGQ==}

  import-fresh@3.3.0:
    resolution: {integrity: sha512-veYYhQa+D1QBKznvhUHxb8faxlrwUnxseDAbAp457E0wLNio2bOSKnjYDhMj+YiAq61xrMGhQk9iXVk5FzgQMw==}
    engines: {node: '>=6'}

  impound@0.2.2:
    resolution: {integrity: sha512-9CNg+Ly8QjH4FwCUoE9nl1zeqY1NPK1s1P6Btp4L8lJxn8oZLN/0p6RZhitnyEL0BnVWrcVPfbs0Q3x+O/ucHg==}

  imurmurhash@0.1.4:
    resolution: {integrity: sha512-JmXMZ6wuvDmLiHEml9ykzqO6lwFbof0GG4IkcGaENdCRDDmMVnny7s5HsIgHCbaq0w2MyPhDqkhTUgS2LU2PHA==}
    engines: {node: '>=0.8.19'}

  indent-string@4.0.0:
    resolution: {integrity: sha512-EdDDZu4A2OyIK7Lr/2zG+w5jmbuk1DVBnEwREQvBzspBJkCEbRa8GxU1lghYcaGJCnRWibjDXlq779X1/y5xwg==}
    engines: {node: '>=8'}

  index-to-position@0.1.2:
    resolution: {integrity: sha512-MWDKS3AS1bGCHLBA2VLImJz42f7bJh8wQsTGCzI3j519/CASStoDONUBVz2I/VID0MpiX3SGSnbOD2xUalbE5g==}
    engines: {node: '>=18'}

  inflight@1.0.6:
    resolution: {integrity: sha512-k92I/b08q4wvFscXCLvqfsHCrjrF7yiXsQuIVvVE7N82W3+aqpzuUdBbfhWcy/FZR3/4IgflMgKLOsvPDrGCJA==}
    deprecated: This module is not supported, and leaks memory. Do not use it. Check out lru-cache if you want a good and tested way to coalesce async requests by a key value, which is much more comprehensive and powerful.

  inherits@2.0.4:
    resolution: {integrity: sha512-k/vGaX4/Yla3WzyMCvTQOXYeIHvqOKtnqBduzTHpzpQZzAskKMhZ2K+EnBiSM9zGSoIFeMpXKxa4dYeZIQqewQ==}

  ini@1.3.8:
    resolution: {integrity: sha512-JV/yugV2uzW5iMRSiZAyDtQd+nxtUnjeLt0acNdw98kKLrvuRVyB80tsREOE7yvGVgalhZ6RNXCmEHkUKBKxew==}

  ini@4.1.1:
    resolution: {integrity: sha512-QQnnxNyfvmHFIsj7gkPcYymR8Jdw/o7mp5ZFihxn6h8Ci6fh3Dx4E1gPjpQEpIuPo9XVNY/ZUwh4BPMjGyL01g==}
    engines: {node: ^14.17.0 || ^16.13.0 || >=18.0.0}

  internal-slot@1.1.0:
    resolution: {integrity: sha512-4gd7VpWNQNB4UKKCFFVcp1AVv+FMOgs9NKzjHKusc8jTMhd5eL1NqQqOpE0KzMds804/yHlglp3uxgluOqAPLw==}
    engines: {node: '>= 0.4'}

  ioredis@5.6.1:
    resolution: {integrity: sha512-UxC0Yv1Y4WRJiGQxQkP0hfdL0/5/6YvdfOOClRgJ0qppSarkhneSa6UvkMkms0AkdGimSH3Ikqm+6mkMmX7vGA==}
    engines: {node: '>=12.22.0'}

  iron-webcrypto@1.2.1:
    resolution: {integrity: sha512-feOM6FaSr6rEABp/eDfVseKyTMDt+KGpeB35SkVn9Tyn0CqvVsY3EwI0v5i8nMHyJnzCIQf7nsy3p41TPkJZhg==}

  is-arguments@1.2.0:
    resolution: {integrity: sha512-7bVbi0huj/wrIAOzb8U1aszg9kdi3KN/CyU19CTI7tAoZYEZoL9yCDXpbXN+uPsuWnP02cyug1gleqq+TU+YCA==}
    engines: {node: '>= 0.4'}

  is-array-buffer@3.0.5:
    resolution: {integrity: sha512-DDfANUiiG2wC1qawP66qlTugJeL5HyzMpfr8lLK+jMQirGzNod0B12cFB/9q838Ru27sBwfw78/rdoU7RERz6A==}
    engines: {node: '>= 0.4'}

  is-arrayish@0.3.2:
    resolution: {integrity: sha512-eVRqCvVlZbuw3GrM63ovNSNAeA1K16kaR/LRY/92w0zxQ5/1YzwblUX652i4Xs9RwAGjW9d9y6X88t8OaAJfWQ==}

  is-async-function@2.1.0:
    resolution: {integrity: sha512-GExz9MtyhlZyXYLxzlJRj5WUCE661zhDa1Yna52CN57AJsymh+DvXXjyveSioqSRdxvUrdKdvqB1b5cVKsNpWQ==}
    engines: {node: '>= 0.4'}

  is-bigint@1.1.0:
    resolution: {integrity: sha512-n4ZT37wG78iz03xPRKJrHTdZbe3IicyucEtdRsV5yglwc3GyUfbAfpSeD0FJ41NbUNSt5wbhqfp1fS+BgnvDFQ==}
    engines: {node: '>= 0.4'}

  is-binary-path@2.1.0:
    resolution: {integrity: sha512-ZMERYes6pDydyuGidse7OsHxtbI7WVeUEozgR/g7rd0xUimYNlvZRE/K2MgZTjWy725IfelLeVcEM97mmtRGXw==}
    engines: {node: '>=8'}

  is-boolean-object@1.2.1:
    resolution: {integrity: sha512-l9qO6eFlUETHtuihLcYOaLKByJ1f+N4kthcU9YjHy3N+B3hWv0y/2Nd0mu/7lTFnRQHTrSdXF50HQ3bl5fEnng==}
    engines: {node: '>= 0.4'}

  is-builtin-module@3.2.1:
    resolution: {integrity: sha512-BSLE3HnV2syZ0FK0iMA/yUGplUeMmNz4AW5fnTunbCIqZi4vG3WjJT9FHMy5D69xmAYBHXQhJdALdpwVxV501A==}
    engines: {node: '>=6'}

  is-bun-module@1.3.0:
    resolution: {integrity: sha512-DgXeu5UWI0IsMQundYb5UAOzm6G2eVnarJ0byP6Tm55iZNKceD59LNPA2L4VvsScTtHcw0yEkVwSf7PC+QoLSA==}

  is-callable@1.2.7:
    resolution: {integrity: sha512-1BC0BVFhS/p0qtw6enp8e+8OD0UrK0oFLztSjNzhcKA3WDuJxxAPXzPuPtKkjEY9UUoEWlX/8fgKeu2S8i9JTA==}
    engines: {node: '>= 0.4'}

  is-core-module@2.16.1:
    resolution: {integrity: sha512-UfoeMA6fIJ8wTYFEUjelnaGI67v6+N7qXJEvQuIGa99l4xsCruSYOVSQ0uPANn4dAzm8lkYPaKLrrijLq7x23w==}
    engines: {node: '>= 0.4'}

  is-data-view@1.0.2:
    resolution: {integrity: sha512-RKtWF8pGmS87i2D6gqQu/l7EYRlVdfzemCJN/P3UOs//x1QE7mfhvzHIApBTRf7axvT6DMGwSwBXYCT0nfB9xw==}
    engines: {node: '>= 0.4'}

  is-date-object@1.1.0:
    resolution: {integrity: sha512-PwwhEakHVKTdRNVOw+/Gyh0+MzlCl4R6qKvkhuvLtPMggI1WAHt9sOwZxQLSGpUaDnrdyDsomoRgNnCfKNSXXg==}
    engines: {node: '>= 0.4'}

  is-docker@2.2.1:
    resolution: {integrity: sha512-F+i2BKsFrH66iaUFc0woD8sLy8getkwTwtOBjvs56Cx4CgJDeKQeqfz8wAYiSb8JOprWhHH5p77PbmYCvvUuXQ==}
    engines: {node: '>=8'}
    hasBin: true

  is-docker@3.0.0:
    resolution: {integrity: sha512-eljcgEDlEns/7AXFosB5K/2nCM4P7FQPkGc/DWLy5rmFEWvZayGrik1d9/QIY5nJ4f9YsVvBkA6kJpHn9rISdQ==}
    engines: {node: ^12.20.0 || ^14.13.1 || >=16.0.0}
    hasBin: true

  is-extglob@2.1.1:
    resolution: {integrity: sha512-SbKbANkN603Vi4jEZv49LeVJMn4yGwsbzZworEoyEiutsN3nJYdbO36zfhGJ6QEDpOZIFkDtnq5JRxmvl3jsoQ==}
    engines: {node: '>=0.10.0'}

  is-finalizationregistry@1.1.1:
    resolution: {integrity: sha512-1pC6N8qWJbWoPtEjgcL2xyhQOP491EQjeUo3qTKcmV8YSDDJrOepfG8pcC7h/QgnQHYSv0mJ3Z/ZWxmatVrysg==}
    engines: {node: '>= 0.4'}

  is-fullwidth-code-point@3.0.0:
    resolution: {integrity: sha512-zymm5+u+sCsSWyD9qNaejV3DFvhCKclKdizYaJUuHA83RLjb7nSuGnddCHGv0hk+KY7BMAlsWeK4Ueg6EV6XQg==}
    engines: {node: '>=8'}

  is-function@1.0.2:
    resolution: {integrity: sha512-lw7DUp0aWXYg+CBCN+JKkcE0Q2RayZnSvnZBlwgxHBQhqt5pZNVy4Ri7H9GmmXkdu7LUthszM+Tor1u/2iBcpQ==}

  is-generator-function@1.1.0:
    resolution: {integrity: sha512-nPUB5km40q9e8UfN/Zc24eLlzdSf9OfKByBw9CIdw4H1giPMeA0OIJvbchsCu4npfI2QcMVBsGEBHKZ7wLTWmQ==}
    engines: {node: '>= 0.4'}

  is-glob@4.0.3:
    resolution: {integrity: sha512-xelSayHH36ZgE7ZWhli7pW34hNbNl8Ojv5KVmkJD4hBdD3th8Tfk9vYasLM+mXWOZhFkgZfxhLSnrwRr4elSSg==}
    engines: {node: '>=0.10.0'}

  is-hex-prefixed@1.0.0:
    resolution: {integrity: sha512-WvtOiug1VFrE9v1Cydwm+FnXd3+w9GaeVUss5W4v/SLy3UW00vP+6iNF2SdnfiBoLy4bTqVdkftNGTUeOFVsbA==}
    engines: {node: '>=6.5.0', npm: '>=3'}

  is-inside-container@1.0.0:
    resolution: {integrity: sha512-KIYLCCJghfHZxqjYBE7rEy0OBuTd5xCHS7tHVgvCLkx7StIoaxwNW3hCALgEUjFfeRk+MG/Qxmp/vtETEF3tRA==}
    engines: {node: '>=14.16'}
    hasBin: true

  is-installed-globally@1.0.0:
    resolution: {integrity: sha512-K55T22lfpQ63N4KEN57jZUAaAYqYHEe8veb/TycJRk9DdSCLLcovXz/mL6mOnhQaZsQGwPhuFopdQIlqGSEjiQ==}
    engines: {node: '>=18'}

  is-map@2.0.3:
    resolution: {integrity: sha512-1Qed0/Hr2m+YqxnM09CjA2d/i6YZNfF6R2oRAOj36eUdS6qIV/huPJNSEpKbupewFs+ZsJlxsjjPbc0/afW6Lw==}
    engines: {node: '>= 0.4'}

  is-module@1.0.0:
    resolution: {integrity: sha512-51ypPSPCoTEIN9dy5Oy+h4pShgJmPCygKfyRCISBI+JoWT/2oJvK8QPxmwv7b/p239jXrm9M1mlQbyKJ5A152g==}

  is-nan@1.3.2:
    resolution: {integrity: sha512-E+zBKpQ2t6MEo1VsonYmluk9NxGrbzpeeLC2xIViuO2EjU2xsXsBPwTr3Ykv9l08UYEVEdWeRZNouaZqF6RN0w==}
    engines: {node: '>= 0.4'}

  is-number-object@1.1.1:
    resolution: {integrity: sha512-lZhclumE1G6VYD8VHe35wFaIif+CTy5SJIi5+3y4psDgWu4wPDoBhF8NxUOinEc7pHgiTsT6MaBb92rKhhD+Xw==}
    engines: {node: '>= 0.4'}

  is-number@7.0.0:
    resolution: {integrity: sha512-41Cifkg6e8TylSpdtTpeLVMqvSBEVzTttHvERD741+pnZ8ANv0004MRL43QKPDlK9cGvNp6NZWZUBlbGXYxxng==}
    engines: {node: '>=0.12.0'}

  is-path-inside@3.0.3:
    resolution: {integrity: sha512-Fd4gABb+ycGAmKou8eMftCupSir5lRxqf4aD/vd0cD2qc4HL07OjCeuHMr8Ro4CoMaeCKDB0/ECBOVWjTwUvPQ==}
    engines: {node: '>=8'}

  is-path-inside@4.0.0:
    resolution: {integrity: sha512-lJJV/5dYS+RcL8uQdBDW9c9uWFLLBNRyFhnAKXw5tVqLlKZ4RMGZKv+YQ/IA3OhD+RpbJa1LLFM1FQPGyIXvOA==}
    engines: {node: '>=12'}

  is-plain-obj@2.1.0:
    resolution: {integrity: sha512-YWnfyRwxL/+SsrWYfOpUtz5b3YD+nyfkHvjbcanzk8zgyO4ASD67uVMRt8k5bM4lLMDnXfriRhOpemw+NfT1eA==}
    engines: {node: '>=8'}

  is-potential-custom-element-name@1.0.1:
    resolution: {integrity: sha512-bCYeRA2rVibKZd+s2625gGnGF/t7DSqDs4dP7CrLA1m7jKWz6pps0LpYLJN8Q64HtmPKJ1hrN3nzPNKFEKOUiQ==}

  is-reference@1.2.1:
    resolution: {integrity: sha512-U82MsXXiFIrjCK4otLT+o2NA2Cd2g5MLoOVXUZjIOhLurrRxpEXzI8O0KZHr3IjLvlAH1kTPYSuqer5T9ZVBKQ==}

  is-regex@1.2.1:
    resolution: {integrity: sha512-MjYsKHO5O7mCsmRGxWcLWheFqN9DJ/2TmngvjKXihe6efViPqc274+Fx/4fYj/r03+ESvBdTXK0V6tA3rgez1g==}
    engines: {node: '>= 0.4'}

  is-set@2.0.3:
    resolution: {integrity: sha512-iPAjerrse27/ygGLxw+EBR9agv9Y6uLeYVJMu+QNCoouJ1/1ri0mGrcWpfCqFZuzzx3WjtwxG098X+n4OuRkPg==}
    engines: {node: '>= 0.4'}

  is-shared-array-buffer@1.0.4:
    resolution: {integrity: sha512-ISWac8drv4ZGfwKl5slpHG9OwPNty4jOWPRIhBpxOoD+hqITiwuipOQ2bNthAzwA3B4fIjO4Nln74N0S9byq8A==}
    engines: {node: '>= 0.4'}

  is-ssh@1.4.0:
    resolution: {integrity: sha512-x7+VxdxOdlV3CYpjvRLBv5Lo9OJerlYanjwFrPR9fuGPjCiNiCzFgAWpiLAohSbsnH4ZAys3SBh+hq5rJosxUQ==}

  is-stream@2.0.1:
    resolution: {integrity: sha512-hFoiJiTl63nn+kstHGBtewWSKnQLpyb155KHheA1l39uvtO9nWIop1p3udqPcUd/xbF1VLMO4n7OI6p7RbngDg==}
    engines: {node: '>=8'}

  is-stream@3.0.0:
    resolution: {integrity: sha512-LnQR4bZ9IADDRSkvpqMGvt/tEJWclzklNgSw48V5EAaAeDd6qGvN8ei6k5p0tvxSR171VmGyHuTiAOfxAbr8kA==}
    engines: {node: ^12.20.0 || ^14.13.1 || >=16.0.0}

  is-stream@4.0.1:
    resolution: {integrity: sha512-Dnz92NInDqYckGEUJv689RbRiTSEHCQ7wOVeALbkOz999YpqT46yMRIGtSNl2iCL1waAZSx40+h59NV/EwzV/A==}
    engines: {node: '>=18'}

  is-string@1.1.1:
    resolution: {integrity: sha512-BtEeSsoaQjlSPBemMQIrY1MY0uM6vnS1g5fmufYOtnxLGUZM2178PKbhsk7Ffv58IX+ZtcvoGwccYsh0PglkAA==}
    engines: {node: '>= 0.4'}

  is-symbol@1.1.1:
    resolution: {integrity: sha512-9gGx6GTtCQM73BgmHQXfDmLtfjjTUDSyoxTCbp5WtoixAhfgsDirWIcVQ/IHpvI5Vgd5i/J5F7B9cN/WlVbC/w==}
    engines: {node: '>= 0.4'}

  is-typed-array@1.1.15:
    resolution: {integrity: sha512-p3EcsicXjit7SaskXHs1hA91QxgTw46Fv6EFKKGS5DRFLD8yKnohjF3hxoju94b/OcMZoQukzpPpBE9uLVKzgQ==}
    engines: {node: '>= 0.4'}

  is-typedarray@1.0.0:
    resolution: {integrity: sha512-cyA56iCMHAh5CdzjJIa4aohJyeO1YbwLi3Jc35MmRU6poroFjIGZzUzupGiRPOjgHg9TLu43xbpwXk523fMxKA==}

  is-url-superb@4.0.0:
    resolution: {integrity: sha512-GI+WjezhPPcbM+tqE9LnmsY5qqjwHzTvjJ36wxYX5ujNXefSUJ/T17r5bqDV8yLhcgB59KTPNOc9O9cmHTPWsA==}
    engines: {node: '>=10'}

  is-url@1.2.4:
    resolution: {integrity: sha512-ITvGim8FhRiYe4IQ5uHSkj7pVaPDrCTkNd3yq3cV7iZAcJdHTUMPMEHcqSOy9xZ9qFenQCvi+2wjH9a1nXqHww==}

  is-weakmap@2.0.2:
    resolution: {integrity: sha512-K5pXYOm9wqY1RgjpL3YTkF39tni1XajUIkawTLUo9EZEVUFga5gSQJF8nNS7ZwJQ02y+1YCNYcMh+HIf1ZqE+w==}
    engines: {node: '>= 0.4'}

  is-weakref@1.1.0:
    resolution: {integrity: sha512-SXM8Nwyys6nT5WP6pltOwKytLV7FqQ4UiibxVmW+EIosHcmCqkkjViTb5SNssDlkCiEYRP1/pdWUKVvZBmsR2Q==}
    engines: {node: '>= 0.4'}

  is-weakset@2.0.4:
    resolution: {integrity: sha512-mfcwb6IzQyOKTs84CQMrOwW4gQcaTOAWJ0zzJCl2WSPDrWk/OzDaImWFH3djXhb24g4eudZfLRozAvPGw4d9hQ==}
    engines: {node: '>= 0.4'}

  is-what@4.1.16:
    resolution: {integrity: sha512-ZhMwEosbFJkA0YhFnNDgTM4ZxDRsS6HqTo7qsZM08fehyRYIYa0yHu5R6mgo1n/8MgaPBXiPimPD77baVFYg+A==}
    engines: {node: '>=12.13'}

  is-wsl@2.2.0:
    resolution: {integrity: sha512-fKzAra0rGJUUBwGBgNkHZuToZcn+TtXHpeCgmkMJMMYx1sQDYaCSyjJBSCa2nH1DGm7s3n1oBnohoVTBaN7Lww==}
    engines: {node: '>=8'}

  is-wsl@3.1.0:
    resolution: {integrity: sha512-UcVfVfaK4Sc4m7X3dUSoHoozQGBEFeDC+zVo06t98xe8CzHSZZBekNXH+tu0NalHolcJ/QAGqS46Hef7QXBIMw==}
    engines: {node: '>=16'}

  is64bit@2.0.0:
    resolution: {integrity: sha512-jv+8jaWCl0g2lSBkNSVXdzfBA0npK1HGC2KtWM9FumFRoGS94g3NbCCLVnCYHLjp4GrW2KZeeSTMo5ddtznmGw==}
    engines: {node: '>=18'}

  isarray@1.0.0:
    resolution: {integrity: sha512-VLghIWNM6ELQzo7zwmcg0NmTVyWKYjvIeM83yjp0wRDTmUnrM678fQbcKBo6n2CJEF0szoG//ytg+TKla89ALQ==}

  isarray@2.0.5:
    resolution: {integrity: sha512-xHjhDr3cNBK0BzdUJSPXZntQUx/mwMS5Rw4A7lPJ90XGAO6ISP/ePDNuo0vhqOZU+UD5JoodwCAAoZQd3FeAKw==}

  isexe@2.0.0:
    resolution: {integrity: sha512-RHxMLp9lnKHGHRng9QFhRCMbYAcVpn69smSGcq3f36xjgVVWThj4qqLbTLlq7Ssj8B+fIQ1EuCEGI2lKsyQeIw==}

  isexe@3.1.1:
    resolution: {integrity: sha512-LpB/54B+/2J5hqQ7imZHfdU31OlgQqx7ZicVlkm9kzg9/w8GKLEcFfJl/t7DCEDueOyBAD6zCCwTO6Fzs0NoEQ==}
    engines: {node: '>=16'}

  isomorphic-timers-promises@1.0.1:
    resolution: {integrity: sha512-u4sej9B1LPSxTGKB/HiuzvEQnXH0ECYkSVQU39koSwmFAxhlEAFl9RdTvLv4TOTQUgBS5O3O5fwUxk6byBZ+IQ==}
    engines: {node: '>=10'}

  isows@1.0.6:
    resolution: {integrity: sha512-lPHCayd40oW98/I0uvgaHKWCSvkzY27LjWLbtzOm64yQ+G3Q5npjjbdppU65iZXkK1Zt+kH9pfegli0AYfwYYw==}
    peerDependencies:
      ws: '*'

  iterator.prototype@1.1.5:
    resolution: {integrity: sha512-H0dkQoCa3b2VEeKQBOxFph+JAbcrQdE7KC0UkqwpLmv2EC4P41QXP+rqo9wYodACiG5/WM5s9oDApTU8utwj9g==}
    engines: {node: '>= 0.4'}

  jackspeak@2.3.6:
    resolution: {integrity: sha512-N3yCS/NegsOBokc8GAdM8UcmfsKiSS8cipheD/nivzr700H+nsMOxJjQnvwOcRYVuFkdH0wGUvW2WbXGmrZGbQ==}
    engines: {node: '>=14'}

  jackspeak@3.4.3:
    resolution: {integrity: sha512-OGlZQpz2yfahA/Rd1Y8Cd9SIEsqvXkLVoSw/cgwhnhFMDbsQFeZYoJJ7bIZBS9BcamUW96asq/npPWugM+RQBw==}

  jiti@2.4.2:
    resolution: {integrity: sha512-rg9zJN+G4n2nfJl5MW3BMygZX56zKPNVEYYqq7adpmMh4Jn2QNEwhvQlFy6jPVdcod7txZtKHWnyZiA3a0zP7A==}
    hasBin: true

  joycon@3.1.1:
    resolution: {integrity: sha512-34wB/Y7MW7bzjKRjUKTa46I2Z7eV62Rkhva+KkopW7Qvv/OSWBqvkSY7vusOPrNuZcUG3tApvdVgNB8POj3SPw==}
    engines: {node: '>=10'}

  js-beautify@1.15.1:
    resolution: {integrity: sha512-ESjNzSlt/sWE8sciZH8kBF8BPlwXPwhR6pWKAw8bw4Bwj+iZcnKW6ONWUutJ7eObuBZQpiIb8S7OYspWrKt7rA==}
    engines: {node: '>=14'}
    hasBin: true

  js-cookie@3.0.5:
    resolution: {integrity: sha512-cEiJEAEoIbWfCZYKWhVwFuvPX1gETRYPw6LlaTKoxD3s2AkXzkCjnp6h0V77ozyqj0jakteJ4YqDJT830+lVGw==}
    engines: {node: '>=14'}

  js-sha256@0.9.0:
    resolution: {integrity: sha512-sga3MHh9sgQN2+pJ9VYZ+1LPwXOxuBJBA5nrR5/ofPfuiJBE2hnjsaN8se8JznOmGLN2p49Pe5U/ttafcs/apA==}

  js-sha3@0.8.0:
    resolution: {integrity: sha512-gF1cRrHhIzNfToc802P800N8PpXS+evLLXfsVpowqmAFR9uwbi89WvXg2QspOmXL8QL86J4T1EpFu+yUkwJY3Q==}

  js-sha512@0.8.0:
    resolution: {integrity: sha512-PWsmefG6Jkodqt+ePTvBZCSMFgN7Clckjd0O7su3I0+BW2QWUTJNzjktHsztGLhncP2h8mcF9V9Y2Ha59pAViQ==}

  js-tokens@4.0.0:
    resolution: {integrity: sha512-RdJUflcE3cUzKiMqQgsCu06FPu9UdIJO0beYbPhHN4k6apgJtifcoCtT9bcxOpYBtpD2kCM6Sbzg4CausW/PKQ==}

  js-tokens@9.0.1:
    resolution: {integrity: sha512-mxa9E9ITFOt0ban3j6L5MpjwegGz6lBQmM1IJkWeBZGcMxto50+eWdjC/52xDbS2vy0k7vIMK0Fe2wfL9OQSpQ==}

  js-yaml@4.1.0:
    resolution: {integrity: sha512-wpxZs9NoxZaJESJGIZTyDEaYpl0FKSA+FB9aJiyemKhMwkxQg63h4T1KJgUGHpTqPDNRcmmYLugrRjJlBtWvRA==}
    hasBin: true

  jsdom@26.0.0:
    resolution: {integrity: sha512-BZYDGVAIriBWTpIxYzrXjv3E/4u8+/pSG5bQdIYCbNCGOvsPkDQfTVLAIXAf9ETdCpduCVTkDe2NNZ8NIwUVzw==}
    engines: {node: '>=18'}
    peerDependencies:
      canvas: ^3.0.0
    peerDependenciesMeta:
      canvas:
        optional: true

  jsesc@3.1.0:
    resolution: {integrity: sha512-/sM3dO2FOzXjKQhJuo0Q173wf2KOo8t4I8vHy6lF9poUp7bKT0/NHE8fPX23PwfhnykfqnC2xRxOnVw5XuGIaA==}
    engines: {node: '>=6'}
    hasBin: true

  json-bigint@1.0.0:
    resolution: {integrity: sha512-SiPv/8VpZuWbvLSMtTDU8hEfrZWg/mH/nV/b4o0CYbSxu1UIQPLdwKOCIyLQX+VIPO5vrLX3i8qtqFyhdPSUSQ==}

  json-buffer@3.0.1:
    resolution: {integrity: sha512-4bV5BfR2mqfQTJm+V5tPPdf+ZpuhiIvTuAB5g8kcrXOZpTT/QwwVRWBywX1ozr6lEuPdbHxwaJlm9G6mI2sfSQ==}

  json-schema-traverse@0.4.1:
    resolution: {integrity: sha512-xbbCH5dCYU5T8LcEhhuh7HJ88HXuW3qsI3Y0zOZFKfZEHcpWiHU/Jxzk629Brsab/mMiHQti9wMP+845RPe3Vg==}

  json-stable-stringify-without-jsonify@1.0.1:
    resolution: {integrity: sha512-Bdboy+l7tA3OGW6FjyFHWkP5LuByj1Tk33Ljyq0axyzdk9//JSi2u3fP1QSmd1KNwq6VOKYGlAu87CisVir6Pw==}

  json5@1.0.2:
    resolution: {integrity: sha512-g1MWMLBiz8FKi1e4w0UyVL3w+iJceWAFBAaBnnGKOpNa5f8TLktkbre1+s6oICydWAm+HRUGTmI+//xv2hvXYA==}
    hasBin: true

  json5@2.2.3:
    resolution: {integrity: sha512-XmOWe7eyHYH14cLdVPoyg+GOH3rYX++KpzrylJwSW98t3Nk+U8XOl8FWKOgwtzdb8lXGf6zYwDUzeHMWfxasyg==}
    engines: {node: '>=6'}
    hasBin: true

  jsx-ast-utils@3.3.5:
    resolution: {integrity: sha512-ZZow9HBI5O6EPgSJLUb8n2NKgmVWTwCvHGwFuJlMjvLFqlGG6pjirPhtdsseaLZjSibD8eegzmYpUZwoIlj2cQ==}
    engines: {node: '>=4.0'}

  junk@4.0.1:
    resolution: {integrity: sha512-Qush0uP+G8ZScpGMZvHUiRfI0YBWuB3gVBYlI0v0vvOJt5FLicco+IkP0a50LqTTQhmts/m6tP5SWE+USyIvcQ==}
    engines: {node: '>=12.20'}

  jwt-decode@4.0.0:
    resolution: {integrity: sha512-+KJGIyHgkGuIq3IEBNftfhW/LfWhXUIY6OmyVWjliu5KH1y0fw7VQ8YndE2O4qZdMSd9SqbnC8GOcZEy0Om7sA==}
    engines: {node: '>=18'}

  keccak@3.0.4:
    resolution: {integrity: sha512-3vKuW0jV8J3XNTzvfyicFR5qvxrSAGl7KIhvgOu5cmWwM7tZRj3fMbj/pfIf4be7aznbc+prBWGjywox/g2Y6Q==}
    engines: {node: '>=10.0.0'}

  keyv@4.5.4:
    resolution: {integrity: sha512-oxVHkHR/EJf2CNXnWxRLW6mg7JyCCUcG0DtEGmL2ctUo1PNTin1PUil+r/+4r5MpVgC/fn1kjsx7mjSujKqIpw==}

  keyvaluestorage-interface@1.0.0:
    resolution: {integrity: sha512-8t6Q3TclQ4uZynJY9IGr2+SsIGwK9JHcO6ootkHCGA0CrQCRy+VkouYNO2xicET6b9al7QKzpebNow+gkpCL8g==}

  kleur@3.0.3:
    resolution: {integrity: sha512-eTIzlVOSUR+JxdDFepEYcBMtZ9Qqdef+rnzWdRZuMbOywu5tO2w2N7rqjoANZ5k9vywhL6Br1VRjUIgTQx4E8w==}
    engines: {node: '>=6'}

  kleur@4.1.5:
    resolution: {integrity: sha512-o+NO+8WrRiQEE4/7nwRJhN1HWpVmJm511pBHUxPLtp0BUISzlBplORYSmTclCnJvQq2tKu/sgl3xVpkc7ZWuQQ==}
    engines: {node: '>=6'}

  klona@2.0.6:
    resolution: {integrity: sha512-dhG34DXATL5hSxJbIexCft8FChFXtmskoZYnoPWjXQuebWYCNkVeV3KkGegCK9CP1oswI/vQibS2GY7Em/sJJA==}
    engines: {node: '>= 8'}

  knitwork@1.2.0:
    resolution: {integrity: sha512-xYSH7AvuQ6nXkq42x0v5S8/Iry+cfulBz/DJQzhIyESdLD7425jXsPy4vn5cCXU+HhRN2kVw51Vd1K6/By4BQg==}

  kuler@2.0.0:
    resolution: {integrity: sha512-Xq9nH7KlWZmXAtodXDDRE7vs6DU1gTU8zYDHDiWLSip45Egwq3plLHzPn27NgvzL2r1LMPC1vdqh98sQxtqj4A==}

  lambda-local@2.2.0:
    resolution: {integrity: sha512-bPcgpIXbHnVGfI/omZIlgucDqlf4LrsunwoKue5JdZeGybt8L6KyJz2Zu19ffuZwIwLj2NAI2ZyaqNT6/cetcg==}
    engines: {node: '>=8'}
    hasBin: true

  language-subtag-registry@0.3.23:
    resolution: {integrity: sha512-0K65Lea881pHotoGEa5gDlMxt3pctLi2RplBb7Ezh4rRdLEOtgi7n4EwK9lamnUCkKBqaeKRVebTq6BAxSkpXQ==}

  language-tags@1.0.9:
    resolution: {integrity: sha512-MbjN408fEndfiQXbFQ1vnd+1NoLDsnQW41410oQBXiyXDMYH5z505juWa4KUE1LqxRC7DgOgZDbKLxHIwm27hA==}
    engines: {node: '>=0.10'}

  launch-editor@2.10.0:
    resolution: {integrity: sha512-D7dBRJo/qcGX9xlvt/6wUYzQxjh5G1RvZPgPv8vi4KRU99DVQL/oW7tnVOCCTm2HGeo3C5HvGE5Yrh6UBoZ0vA==}

  lazystream@1.0.1:
    resolution: {integrity: sha512-b94GiNHQNy6JNTrt5w6zNyffMrNkXZb3KTkCZJb2V1xaEGCk093vkZ2jk3tpaeP33/OiXC+WvK9AxUebnf5nbw==}
    engines: {node: '>= 0.6.3'}

  levn@0.4.1:
    resolution: {integrity: sha512-+bT2uH4E5LGE7h/n3evcS/sQlJXCpIp6ym8OWJ5eV6+67Dsql/LaaT7qJBAt2rzfoa/5QBGBhxDix1dMt2kQKQ==}
    engines: {node: '>= 0.8.0'}

  lie@3.1.1:
    resolution: {integrity: sha512-RiNhHysUjhrDQntfYSfY4MU24coXXdEOgw9WGcKHNeEwffDYbF//u87M1EWaMGzuFoSbqW0C9C6lEEhDOAswfw==}

  lilconfig@3.1.3:
    resolution: {integrity: sha512-/vlFKAoH5Cgt3Ie+JLhRbwOsCQePABiU3tJ1egGvyQ+33R/vcwM2Zl2QR/LzjsBeItPt3oSVXapn+m4nQDvpzw==}
    engines: {node: '>=14'}

  lines-and-columns@1.2.4:
    resolution: {integrity: sha512-7ylylesZQ/PV29jhEDl3Ufjo6ZX7gCqJr5F7PKrqc93v7fzSymt1BpwEU8nAUXs8qzzvqhbjhK5QZg6Mt/HkBg==}

  listhen@1.9.0:
    resolution: {integrity: sha512-I8oW2+QL5KJo8zXNWX046M134WchxsXC7SawLPvRQpogCbkyQIaFxPE89A2HiwR7vAK2Dm2ERBAmyjTYGYEpBg==}
    hasBin: true

  lit-element@3.3.3:
    resolution: {integrity: sha512-XbeRxmTHubXENkV4h8RIPyr8lXc+Ff28rkcQzw3G6up2xg5E8Zu1IgOWIwBLEQsu3cOVFqdYwiVi0hv0SlpqUA==}

  lit-html@2.8.0:
    resolution: {integrity: sha512-o9t+MQM3P4y7M7yNzqAyjp7z+mQGa4NS4CxiyLqFPyFWyc4O+nodLrkrxSaCTrla6M5YOLaT3RpbbqjszB5g3Q==}

  lit@2.8.0:
    resolution: {integrity: sha512-4Sc3OFX9QHOJaHbmTMk28SYgVxLN3ePDjg7hofEft2zWlehFL3LiAuapWc4U/kYwMYJSh2hTCPZ6/LIC7ii0MA==}

  load-tsconfig@0.2.5:
    resolution: {integrity: sha512-IXO6OCs9yg8tMKzfPZ1YmheJbZCiEsnBdcB03l0OcfK9prKnJb96siuHCr5Fl37/yo9DnKU+TLpxzTUspw9shg==}
    engines: {node: ^12.20.0 || ^14.13.1 || >=16.0.0}

  local-pkg@1.0.0:
    resolution: {integrity: sha512-bbgPw/wmroJsil/GgL4qjDzs5YLTBMQ99weRsok1XCDccQeehbHA/I1oRvk2NPtr7KGZgT/Y5tPRnAtMqeG2Kg==}
    engines: {node: '>=14'}

  local-pkg@1.1.1:
    resolution: {integrity: sha512-WunYko2W1NcdfAFpuLUoucsgULmgDBRkdxHxWQ7mK0cQqwPiy8E1enjuRBrhLtZkB5iScJ1XIPdhVEFK8aOLSg==}
    engines: {node: '>=14'}

  localforage@1.10.0:
    resolution: {integrity: sha512-14/H1aX7hzBBmmh7sGPd+AOMkkIrHM3Z1PAyGgZigA1H1p5O5ANnMyWzvpAETtG68/dC4pC0ncy3+PPGzXZHPg==}

  locate-path@5.0.0:
    resolution: {integrity: sha512-t7hw9pI+WvuwNJXwk5zVHpyhIqzg2qTlklJOf0mVxGSbe3Fp2VieZcduNYjaLDoy6p9uGpQEGWG87WpMKlNq8g==}
    engines: {node: '>=8'}

  locate-path@6.0.0:
    resolution: {integrity: sha512-iPZK6eYjbxRu3uB4/WZ3EsEIMJFMqAoopl3R+zuq0UjcAm/MO6KCweDgPfP3elTztoKP3KtnVHxTn2NHBSDVUw==}
    engines: {node: '>=10'}

  locate-path@7.2.0:
    resolution: {integrity: sha512-gvVijfZvn7R+2qyPX8mAuKcFGDf6Nc61GdvGafQsHL0sBIxfKzA+usWn4GFC/bk+QdwPUD4kWFJLhElipq+0VA==}
    engines: {node: ^12.20.0 || ^14.13.1 || >=16.0.0}

  lodash-es@4.17.21:
    resolution: {integrity: sha512-mKnC+QJ9pWVzv+C4/U3rRsHapFfHvQFoFB92e52xeyGMcX6/OlIl78je1u8vePzYZSkkogMPJ2yjxxsb89cxyw==}

  lodash.debounce@4.0.8:
    resolution: {integrity: sha512-FT1yDzDYEoYWhnSGnpE/4Kj1fLZkDFyqRb7fNt6FdYOSxlUWAtp42Eh6Wb0rGIv/m9Bgo7x4GhQbm5Ys4SG5ow==}

  lodash.defaults@4.2.0:
    resolution: {integrity: sha512-qjxPLHd3r5DnsdGacqOMU6pb/avJzdh9tFX2ymgoZE27BmjXrNy/y4LoaiTeAb+O3gL8AfpJGtqfX/ae2leYYQ==}

  lodash.isarguments@3.1.0:
    resolution: {integrity: sha512-chi4NHZlZqZD18a0imDHnZPrDeBbTtVN7GXMwuGdRH9qotxAjYs3aVLKc7zNOG9eddR5Ksd8rvFEBc9SsggPpg==}

  lodash.memoize@4.1.2:
    resolution: {integrity: sha512-t7j+NzmgnQzTAYXcsHYLgimltOV1MXHtlOWf6GjL9Kj8GK5FInw5JotxvbOs+IvV1/Dzo04/fCGfLVs7aXb4Ag==}

  lodash.merge@4.6.2:
    resolution: {integrity: sha512-0KpjqXRVvrYyCsX1swR/XTK0va6VQkQM6MNo7PqW77ByjAhoARA8EfrP1N4+KlKj8YS0ZUCtRT/YUuhyYDujIQ==}

  lodash.sortby@4.7.0:
    resolution: {integrity: sha512-HDWXG8isMntAyRF5vZ7xKuEvOhT4AhlRt/3czTSjvGUxjYCBVRQY48ViDHyfYz9VIoBkW4TMGQNapx+l3RUwdA==}

  lodash.uniq@4.5.0:
    resolution: {integrity: sha512-xfBaXQd9ryd9dlSDvnvI0lvxfLJlYAZzXomUYzLKtUeOQvOP5piqAWuGtrhWeqaXK9hhoM/iyJc5AV+XfsX3HQ==}

  lodash@4.17.21:
    resolution: {integrity: sha512-v2kDEe57lecTulaDIuNTPy3Ry4gLGJ6Z1O3vE1krgXZNrsQ+LFTGHVxVjcXPs17LhbZVGedAJv8XZ1tvj5FvSg==}

  logform@2.7.0:
    resolution: {integrity: sha512-TFYA4jnP7PVbmlBIfhlSe+WKxs9dklXMTEGcBCIvLhE/Tn3H6Gk1norupVW7m5Cnd4bLcr08AytbyV/xj7f/kQ==}
    engines: {node: '>= 12.0.0'}

  loose-envify@1.4.0:
    resolution: {integrity: sha512-lyuxPGr/Wfhrlem2CL/UcnUc1zcqKAImBDzukY7Y5F/yQiNdko6+fRLevlw1HgMySw7f611UIY408EtxRSoK3Q==}
    hasBin: true

  lottie-web@5.12.2:
    resolution: {integrity: sha512-uvhvYPC8kGPjXT3MyKMrL3JitEAmDMp30lVkuq/590Mw9ok6pWcFCwXJveo0t5uqYw1UREQHofD+jVpdjBv8wg==}

  loupe@3.1.2:
    resolution: {integrity: sha512-23I4pFZHmAemUnz8WZXbYRSKYj801VDaNv9ETuMh7IrMc7VuVVSo+Z9iLE3ni30+U48iDWfi30d3twAXBYmnCg==}

  loupe@3.1.4:
    resolution: {integrity: sha512-wJzkKwJrheKtknCOKNEtDK4iqg/MxmZheEMtSTYvnzRdEYaZzmgH976nenp8WdJRdx5Vc1X/9MO0Oszl6ezeXg==}

  lru-cache@10.4.3:
    resolution: {integrity: sha512-JNAzZcXrCt42VGLuYz0zfAzDfAvJWW6AfYlDBQyDV5DClI2m5sAmK+OIO7s59XfsRsWHp02jAJrRadPRGTt6SQ==}

  lru-cache@5.1.1:
    resolution: {integrity: sha512-KpNARQA3Iwv+jTA0utUVVbrh+Jlrr1Fv0e56GGzAFOXN7dk/FviaDW8LHmK52DlcH4WP2n6gI8vN1aesBFgo9w==}

  lute-connect@1.6.1:
    resolution: {integrity: sha512-DTu1En7UsoGlBwYkqTi2lWzzMeRLeB5PfYG/ZxDoe3bv405+JDIzOGd1SoPZI3sU9E9KGRHgzMW+TFlbsEVrUA==}

  luxon@3.6.1:
    resolution: {integrity: sha512-tJLxrKJhO2ukZ5z0gyjY1zPh3Rh88Ej9P7jNrZiHMUXHae1yvI2imgOZtL1TO8TW6biMMKfTtAOoEJANgtWBMQ==}
    engines: {node: '>=12'}

  lz-string@1.5.0:
    resolution: {integrity: sha512-h5bgJWpxJNswbU7qCrV0tIKQCaS3blPDrqKWx+QxzuzL1zGUzij9XCWLrSLsJPu5t+eWA/ycetzYAO5IOMcWAQ==}
    hasBin: true

  magic-sdk@28.21.1:
    resolution: {integrity: sha512-3N1aozjkoiBgAVQkbG5f/DScjFjpGOSTMvLa2DJCX9XYuQyO0k0WddwafnT56k5Ej1eVy9UQBBl9AgUEhlvW/A==}
    deprecated: This version included an issue. Please use 29.0.0 instead.

  magic-string-ast@0.7.1:
    resolution: {integrity: sha512-ub9iytsEbT7Yw/Pd29mSo/cNQpaEu67zR1VVcXDiYjSFwzeBxNdTd0FMnSslLQXiRj8uGPzwsaoefrMD5XAmdw==}
    engines: {node: '>=16.14.0'}

  magic-string@0.30.17:
    resolution: {integrity: sha512-sNPKHvyjVf7gyjwS4xGTaW/mCnF8wnjtifKBEhxfZ7E/S8tQ0rssrwGNn6q8JH/ohItJfSQp9mBtQYuTlH5QnA==}

  magicast@0.3.5:
    resolution: {integrity: sha512-L0WhttDl+2BOsybvEOLK7fW3UA0OQ0IQ2d6Zl2x/a6vVRs3bAY0ECOSHHeL5jD+SbOpOCUEi0y1DgHEn9Qn1AQ==}

  make-dir@3.1.0:
    resolution: {integrity: sha512-g3FeP20LNwhALb/6Cz6Dd4F2ngze0jz7tbzrD2wAV+o9FeNHe4rL+yK2md0J/fiSf1sa1ADhXqi5+oVwOM/eGw==}
    engines: {node: '>=8'}

  math-intrinsics@1.1.0:
    resolution: {integrity: sha512-/IXtbwEk5HTPyEwyKX6hGkYXxM9nbj64B+ilVJnC/R6B0pH5G4V3b0pVbL7DBj4tkhBAppbQUlf6F6Xl9LHu1g==}
    engines: {node: '>= 0.4'}

  md5.js@1.3.5:
    resolution: {integrity: sha512-xitP+WxNPcTTOgnTJcrhM0xvdPepipPSf3I8EIpGKeFLjt3PlJLIDG3u8EX53ZIubkb+5U2+3rELYpEhHhzdkg==}

  mdn-data@2.0.28:
    resolution: {integrity: sha512-aylIc7Z9y4yzHYAJNuESG3hfhC+0Ibp/MAMiaOZgNv4pmEdFyfZhhhny4MNiAfWdBQ1RQ2mfDWmM1x8SvGyp8g==}

  mdn-data@2.0.30:
    resolution: {integrity: sha512-GaqWWShW4kv/G9IEucWScBx9G1/vsFZZJUO+tD26M8J8z3Kw5RDQjaoZe03YAClgeS/SWPOcb4nkFBTEi5DUEA==}

  merge-anything@5.1.7:
    resolution: {integrity: sha512-eRtbOb1N5iyH0tkQDAoQ4Ipsp/5qSR79Dzrz8hEPxRX10RWWR/iQXdoKmBSRCThY1Fh5EhISDtpSc93fpxUniQ==}
    engines: {node: '>=12.13'}

  merge-options@3.0.4:
    resolution: {integrity: sha512-2Sug1+knBjkaMsMgf1ctR1Ujx+Ayku4EdJN4Z+C2+JzoeF7A3OZ9KM2GY0CpQS51NR61LTurMJrRKPhSs3ZRTQ==}
    engines: {node: '>=10'}

  merge-stream@2.0.0:
    resolution: {integrity: sha512-abv/qOcuPfk3URPfDzmZU1LKmuw8kT+0nIHvKrKgFrwifol/doWcdA4ZqsWQ8ENrFKkd67Mfpo/LovbIUsbt3w==}

  merge2@1.4.1:
    resolution: {integrity: sha512-8q7VEgMJW4J8tcfVPy8g09NcQwZdbwFEqhe/WZkoIzjn/3TGDwtOCYtXGxA3O8tPzpczCCDgv+P2P5y00ZJOOg==}
    engines: {node: '>= 8'}

  micro-api-client@3.3.0:
    resolution: {integrity: sha512-y0y6CUB9RLVsy3kfgayU28746QrNMpSm9O/AYGNsBgOkJr/X/Jk0VLGoO8Ude7Bpa8adywzF+MzXNZRFRsNPhg==}

  micromatch@4.0.8:
    resolution: {integrity: sha512-PXwfBhYu0hBCPw8Dn0E+WDYb7af3dSLVWKi3HGv84IdF4TyFoC0ysxFd0Goxw7nSv4T/PzEJQxsYsEiFCKo2BA==}
    engines: {node: '>=8.6'}

  miller-rabin@4.0.1:
    resolution: {integrity: sha512-115fLhvZVqWwHPbClyntxEVfVDfl9DLLTuJvq3g2O/Oxi8AiNouAHvDSzHS0viUJc+V5vm3eq91Xwqn9dp4jRA==}
    hasBin: true

  mime-db@1.52.0:
    resolution: {integrity: sha512-sPU4uV7dYlvtWJxwwxHD0PuihVNiE7TyAbQ5SWxDCB9mUYvOgroQOwYQQOKPJ8CIbE+1ETVlOoK1UC2nU3gYvg==}
    engines: {node: '>= 0.6'}

  mime-db@1.54.0:
    resolution: {integrity: sha512-aU5EJuIN2WDemCcAp2vFBfp/m4EAhWJnUNSSw0ixs7/kXbd6Pg64EmwJkNdFhB8aWt1sH2CTXrLxo/iAGV3oPQ==}
    engines: {node: '>= 0.6'}

  mime-types@2.1.35:
    resolution: {integrity: sha512-ZDY+bPm5zTTF+YpCrAU9nK0UgICYPT0QtT1NZWFv4s++TNkcgVaT0g6+4R2uI4MjQjzysHB1zxuWL50hzaeXiw==}
    engines: {node: '>= 0.6'}

  mime-types@3.0.1:
    resolution: {integrity: sha512-xRc4oEhT6eaBpU1XF7AjpOFD+xQmXNB5OVKwp4tqCuBpHLS/ZbBDrc07mYTDqVMg6PfxUjjNp85O6Cd2Z/5HWA==}
    engines: {node: '>= 0.6'}

  mime@3.0.0:
    resolution: {integrity: sha512-jSCU7/VB1loIWBZe14aEYHU/+1UMEHoaO7qxCOVJOw9GgH72VAWppxNcjU+x9a2k3GSIBXNKxXQFqRvvZ7vr3A==}
    engines: {node: '>=10.0.0'}
    hasBin: true

  mime@4.0.7:
    resolution: {integrity: sha512-2OfDPL+e03E0LrXaGYOtTFIYhiuzep94NSsuhrNULq+stylcJedcHdzHtz0atMUuGwJfFYs0YL5xeC/Ca2x0eQ==}
    engines: {node: '>=16'}
    hasBin: true

  mimic-fn@4.0.0:
    resolution: {integrity: sha512-vqiC06CuhBTUdZH+RYl8sFrL096vA45Ok5ISO6sE/Mr1jRbGH4Csnhi8f3wKVl7x8mO4Au7Ir9D3Oyv1VYMFJw==}
    engines: {node: '>=12'}

  mimic-response@1.0.1:
    resolution: {integrity: sha512-j5EctnkH7amfV/q5Hgmoal1g2QHFJRraOtmx0JpIqkxhBhI/lJSl1nMpQ45hVarwNETOoWEimndZ4QK0RHxuxQ==}
    engines: {node: '>=4'}

  mimic-response@2.1.0:
    resolution: {integrity: sha512-wXqjST+SLt7R009ySCglWBCFpjUygmCIfD790/kVbiGmUgfYGuB14PiTd5DwVxSV4NcYHjzMkoj5LjQZwTQLEA==}
    engines: {node: '>=8'}

  min-document@2.19.0:
    resolution: {integrity: sha512-9Wy1B3m3f66bPPmU5hdA4DR4PB2OfDU/+GS3yAB7IQozE3tqXaVv2zOjgla7MEGSRv95+ILmOuvhLkOK6wJtCQ==}

  min-indent@1.0.1:
    resolution: {integrity: sha512-I9jwMn07Sy/IwOj3zVkVik2JTvgpaykDZEigL6Rx6N9LbMywwUSMtxET+7lVoDLLd3O3IXwJwvuuns8UB/HeAg==}
    engines: {node: '>=4'}

  minimalistic-assert@1.0.1:
    resolution: {integrity: sha512-UtJcAD4yEaGtjPezWuO9wC4nwUnVH/8/Im3yEHQP4b67cXlD/Qr9hdITCU1xDbSEXg2XKNaP8jsReV7vQd00/A==}

  minimalistic-crypto-utils@1.0.1:
    resolution: {integrity: sha512-JIYlbt6g8i5jKfJ3xz7rF0LXmv2TkDxBLUkiBeZ7bAx4GnnNMr8xFpGnOxn6GhTEHx3SjRrZEoU+j04prX1ktg==}

  minimatch@3.1.2:
    resolution: {integrity: sha512-J7p63hRiAjw1NDEww1W7i37+ByIrOWO5XQQAzZ3VOcL0PNybwpfmV/N05zFAzwQ9USyEcX6t3UO+K5aqBQOIHw==}

  minimatch@5.1.6:
    resolution: {integrity: sha512-lKwV/1brpG6mBUFHtb7NUmtABCb2WZZmm2wNiOA5hAb8VdCS4B3dtMWyvcoViccwAW/COERjXLt0zP1zXUN26g==}
    engines: {node: '>=10'}

  minimatch@9.0.1:
    resolution: {integrity: sha512-0jWhJpD/MdhPXwPuiRkCbfYfSKp2qnn2eOc279qI7f+osl/l+prKSrvhg157zSYvx/1nmgn2NqdT6k2Z7zSH9w==}
    engines: {node: '>=16 || 14 >=14.17'}

  minimatch@9.0.5:
    resolution: {integrity: sha512-G6T0ZX48xgozx7587koeX9Ys2NYy6Gmv//P89sEte9V9whIapMNF4idKxnW2QtCcLiTWlb/wfCabAtAFWhhBow==}
    engines: {node: '>=16 || 14 >=14.17'}

  minimist@1.2.8:
    resolution: {integrity: sha512-2yyAR8qBkN3YuheJanUpWC5U3bb5osDywNB8RzDVlDwDHbocAJveqqj1u8+SVD7jkWT4yvsHCpWqqWqAxb0zCA==}

  minipass@3.3.6:
    resolution: {integrity: sha512-DxiNidxSEK+tHG6zOIklvNOwm3hvCrbUrdtzY74U6HKTJxvIDfOUL5W5P2Ghd3DTkhhKPYGqeNUIh5qcM4YBfw==}
    engines: {node: '>=8'}

  minipass@5.0.0:
    resolution: {integrity: sha512-3FnjYuehv9k6ovOEbyOswadCDPX1piCfhV8ncmYtHOjuPwylVWsghTLo7rabjC3Rx5xD4HDx8Wm1xnMF7S5qFQ==}
    engines: {node: '>=8'}

  minipass@7.1.2:
    resolution: {integrity: sha512-qOOzS1cBTWYF4BH8fVePDBOO9iptMnGUEZwNc/cMWnTV2nVLZ7VoNWEPHkYczZA0pdoA7dl6e7FL659nX9S2aw==}
    engines: {node: '>=16 || 14 >=14.17'}

  minizlib@2.1.2:
    resolution: {integrity: sha512-bAxsR8BVfj60DWXHE3u30oHzfl4G7khkSuPW+qvpd7jFRHm7dLxOjUk1EHACJ/hxLY8phGJ0YhYHZo7jil7Qdg==}
    engines: {node: '>= 8'}

  minizlib@3.0.1:
    resolution: {integrity: sha512-umcy022ILvb5/3Djuu8LWeqUa8D68JaBzlttKeMWen48SjabqS3iY5w/vzeMzMUNhLDifyhbOwKDSznB1vvrwg==}
    engines: {node: '>= 18'}

  mitt@3.0.1:
    resolution: {integrity: sha512-vKivATfr97l2/QBCYAkXYDbrIWPM2IIKEl7YPhjCvKlG3kE2gm+uBo6nEXK3M5/Ffh/FLpKExzOQ3JJoJGFKBw==}

  mkdirp@1.0.4:
    resolution: {integrity: sha512-vVqVZQyf3WLx2Shd0qJ9xuvqgAyKPLAiqITEtqW0oIUjzo3PePDd6fW9iFz30ef7Ysp/oiWqbhszeGWW2T6Gzw==}
    engines: {node: '>=10'}
    hasBin: true

  mkdirp@3.0.1:
    resolution: {integrity: sha512-+NsyUUAZDmo6YVHzL/stxSu3t9YS1iljliy3BSDrXJ/dkn1KYdmtZODGGjLcc9XLgVVpH4KshHB8XmZgMhaBXg==}
    engines: {node: '>=10'}
    hasBin: true

  mlly@1.7.4:
    resolution: {integrity: sha512-qmdSIPC4bDJXgZTCR7XosJiNKySV7O215tsPtDN9iEO/7q/76b/ijtgRu/+epFXSJhijtTCCGp3DWS549P3xKw==}

  mocked-exports@0.1.1:
    resolution: {integrity: sha512-aF7yRQr/Q0O2/4pIXm6PZ5G+jAd7QS4Yu8m+WEeEHGnbo+7mE36CbLSDQiXYV8bVL3NfmdeqPJct0tUlnjVSnA==}

  module-definition@6.0.1:
    resolution: {integrity: sha512-FeVc50FTfVVQnolk/WQT8MX+2WVcDnTGiq6Wo+/+lJ2ET1bRVi3HG3YlJUfqagNMc/kUlFSoR96AJkxGpKz13g==}
    engines: {node: '>=18'}
    hasBin: true

  motion@10.16.2:
    resolution: {integrity: sha512-p+PurYqfUdcJZvtnmAqu5fJgV2kR0uLFQuBKtLeFVTrYEVllI99tiOTSefVNYuip9ELTEkepIIDftNdze76NAQ==}

  mrmime@2.0.0:
    resolution: {integrity: sha512-eu38+hdgojoyq63s+yTpN4XMBdt5l8HhMhc4VKLO9KM5caLIBvUm4thi7fFaxyTmCKeNnXZ5pAlBwCUnhA09uw==}
    engines: {node: '>=10'}

  ms@2.0.0:
    resolution: {integrity: sha512-Tpp60P6IUJDTuOq/5Z8cdskzJujfwqfOTkrwIwj7IRISpnkJnT6SyJ4PCPnGMoFjC9ddhal5KVIYtAt97ix05A==}

  ms@2.1.3:
    resolution: {integrity: sha512-6FlzubTLZG3J2a/NVCAleEhjzq5oxgHyaCU9yYXvcLsvoVaHJq/s5xXI6/XXP6tz7R9xAOtHnSO/tXtF3WRTlA==}

  muggle-string@0.4.1:
    resolution: {integrity: sha512-VNTrAak/KhO2i8dqqnqnAHOa3cYBwXEZe9h+D5h/1ZqFSTEFHdM65lR7RoIqq3tBBYavsOXV84NoHXZ0AkPyqQ==}

  multiformats@9.9.0:
    resolution: {integrity: sha512-HoMUjhH9T8DDBNT+6xzkrd9ga/XiBI4xLr58LJACwK6G3HTOPeMz4nB4KJs33L2BelrIJa7P0VuNaVF3hMYfjg==}

  mz@2.7.0:
    resolution: {integrity: sha512-z81GNO7nnYMEhrGh9LeymoE4+Yr0Wn5McHIZMK5cfQCl+NDX08sCZgUc9/6MHni9IWuFLm1Z3HTCXu2z9fN62Q==}

  nan@2.22.2:
    resolution: {integrity: sha512-DANghxFkS1plDdRsX0X9pm0Z6SJNN6gBdtXfanwoZ8hooC5gosGFSBGRYHUVPz1asKA/kMRqDRdHrluZ61SpBQ==}

  nanoid@3.3.11:
    resolution: {integrity: sha512-N8SpfPUnUp1bK+PMYW8qSWdl9U+wwNWI4QKxOYDy9JAro3WMX7p2OeVRF9v+347pnakNevPmiHhNmZ2HbFA76w==}
    engines: {node: ^10 || ^12 || ^13.7 || ^14 || >=15.0.1}
    hasBin: true

  nanoid@3.3.8:
    resolution: {integrity: sha512-WNLf5Sd8oZxOm+TzppcYk8gVOgP+l58xNy58D0nbUnOxOWRWvlcCV4kUF7ltmI6PsrLl/BgKEyS4mqsGChFN0w==}
    engines: {node: ^10 || ^12 || ^13.7 || ^14 || >=15.0.1}
    hasBin: true

  nanoid@5.1.5:
    resolution: {integrity: sha512-Ir/+ZpE9fDsNH0hQ3C68uyThDXzYcim2EqcZ8zn8Chtt1iylPT9xXJB0kPCnqzgcEGikO9RxSrh63MsmVCU7Fw==}
    engines: {node: ^18 || >=20}
    hasBin: true

  nanotar@0.2.0:
    resolution: {integrity: sha512-9ca1h0Xjvo9bEkE4UOxgAzLV0jHKe6LMaxo37ND2DAhhAtd0j8pR1Wxz+/goMrZO8AEZTWCmyaOsFI/W5AdpCQ==}

  natural-compare@1.4.0:
    resolution: {integrity: sha512-OWND8ei3VtNC9h7V60qff3SVobHr996CTwgxubgyQYEpg290h9J0buyECNNJexkFm5sOajh5G116RYA1c8ZMSw==}

  netlify@13.3.5:
    resolution: {integrity: sha512-Nc3loyVASW59W+8fLDZT1lncpG7llffyZ2o0UQLx/Fr20i7P8oP+lE7+TEcFvXj9IUWU6LjB9P3BH+iFGyp+mg==}
    engines: {node: ^14.16.0 || >=16.0.0}

  next-tick@1.1.0:
    resolution: {integrity: sha512-CXdUiJembsNjuToQvxayPZF9Vqht7hewsvy2sOWafLvi2awflj9mOC6bHIg50orX8IJvWKY9wYQ/zB2kogPslQ==}

  next@14.2.26:
    resolution: {integrity: sha512-b81XSLihMwCfwiUVRRja3LphLo4uBBMZEzBBWMaISbKTwOmq3wPknIETy/8000tr7Gq4WmbuFYPS7jOYIf+ZJw==}
    engines: {node: '>=18.17.0'}
    hasBin: true
    peerDependencies:
      '@opentelemetry/api': ^1.1.0
      '@playwright/test': ^1.41.2
      react: ^18.2.0
      react-dom: ^18.2.0
      sass: ^1.3.0
    peerDependenciesMeta:
      '@opentelemetry/api':
        optional: true
      '@playwright/test':
        optional: true
      sass:
        optional: true

  nitropack@2.11.12:
    resolution: {integrity: sha512-e2AdQrEY1IVoNTdyjfEQV93xkqz4SQxAMR0xWF8mZUUHxMLm6S4nPzpscjksmT4OdUxl0N8/DCaGjKQ9ghdodA==}
    engines: {node: ^16.11.0 || >=17.0.0}
    hasBin: true
    peerDependencies:
      xml2js: ^0.6.2
    peerDependenciesMeta:
      xml2js:
        optional: true

  node-addon-api@2.0.2:
    resolution: {integrity: sha512-Ntyt4AIXyaLIuMHF6IOoTakB3K+RWxwtsHNRxllEoA6vPwP9o4866g6YWDLUdnucilZhmkxiHwHr11gAENw+QA==}

  node-addon-api@5.1.0:
    resolution: {integrity: sha512-eh0GgfEkpnoWDq+VY8OyvYhFEzBk6jIYbRKdIlyTiAXIVJ8PyBaKb0rp7oDtoddbdoHWhq8wwr+XZ81F1rpNdA==}

  node-addon-api@7.1.1:
    resolution: {integrity: sha512-5m3bsyrjFWE1xf7nz7YXdN4udnVtXK6/Yfgn5qnahL6bCkf2yKt4k3nuTKAtT4r3IG8JNR2ncsIMdZuAzJjHQQ==}

  node-domexception@1.0.0:
    resolution: {integrity: sha512-/jKZoMpw0F8GRwl4/eLROPA3cfcXtLApP0QzLmUT/HuPCZWyB7IY9ZrMeKw2O/nFIqPQB3PVM9aYm0F312AXDQ==}
    engines: {node: '>=10.5.0'}
    deprecated: Use your platform's native DOMException instead

  node-fetch-native@1.6.4:
    resolution: {integrity: sha512-IhOigYzAKHd244OC0JIMIUrjzctirCmPkaIfhDeGcEETWof5zKYUW7e7MYvChGWh/4CJeXEgsRyGzuF334rOOQ==}

  node-fetch-native@1.6.6:
    resolution: {integrity: sha512-8Mc2HhqPdlIfedsuZoc3yioPuzp6b+L5jRCRY1QzuWZh2EGJVQrGppC6V6cF0bLdbW0+O2YpqCA25aF/1lvipQ==}

  node-fetch@2.7.0:
    resolution: {integrity: sha512-c4FRfUm/dbcWZ7U+1Wq0AwCyFL+3nt2bEw05wfxSz+DWpWsitgmSgYmy2dQdWyKC1694ELPqMs/YzUSNozLt8A==}
    engines: {node: 4.x || >=6.0.0}
    peerDependencies:
      encoding: ^0.1.0
    peerDependenciesMeta:
      encoding:
        optional: true

  node-fetch@3.3.2:
    resolution: {integrity: sha512-dRB78srN/l6gqWulah9SrxeYnxeddIG30+GOqK/9OlLVyLg3HPnr6SqOWTWOXKRwC2eGYCkZ59NNuSgvSrpgOA==}
    engines: {node: ^12.20.0 || ^14.13.1 || >=16.0.0}

  node-forge@1.3.1:
    resolution: {integrity: sha512-dPEtOeMvF9VMcYV/1Wb8CPoVAXtp6MKMlcbAt4ddqmGqUJ6fQZFXkNZNkNlfevtNkGtaSoXf/vNNNSvgrdXwtA==}
    engines: {node: '>= 6.13.0'}

  node-gyp-build-optional-packages@5.1.1:
    resolution: {integrity: sha512-+P72GAjVAbTxjjwUmwjVrqrdZROD4nf8KgpBoDxqXXTiYZZt/ud60dE5yvCSr9lRO8e8yv6kgJIC0K0PfZFVQw==}
    hasBin: true

  node-gyp-build@4.8.4:
    resolution: {integrity: sha512-LA4ZjwlnUblHVgq0oBF3Jl/6h/Nvs5fzBLwdEF4nuxnFdsfajde4WfxtJr3CaiH+F6ewcIB/q4jQ4UzPyid+CQ==}
    hasBin: true

  node-mock-http@1.0.0:
    resolution: {integrity: sha512-0uGYQ1WQL1M5kKvGRXWQ3uZCHtLTO8hln3oBjIusM75WoesZ909uQJs/Hb946i2SS+Gsrhkaa6iAO17jRIv6DQ==}

  node-releases@2.0.19:
    resolution: {integrity: sha512-xxOWJsBKtzAq7DY0J+DTzuz58K8e7sJbdgwkbMWQe8UYB6ekmsQ45q0M/tJDsGaZmbC+l7n57UV8Hl5tHxO9uw==}

<<<<<<< HEAD
  node-source-walk@7.0.1:
    resolution: {integrity: sha512-3VW/8JpPqPvnJvseXowjZcirPisssnBuDikk6JIZ8jQzF7KJQX52iPFX4RYYxLycYH7IbMRSPUOga/esVjy5Yg==}
    engines: {node: '>=18'}

  nopt@5.0.0:
    resolution: {integrity: sha512-Tbj67rffqceeLpcRXrT7vKAN8CwfPeIBgM7E6iBkmKLV7bEMwpGgYLGv0jACUsECaa/vuxP0IjEont6umdMgtQ==}
    engines: {node: '>=6'}
    hasBin: true
=======
  node-stdlib-browser@1.3.1:
    resolution: {integrity: sha512-X75ZN8DCLftGM5iKwoYLA3rjnrAEs97MkzvSd4q2746Tgpg8b8XWiBGiBG4ZpgcAqBgtgPHTiAc8ZMCvZuikDw==}
    engines: {node: '>=10'}
>>>>>>> e932dec5

  nopt@7.2.1:
    resolution: {integrity: sha512-taM24ViiimT/XntxbPyJQzCG+p4EKOpgD3mxFwW38mGjVUrfERQOeY4EDHjdnptttfHuHQXFx+lTP08Q+mLa/w==}
    engines: {node: ^14.17.0 || ^16.13.0 || >=18.0.0}
    hasBin: true

  nopt@8.0.0:
    resolution: {integrity: sha512-1L/fTJ4UmV/lUxT2Uf006pfZKTvAgCF+chz+0OgBHO8u2Z67pE7AaAUUj7CJy0lXqHmymUvGFt6NE9R3HER0yw==}
    engines: {node: ^18.17.0 || >=20.5.0}
    hasBin: true

  normalize-package-data@6.0.2:
    resolution: {integrity: sha512-V6gygoYb/5EmNI+MEGrWkC+e6+Rr7mTmfHrxDbLzxQogBkgzo76rkok0Am6thgSF7Mv2nLOajAJj5vDJZEFn7g==}
    engines: {node: ^16.14.0 || >=18.0.0}

  normalize-path@2.1.1:
    resolution: {integrity: sha512-3pKJwH184Xo/lnH6oyP1q2pMd7HcypqqmRs91/6/i2CGtWwIKGCkOOMTm/zXbgTEWHw1uNpNi/igc3ePOYHb6w==}
    engines: {node: '>=0.10.0'}

  normalize-path@3.0.0:
    resolution: {integrity: sha512-6eZs5Ls3WtCisHWp9S2GUy8dqkpGi4BVSz3GaqiE6ezub0512ESztXUwUB6C6IKbQkY2Pnb/mD4WYojCRwcwLA==}
    engines: {node: '>=0.10.0'}

  normalize-range@0.1.2:
    resolution: {integrity: sha512-bdok/XvKII3nUpklnV6P2hxtMNrCboOjAcyBuQnWEhO665FwrSNRxU+AqpsyvO6LgGYPspN+lu5CLtw4jPRKNA==}
    engines: {node: '>=0.10.0'}

  npm-run-path@5.3.0:
    resolution: {integrity: sha512-ppwTtiJZq0O/ai0z7yfudtBpWIoxM8yE6nHi1X47eFR2EWORqfbu6CnPlNsjeN683eT0qG6H/Pyf9fCcvjnnnQ==}
    engines: {node: ^12.20.0 || ^14.13.1 || >=16.0.0}

  npm-run-path@6.0.0:
    resolution: {integrity: sha512-9qny7Z9DsQU8Ou39ERsPU4OZQlSTP47ShQzuKZ6PRXpYLtIFgl/DEBYEXKlvcEa+9tHVcK8CF81Y2V72qaZhWA==}
    engines: {node: '>=18'}

  npmlog@5.0.1:
    resolution: {integrity: sha512-AqZtDUWOMKs1G/8lwylVjrdYgqA4d9nu8hc+0gzRxlDb1I10+FHBGMXs6aiQHFdCUUlqH99MUMuLfzWDNDtfxw==}
    deprecated: This package is no longer supported.

  nth-check@2.1.1:
    resolution: {integrity: sha512-lqjrjmaOoAnWfMmBPL+XNnynZh2+swxiX3WUE0s4yEHI6m+AwrK2UZOimIRl3X/4QctVqS8AiZjFqyOGrMXb/w==}

  number-to-bn@1.7.0:
    resolution: {integrity: sha512-wsJ9gfSz1/s4ZsJN01lyonwuxA1tml6X1yBDnfpMglypcBRFZZkus26EdPSlqS5GJfYddVZa22p3VNb3z5m5Ig==}
    engines: {node: '>=6.5.0', npm: '>=3'}

  nuxt@3.16.1:
    resolution: {integrity: sha512-V0odAW9Yo8s58yGnSy0RuX+rQwz0wtQp3eOgMTsh1YDDZdIIYZmAlZaLypNeieO/mbmvOOUcnuRyIGIRrF4+5A==}
    engines: {node: ^18.12.0 || ^20.9.0 || >=22.0.0}
    hasBin: true
    peerDependencies:
      '@parcel/watcher': ^2.1.0
      '@types/node': ^18.0.0 || ^20.0.0 || >=22.0.0
    peerDependenciesMeta:
      '@parcel/watcher':
        optional: true
      '@types/node':
        optional: true

  nwsapi@2.2.16:
    resolution: {integrity: sha512-F1I/bimDpj3ncaNDhfyMWuFqmQDBwDB0Fogc2qpL3BWvkQteFD/8BzWuIRl83rq0DXfm8SGt/HFhLXZyljTXcQ==}

  nypm@0.6.0:
    resolution: {integrity: sha512-mn8wBFV9G9+UFHIrq+pZ2r2zL4aPau/by3kJb3cM7+5tQHMt6HGQB8FDIeKFYp8o0D2pnH6nVsO88N4AmUxIWg==}
    engines: {node: ^14.16.0 || >=16.10.0}
    hasBin: true

  object-assign@4.1.1:
    resolution: {integrity: sha512-rJgTQnkUnH1sFw8yT6VSU3zD3sWmu6sZhIseY8VX+GRu3P6F7Fu+JNDoXfklElbLJSnc3FUQHVe4cU5hj+BcUg==}
    engines: {node: '>=0.10.0'}

  object-inspect@1.13.3:
    resolution: {integrity: sha512-kDCGIbxkDSXE3euJZZXzc6to7fCrKHNI/hSRQnRuQ+BWjFNzZwiFF8fj/6o2t2G9/jTj8PSIYTfCLelLZEeRpA==}
    engines: {node: '>= 0.4'}

  object-is@1.1.6:
    resolution: {integrity: sha512-F8cZ+KfGlSGi09lJT7/Nd6KJZ9ygtvYC0/UYYLI9nmQKLMnydpB9yvbv9K1uSkEu7FU9vYPmVwLg328tX+ot3Q==}
    engines: {node: '>= 0.4'}

  object-keys@1.1.1:
    resolution: {integrity: sha512-NuAESUOUMrlIXOfHKzD6bpPu3tYt3xvjNdRIQ+FeT0lNb4K8WR70CaDxhuNguS2XG+GjkyMwOzsN5ZktImfhLA==}
    engines: {node: '>= 0.4'}

  object.assign@4.1.7:
    resolution: {integrity: sha512-nK28WOo+QIjBkDduTINE4JkF/UJJKyf2EJxvJKfblDpyg0Q+pkOHNTL0Qwy6NP6FhE/EnzV73BxxqcJaXY9anw==}
    engines: {node: '>= 0.4'}

  object.entries@1.1.8:
    resolution: {integrity: sha512-cmopxi8VwRIAw/fkijJohSfpef5PdN0pMQJN6VC/ZKvn0LIknWD8KtgY6KlQdEc4tIjcQ3HxSMmnvtzIscdaYQ==}
    engines: {node: '>= 0.4'}

  object.fromentries@2.0.8:
    resolution: {integrity: sha512-k6E21FzySsSK5a21KRADBd/NGneRegFO5pLHfdQLpRDETUNJueLXs3WCzyQ3tFRDYgbq3KHGXfTbi2bs8WQ6rQ==}
    engines: {node: '>= 0.4'}

  object.groupby@1.0.3:
    resolution: {integrity: sha512-+Lhy3TQTuzXI5hevh8sBGqbmurHbbIjAi0Z4S63nthVLmLxfbj4T54a4CfZrXIrt9iP4mVAPYMo/v99taj3wjQ==}
    engines: {node: '>= 0.4'}

  object.values@1.2.1:
    resolution: {integrity: sha512-gXah6aZrcUxjWg2zR2MwouP2eHlCBzdV4pygudehaKXSGW4v2AsRQUK+lwwXhii6KFZcunEnmSUoYp5CXibxtA==}
    engines: {node: '>= 0.4'}

  oboe@2.1.5:
    resolution: {integrity: sha512-zRFWiF+FoicxEs3jNI/WYUrVEgA7DeET/InK0XQuudGHRg8iIob3cNPrJTKaz4004uaA9Pbe+Dwa8iluhjLZWA==}

  ofetch@1.4.1:
    resolution: {integrity: sha512-QZj2DfGplQAr2oj9KzceK9Hwz6Whxazmn85yYeVuS3u9XTMOGMRx0kO95MQ+vLsj/S/NwBDMMLU5hpxvI6Tklw==}

  ohash@1.1.4:
    resolution: {integrity: sha512-FlDryZAahJmEF3VR3w1KogSEdWX3WhA5GPakFx4J81kEAiHyLMpdLLElS8n8dfNadMgAne/MywcvmogzscVt4g==}

  ohash@2.0.11:
    resolution: {integrity: sha512-RdR9FQrFwNBNXAr4GixM8YaRZRJ5PUWbKYbE5eOsrwAjJW0q2REGcf79oYPsLyskQCZG1PLN+S/K1V00joZAoQ==}

  on-change@5.0.1:
    resolution: {integrity: sha512-n7THCP7RkyReRSLkJb8kUWoNsxUIBxTkIp3JKno+sEz6o/9AJ3w3P9fzQkITEkMwyTKJjZciF3v/pVoouxZZMg==}
    engines: {node: '>=18'}

  on-exit-leak-free@0.2.0:
    resolution: {integrity: sha512-dqaz3u44QbRXQooZLTUKU41ZrzYrcvLISVgbrzbyCMxpmSLJvZ3ZamIJIZ29P6OhZIkNIQKosdeM6t1LYbA9hg==}

  on-finished@2.4.1:
    resolution: {integrity: sha512-oVlzkg3ENAhCk2zdv7IJwd/QUD4z2RxRwpkcGY8psCVcCYZNq4wYnVWALHM+brtuJjePWiYF/ClmuDr8Ch5+kg==}
    engines: {node: '>= 0.8'}

  once@1.4.0:
    resolution: {integrity: sha512-lNaJgI+2Q5URQBkccEKHTQOPaXdUxnZZElQTZY0MFUAuaEqe1E+Nyvgdz/aIyNi6Z9MzO5dv1H8n58/GELp3+w==}

  one-time@1.0.0:
    resolution: {integrity: sha512-5DXOiRKwuSEcQ/l0kGCF6Q3jcADFv5tSmRaJck/OqkVFcOzutB134KRSfF0xDrL39MNnqxbHBbUUcjZIhTgb2g==}

  onetime@6.0.0:
    resolution: {integrity: sha512-1FlR+gjXK7X+AsAHso35MnyN5KqGwJRi/31ft6x0M194ht7S+rWAvd7PHss9xSKMzE0asv1pyIHaJYq+BbacAQ==}
    engines: {node: '>=12'}

  open@10.1.2:
    resolution: {integrity: sha512-cxN6aIDPz6rm8hbebcP7vrQNhvRcveZoJU72Y7vskh4oIm+BZwBECnx5nTmrlres1Qapvx27Qo1Auukpf8PKXw==}
    engines: {node: '>=18'}

  open@8.4.2:
    resolution: {integrity: sha512-7x81NCL719oNbsq/3mh+hVrAWmFuEYUqrq/Iw3kUzH8ReypT9QQ0BLoJS7/G9k6N81XjW4qHWtjWwe/9eLy1EQ==}
    engines: {node: '>=12'}

  optionator@0.9.4:
    resolution: {integrity: sha512-6IpQ7mKUxRcZNLIObR0hz7lxsapSSIYNZJwXPGeF0mTVqGKFIXj1DQcMoT22S3ROcLyY/rz0PWaWZ9ayWmad9g==}
    engines: {node: '>= 0.8.0'}

  os-browserify@0.3.0:
    resolution: {integrity: sha512-gjcpUc3clBf9+210TRaDWbf+rZZZEshZ+DlXMRCeAjp0xhTrnQsKHypIy1J3d5hKdUzj69t708EHtU8P6bUn0A==}

  own-keys@1.0.1:
    resolution: {integrity: sha512-qFOyK5PjiWZd+QQIh+1jhdb9LpxTF0qs7Pm8o5QHYZ0M3vKqSqzsZaEB6oWlxZ+q2sJBMI/Ktgd2N5ZwQoRHfg==}
    engines: {node: '>= 0.4'}

  ox@0.6.7:
    resolution: {integrity: sha512-17Gk/eFsFRAZ80p5eKqv89a57uXjd3NgIf1CaXojATPBuujVc/fQSVhBeAU9JCRB+k7J50WQAyWTxK19T9GgbA==}
    peerDependencies:
      typescript: '>=5.4.0'
    peerDependenciesMeta:
      typescript:
        optional: true

  oxc-parser@0.56.5:
    resolution: {integrity: sha512-MNT32sqiTFeSbQZP2WZIRQ/mlIpNNq4sua+/4hBG4qT5aef2iQe+1/BjezZURPlvucZeSfN1Y6b60l7OgBdyUA==}
    engines: {node: '>=14.0.0'}

  p-event@6.0.1:
    resolution: {integrity: sha512-Q6Bekk5wpzW5qIyUP4gdMEujObYstZl6DMMOSenwBvV0BlE5LkDwkjs5yHbZmdCEq2o4RJx4tE1vwxFVf2FG1w==}
    engines: {node: '>=16.17'}

  p-limit@2.3.0:
    resolution: {integrity: sha512-//88mFWSJx8lxCzwdAABTJL2MyWB12+eIY7MDL2SqLmAkeKU9qxRvWuSyTjm3FUmpBEMuFfckAIqEaVGUDxb6w==}
    engines: {node: '>=6'}

  p-limit@3.1.0:
    resolution: {integrity: sha512-TYOanM3wGwNGsZN2cVTYPArw454xnXj5qmWF1bEoAc4+cU/ol7GVh7odevjp1FNHduHc3KZMcFduxU5Xc6uJRQ==}
    engines: {node: '>=10'}

  p-limit@4.0.0:
    resolution: {integrity: sha512-5b0R4txpzjPWVw/cXXUResoD4hb6U/x9BH08L7nw+GN1sezDzPdxeRvpc9c433fZhBan/wusjbCsqwqm4EIBIQ==}
    engines: {node: ^12.20.0 || ^14.13.1 || >=16.0.0}

  p-locate@4.1.0:
    resolution: {integrity: sha512-R79ZZ/0wAxKGu3oYMlz8jy/kbhsNrS7SKZ7PxEHBgJ5+F2mtFW2fK2cOtBh1cHYkQsbzFV7I+EoRKe6Yt0oK7A==}
    engines: {node: '>=8'}

  p-locate@5.0.0:
    resolution: {integrity: sha512-LaNjtRWUBY++zB5nE/NwcaoMylSPk+S+ZHNB1TzdbMJMny6dynpAGt7X/tl/QYq3TIeE6nxHppbo2LGymrG5Pw==}
    engines: {node: '>=10'}

  p-locate@6.0.0:
    resolution: {integrity: sha512-wPrq66Llhl7/4AGC6I+cqxT07LhXvWL08LNXz1fENOw0Ap4sRZZ/gZpTTJ5jpurzzzfS2W/Ge9BY3LgLjCShcw==}
    engines: {node: ^12.20.0 || ^14.13.1 || >=16.0.0}

  p-map@7.0.3:
    resolution: {integrity: sha512-VkndIv2fIB99swvQoA65bm+fsmt6UNdGeIB0oxBs+WhAhdh08QA04JXpI7rbB9r08/nkbysKoya9rtDERYOYMA==}
    engines: {node: '>=18'}

  p-timeout@6.1.4:
    resolution: {integrity: sha512-MyIV3ZA/PmyBN/ud8vV9XzwTrNtR4jFrObymZYnZqMmW0zA8Z17vnT0rBgFE/TlohB+YCHqXMgZzb3Csp49vqg==}
    engines: {node: '>=14.16'}

  p-try@2.2.0:
    resolution: {integrity: sha512-R4nPAVTAU0B9D35/Gk3uJf/7XYbQcyohSKdvAxIRSNghFl4e71hVoGnBNQz9cWaXxO2I10KTC+3jMdvvoKw6dQ==}
    engines: {node: '>=6'}

  p-wait-for@5.0.2:
    resolution: {integrity: sha512-lwx6u1CotQYPVju77R+D0vFomni/AqRfqLmqQ8hekklqZ6gAY9rONh7lBQ0uxWMkC2AuX9b2DVAl8To0NyP1JA==}
    engines: {node: '>=12'}

  package-json-from-dist@1.0.1:
    resolution: {integrity: sha512-UEZIS3/by4OC8vL3P2dTXRETpebLI2NiI5vIrjaD/5UtrkFX/tNbwjTSRAGC/+7CAo2pIcBaRgWmcBBHcsaCIw==}

  package-manager-detector@1.3.0:
    resolution: {integrity: sha512-ZsEbbZORsyHuO00lY1kV3/t72yp6Ysay6Pd17ZAlNGuGwmWDLCJxFpRs0IzfXfj1o4icJOkUEioexFHzyPurSQ==}

  pako@1.0.11:
    resolution: {integrity: sha512-4hLB8Py4zZce5s4yd9XzopqwVv/yGNhV1Bl8NTmCq1763HeK2+EwVTv+leGeL13Dnh2wfbqowVPXCIO0z4taYw==}

  parent-module@1.0.1:
    resolution: {integrity: sha512-GQ2EWRpQV8/o+Aw8YqtfZZPfNRWZYkbidE9k5rpl/hC3vtHHBfGm2Ifi6qWV+coDGkrUKZAxE3Lot5kcsRlh+g==}
    engines: {node: '>=6'}

<<<<<<< HEAD
  parse-gitignore@2.0.0:
    resolution: {integrity: sha512-RmVuCHWsfu0QPNW+mraxh/xjQVw/lhUCUru8Zni3Ctq3AoMhpDTq0OVdKS6iesd6Kqb7viCV3isAL43dciOSog==}
    engines: {node: '>=14'}

  parse-headers@2.0.5:
    resolution: {integrity: sha512-ft3iAoLOB/MlwbNXgzy43SWGP6sQki2jQvAyBg/zDFAgr9bfNWZIUj42Kw2eJIl8kEi4PbgE6U1Zau/HwI75HA==}

  parse-json@8.1.0:
    resolution: {integrity: sha512-rum1bPifK5SSar35Z6EKZuYPJx85pkNaFrxBK3mwdfSJ1/WKbYrjoW/zTPSjRRamfmVX1ACBIdFAO0VRErW/EA==}
    engines: {node: '>=18'}
=======
  parse-asn1@5.1.7:
    resolution: {integrity: sha512-CTM5kuWR3sx9IFamcl5ErfPl6ea/N8IYwiJ+vpeB2g+1iknv7zBl5uPwbMbRVznRVbrNY6lGuDoE5b30grmbqg==}
    engines: {node: '>= 0.10'}

  parse-headers@2.0.6:
    resolution: {integrity: sha512-Tz11t3uKztEW5FEVZnj1ox8GKblWn+PvHY9TmJV5Mll2uHEwRdR/5Li1OlXoECjLYkApdhWy44ocONwXLiKO5A==}
>>>>>>> e932dec5

  parse-path@7.0.0:
    resolution: {integrity: sha512-Euf9GG8WT9CdqwuWJGdf3RkUcTBArppHABkO7Lm8IzRQp0e2r/kkFnmhu4TSK30Wcu5rVAZLmfPKSBBi9tWFog==}

  parse-url@9.2.0:
    resolution: {integrity: sha512-bCgsFI+GeGWPAvAiUv63ZorMeif3/U0zaXABGJbOWt5OH2KCaPHF6S+0ok4aqM9RuIPGyZdx9tR9l13PsW4AYQ==}
    engines: {node: '>=14.13.0'}

  parse5@7.2.1:
    resolution: {integrity: sha512-BuBYQYlv1ckiPdQi/ohiivi9Sagc9JG+Ozs0r7b/0iK3sKmrb0b9FdWdBbOdx6hBCM/F9Ir82ofnBhtZOjCRPQ==}

  parseurl@1.3.3:
    resolution: {integrity: sha512-CiyeOxFT/JZyN5m0z9PfXw4SCBJ6Sygz1Dpl0wqjlhDEGGBP1GnsUVEL0p63hoG1fcj3fHynXi9NYO4nWOL+qQ==}
    engines: {node: '>= 0.8'}

  path-browserify@1.0.1:
    resolution: {integrity: sha512-b7uo2UCUOYZcnF/3ID0lulOJi/bafxa1xPe7ZPsammBSpjSWQkjNxlt635YGS2MiR9GjvuXCtz2emr3jbsz98g==}

  path-exists@4.0.0:
    resolution: {integrity: sha512-ak9Qy5Q7jYb2Wwcey5Fpvg2KoAc/ZIhLSLOSBmRmygPsGwkVVt0fZa0qrtMz+m6tJTAHfZQ8FnmB4MG4LWy7/w==}
    engines: {node: '>=8'}

  path-exists@5.0.0:
    resolution: {integrity: sha512-RjhtfwJOxzcFmNOi6ltcbcu4Iu+FL3zEj83dk4kAS+fVpTxXLO1b38RvJgT/0QwvV/L3aY9TAnyv0EOqW4GoMQ==}
    engines: {node: ^12.20.0 || ^14.13.1 || >=16.0.0}

  path-is-absolute@1.0.1:
    resolution: {integrity: sha512-AVbw3UJ2e9bq64vSaS9Am0fje1Pa8pbGqTTsmXfaIiMpnr5DlDhfJOuLj9Sf95ZPVDAUerDfEk88MPmPe7UCQg==}
    engines: {node: '>=0.10.0'}

  path-key@3.1.1:
    resolution: {integrity: sha512-ojmeN0qd+y0jszEtoY48r0Peq5dwMEkIlCOu6Q5f41lfkswXuKtYrhgoTpLnyIcHm24Uhqx+5Tqm2InSwLhE6Q==}
    engines: {node: '>=8'}

  path-key@4.0.0:
    resolution: {integrity: sha512-haREypq7xkM7ErfgIyA0z+Bj4AGKlMSdlQE2jvJo6huWD1EdkKYV+G/T4nq0YEF2vgTT8kqMFKo1uHn950r4SQ==}
    engines: {node: '>=12'}

  path-parse@1.0.7:
    resolution: {integrity: sha512-LDJzPVEEEPR+y48z93A0Ed0yXb8pAByGWo/k5YYdYgpY2/2EsOsksJrq7lOHxryrVOn1ejG6oAp8ahvOIQD8sw==}

  path-scurry@1.11.1:
    resolution: {integrity: sha512-Xa4Nw17FS9ApQFJ9umLiJS4orGjm7ZzwUrwamcGQuHSzDyth9boKDaycYdDcZDuqYATXw4HFXgaqWTctW/v1HA==}
    engines: {node: '>=16 || 14 >=14.18'}

  path-type@6.0.0:
    resolution: {integrity: sha512-Vj7sf++t5pBD637NSfkxpHSMfWaeig5+DKWLhcqIYx6mWQz5hdJTGDVMQiJcw1ZYkhs7AazKDGpRVji1LJCZUQ==}
    engines: {node: '>=18'}

  pathe@1.1.2:
    resolution: {integrity: sha512-whLdWMYL2TwI08hn8/ZqAbrVemu0LNaNNJZX73O6qaIdCTfXutsLhMkjdENX0qhsQ9uIimo4/aQOmXkoon2nDQ==}

  pathe@2.0.3:
    resolution: {integrity: sha512-WUjGcAqP1gQacoQe+OBJsFA7Ld4DyXuUIjZ5cc75cLHvJ7dtNsTugphxIADwspS+AraAUePCKrSVtPLFj/F88w==}

  pathval@2.0.0:
    resolution: {integrity: sha512-vE7JKRyES09KiunauX7nd2Q9/L7lhok4smP9RZTDeD4MVs72Dp2qNFVz39Nz5a0FVEW0BJR6C0DYrq6unoziZA==}
    engines: {node: '>= 14.16'}

  pbkdf2@3.1.2:
    resolution: {integrity: sha512-iuh7L6jA7JEGu2WxDwtQP1ddOpaJNC4KlDEFfdQajSGgGPNi4OyDc2R7QnbY2bR9QjBVGwgvTdNJZoE7RaxUMA==}
    engines: {node: '>=0.12'}

  pend@1.2.0:
    resolution: {integrity: sha512-F3asv42UuXchdzt+xXqfW1OGlVBe+mxa2mqI0pg5yAHZPvFmY3Y6drSf/GQ1A86WgWEN9Kzh/WrgKa6iGcHXLg==}

  perfect-debounce@1.0.0:
    resolution: {integrity: sha512-xCy9V055GLEqoFaHoC1SoLIaLmWctgCUaBaWxDZ7/Zx4CTyX7cJQLJOok/orfjZAh9kEYpjJa4d0KcJmCbctZA==}

  picocolors@1.1.1:
    resolution: {integrity: sha512-xceH2snhtb5M9liqDsmEw56le376mTZkEX/jEb/RxNFyegNul7eNslCXP9FDj/Lcu0X8KEyMceP2ntpaHrDEVA==}

  picomatch@2.3.1:
    resolution: {integrity: sha512-JU3teHTNjmE2VCGFzuY8EXzCDVwEqB2a8fsIvwaStHhAWJEeVd1o1QD80CU6+ZdEXXSLbSsuLwJjkCBWqRQUVA==}
    engines: {node: '>=8.6'}

  picomatch@4.0.2:
    resolution: {integrity: sha512-M7BAV6Rlcy5u+m6oPhAPFgJTzAioX/6B0DxyvDlo9l8+T3nLKbrczg2WLUyzd45L8RqfUMyGPzekbMvX2Ldkwg==}
    engines: {node: '>=12'}

  pino-abstract-transport@0.5.0:
    resolution: {integrity: sha512-+KAgmVeqXYbTtU2FScx1XS3kNyfZ5TrXY07V96QnUSFqo2gAqlvmaxH67Lj7SWazqsMabf+58ctdTcBgnOLUOQ==}

  pino-std-serializers@4.0.0:
    resolution: {integrity: sha512-cK0pekc1Kjy5w9V2/n+8MkZwusa6EyyxfeQCB799CQRhRt/CqYKiWs5adeu8Shve2ZNffvfC/7J64A2PJo1W/Q==}

  pino@7.11.0:
    resolution: {integrity: sha512-dMACeu63HtRLmCG8VKdy4cShCPKaYDR4youZqoSWLxl5Gu99HUw8bw75thbPv9Nip+H+QYX8o3ZJbTdVZZ2TVg==}
    hasBin: true

  pirates@4.0.6:
    resolution: {integrity: sha512-saLsH7WeYYPiD25LDuLRRY/i+6HaPYr6G1OUlN39otzkSTxKnubR9RTxS3/Kk50s1g2JTgFwWQDQyplC5/SHZg==}
    engines: {node: '>= 6'}

<<<<<<< HEAD
=======
  pkce-challenge@5.0.0:
    resolution: {integrity: sha512-ueGLflrrnvwB3xuo/uGob5pd5FN7l0MsLf0Z87o/UQmRtwjvfylfc9MurIxRAWywCYTgrvpXBcqjV4OfCYGCIQ==}
    engines: {node: '>=16.20.0'}

  pkg-dir@5.0.0:
    resolution: {integrity: sha512-NPE8TDbzl/3YQYY7CSS228s3g2ollTFnc+Qi3tqmqJp9Vg2ovUpixcJEo2HJScN2Ez+kEaal6y70c0ehqJBJeA==}
    engines: {node: '>=10'}

>>>>>>> e932dec5
  pkg-types@1.3.1:
    resolution: {integrity: sha512-/Jm5M4RvtBFVkKWRu2BLUTNP8/M2a+UwuAX+ae4770q1qVGtfjG+WTCupoZixokjmHiry8uI+dlY8KXYV5HVVQ==}

  pkg-types@2.1.0:
    resolution: {integrity: sha512-wmJwA+8ihJixSoHKxZJRBQG1oY8Yr9pGLzRmSsNms0iNWyHHAlZCa7mmKiFR10YPZuz/2k169JiS/inOjBCZ2A==}

  playwright-core@1.51.1:
    resolution: {integrity: sha512-/crRMj8+j/Nq5s8QcvegseuyeZPxpQCZb6HNk3Sos3BlZyAknRjoyJPFWkpNn8v0+P3WiwqFF8P+zQo4eqiNuw==}
    engines: {node: '>=18'}
    hasBin: true

  playwright@1.51.1:
    resolution: {integrity: sha512-kkx+MB2KQRkyxjYPc3a0wLZZoDczmppyGJIvQ43l+aZihkaVvmu/21kiyaHeHjiFxjxNNFnUncKmcGIyOojsaw==}
    engines: {node: '>=18'}
    hasBin: true

  pngjs@5.0.0:
    resolution: {integrity: sha512-40QW5YalBNfQo5yRYmiw7Yz6TKKVr3h6970B2YE+3fQpsWcrbj1PzJgxeJ19DRQjhMbKPIuMY8rFaXc8moolVw==}
    engines: {node: '>=10.13.0'}

  possible-typed-array-names@1.0.0:
    resolution: {integrity: sha512-d7Uw+eZoloe0EHDIYoe+bQ5WXnGMOpmiZFTuMWCwpjzzkL2nTjcKiAk4hh8TjnGye2TwWOk3UXucZ+3rbmBa8Q==}
    engines: {node: '>= 0.4'}

  postcss-calc@10.1.0:
    resolution: {integrity: sha512-uQ/LDGsf3mgsSUEXmAt3VsCSHR3aKqtEIkmB+4PhzYwRYOW5MZs/GhCCFpsOtJJkP6EC6uGipbrnaTjqaJZcJw==}
    engines: {node: ^18.12 || ^20.9 || >=22.0}
    peerDependencies:
      postcss: ^8.4.38

  postcss-colormin@7.0.2:
    resolution: {integrity: sha512-YntRXNngcvEvDbEjTdRWGU606eZvB5prmHG4BF0yLmVpamXbpsRJzevyy6MZVyuecgzI2AWAlvFi8DAeCqwpvA==}
    engines: {node: ^18.12.0 || ^20.9.0 || >=22.0}
    peerDependencies:
      postcss: ^8.4.31

  postcss-convert-values@7.0.4:
    resolution: {integrity: sha512-e2LSXPqEHVW6aoGbjV9RsSSNDO3A0rZLCBxN24zvxF25WknMPpX8Dm9UxxThyEbaytzggRuZxaGXqaOhxQ514Q==}
    engines: {node: ^18.12.0 || ^20.9.0 || >=22.0}
    peerDependencies:
      postcss: ^8.4.31

  postcss-discard-comments@7.0.3:
    resolution: {integrity: sha512-q6fjd4WU4afNhWOA2WltHgCbkRhZPgQe7cXF74fuVB/ge4QbM9HEaOIzGSiMvM+g/cOsNAUGdf2JDzqA2F8iLA==}
    engines: {node: ^18.12.0 || ^20.9.0 || >=22.0}
    peerDependencies:
      postcss: ^8.4.31

  postcss-discard-duplicates@7.0.1:
    resolution: {integrity: sha512-oZA+v8Jkpu1ct/xbbrntHRsfLGuzoP+cpt0nJe5ED2FQF8n8bJtn7Bo28jSmBYwqgqnqkuSXJfSUEE7if4nClQ==}
    engines: {node: ^18.12.0 || ^20.9.0 || >=22.0}
    peerDependencies:
      postcss: ^8.4.31

  postcss-discard-empty@7.0.0:
    resolution: {integrity: sha512-e+QzoReTZ8IAwhnSdp/++7gBZ/F+nBq9y6PomfwORfP7q9nBpK5AMP64kOt0bA+lShBFbBDcgpJ3X4etHg4lzA==}
    engines: {node: ^18.12.0 || ^20.9.0 || >=22.0}
    peerDependencies:
      postcss: ^8.4.31

  postcss-discard-overridden@7.0.0:
    resolution: {integrity: sha512-GmNAzx88u3k2+sBTZrJSDauR0ccpE24omTQCVmaTTZFz1du6AasspjaUPMJ2ud4RslZpoFKyf+6MSPETLojc6w==}
    engines: {node: ^18.12.0 || ^20.9.0 || >=22.0}
    peerDependencies:
      postcss: ^8.4.31

  postcss-load-config@6.0.1:
    resolution: {integrity: sha512-oPtTM4oerL+UXmx+93ytZVN82RrlY/wPUV8IeDxFrzIjXOLF1pN+EmKPLbubvKHT2HC20xXsCAH2Z+CKV6Oz/g==}
    engines: {node: '>= 18'}
    peerDependencies:
      jiti: '>=1.21.0'
      postcss: '>=8.0.9'
      tsx: ^4.8.1
      yaml: ^2.4.2
    peerDependenciesMeta:
      jiti:
        optional: true
      postcss:
        optional: true
      tsx:
        optional: true
      yaml:
        optional: true

  postcss-merge-longhand@7.0.4:
    resolution: {integrity: sha512-zer1KoZA54Q8RVHKOY5vMke0cCdNxMP3KBfDerjH/BYHh4nCIh+1Yy0t1pAEQF18ac/4z3OFclO+ZVH8azjR4A==}
    engines: {node: ^18.12.0 || ^20.9.0 || >=22.0}
    peerDependencies:
      postcss: ^8.4.31

  postcss-merge-rules@7.0.4:
    resolution: {integrity: sha512-ZsaamiMVu7uBYsIdGtKJ64PkcQt6Pcpep/uO90EpLS3dxJi6OXamIobTYcImyXGoW0Wpugh7DSD3XzxZS9JCPg==}
    engines: {node: ^18.12.0 || ^20.9.0 || >=22.0}
    peerDependencies:
      postcss: ^8.4.31

  postcss-minify-font-values@7.0.0:
    resolution: {integrity: sha512-2ckkZtgT0zG8SMc5aoNwtm5234eUx1GGFJKf2b1bSp8UflqaeFzR50lid4PfqVI9NtGqJ2J4Y7fwvnP/u1cQog==}
    engines: {node: ^18.12.0 || ^20.9.0 || >=22.0}
    peerDependencies:
      postcss: ^8.4.31

  postcss-minify-gradients@7.0.0:
    resolution: {integrity: sha512-pdUIIdj/C93ryCHew0UgBnL2DtUS3hfFa5XtERrs4x+hmpMYGhbzo6l/Ir5de41O0GaKVpK1ZbDNXSY6GkXvtg==}
    engines: {node: ^18.12.0 || ^20.9.0 || >=22.0}
    peerDependencies:
      postcss: ^8.4.31

  postcss-minify-params@7.0.2:
    resolution: {integrity: sha512-nyqVLu4MFl9df32zTsdcLqCFfE/z2+f8GE1KHPxWOAmegSo6lpV2GNy5XQvrzwbLmiU7d+fYay4cwto1oNdAaQ==}
    engines: {node: ^18.12.0 || ^20.9.0 || >=22.0}
    peerDependencies:
      postcss: ^8.4.31

  postcss-minify-selectors@7.0.4:
    resolution: {integrity: sha512-JG55VADcNb4xFCf75hXkzc1rNeURhlo7ugf6JjiiKRfMsKlDzN9CXHZDyiG6x/zGchpjQS+UAgb1d4nqXqOpmA==}
    engines: {node: ^18.12.0 || ^20.9.0 || >=22.0}
    peerDependencies:
      postcss: ^8.4.31

  postcss-normalize-charset@7.0.0:
    resolution: {integrity: sha512-ABisNUXMeZeDNzCQxPxBCkXexvBrUHV+p7/BXOY+ulxkcjUZO0cp8ekGBwvIh2LbCwnWbyMPNJVtBSdyhM2zYQ==}
    engines: {node: ^18.12.0 || ^20.9.0 || >=22.0}
    peerDependencies:
      postcss: ^8.4.31

  postcss-normalize-display-values@7.0.0:
    resolution: {integrity: sha512-lnFZzNPeDf5uGMPYgGOw7v0BfB45+irSRz9gHQStdkkhiM0gTfvWkWB5BMxpn0OqgOQuZG/mRlZyJxp0EImr2Q==}
    engines: {node: ^18.12.0 || ^20.9.0 || >=22.0}
    peerDependencies:
      postcss: ^8.4.31

  postcss-normalize-positions@7.0.0:
    resolution: {integrity: sha512-I0yt8wX529UKIGs2y/9Ybs2CelSvItfmvg/DBIjTnoUSrPxSV7Z0yZ8ShSVtKNaV/wAY+m7bgtyVQLhB00A1NQ==}
    engines: {node: ^18.12.0 || ^20.9.0 || >=22.0}
    peerDependencies:
      postcss: ^8.4.31

  postcss-normalize-repeat-style@7.0.0:
    resolution: {integrity: sha512-o3uSGYH+2q30ieM3ppu9GTjSXIzOrRdCUn8UOMGNw7Af61bmurHTWI87hRybrP6xDHvOe5WlAj3XzN6vEO8jLw==}
    engines: {node: ^18.12.0 || ^20.9.0 || >=22.0}
    peerDependencies:
      postcss: ^8.4.31

  postcss-normalize-string@7.0.0:
    resolution: {integrity: sha512-w/qzL212DFVOpMy3UGyxrND+Kb0fvCiBBujiaONIihq7VvtC7bswjWgKQU/w4VcRyDD8gpfqUiBQ4DUOwEJ6Qg==}
    engines: {node: ^18.12.0 || ^20.9.0 || >=22.0}
    peerDependencies:
      postcss: ^8.4.31

  postcss-normalize-timing-functions@7.0.0:
    resolution: {integrity: sha512-tNgw3YV0LYoRwg43N3lTe3AEWZ66W7Dh7lVEpJbHoKOuHc1sLrzMLMFjP8SNULHaykzsonUEDbKedv8C+7ej6g==}
    engines: {node: ^18.12.0 || ^20.9.0 || >=22.0}
    peerDependencies:
      postcss: ^8.4.31

  postcss-normalize-unicode@7.0.2:
    resolution: {integrity: sha512-ztisabK5C/+ZWBdYC+Y9JCkp3M9qBv/XFvDtSw0d/XwfT3UaKeW/YTm/MD/QrPNxuecia46vkfEhewjwcYFjkg==}
    engines: {node: ^18.12.0 || ^20.9.0 || >=22.0}
    peerDependencies:
      postcss: ^8.4.31

  postcss-normalize-url@7.0.0:
    resolution: {integrity: sha512-+d7+PpE+jyPX1hDQZYG+NaFD+Nd2ris6r8fPTBAjE8z/U41n/bib3vze8x7rKs5H1uEw5ppe9IojewouHk0klQ==}
    engines: {node: ^18.12.0 || ^20.9.0 || >=22.0}
    peerDependencies:
      postcss: ^8.4.31

  postcss-normalize-whitespace@7.0.0:
    resolution: {integrity: sha512-37/toN4wwZErqohedXYqWgvcHUGlT8O/m2jVkAfAe9Bd4MzRqlBmXrJRePH0e9Wgnz2X7KymTgTOaaFizQe3AQ==}
    engines: {node: ^18.12.0 || ^20.9.0 || >=22.0}
    peerDependencies:
      postcss: ^8.4.31

  postcss-ordered-values@7.0.1:
    resolution: {integrity: sha512-irWScWRL6nRzYmBOXReIKch75RRhNS86UPUAxXdmW/l0FcAsg0lvAXQCby/1lymxn/o0gVa6Rv/0f03eJOwHxw==}
    engines: {node: ^18.12.0 || ^20.9.0 || >=22.0}
    peerDependencies:
      postcss: ^8.4.31

  postcss-reduce-initial@7.0.2:
    resolution: {integrity: sha512-pOnu9zqQww7dEKf62Nuju6JgsW2V0KRNBHxeKohU+JkHd/GAH5uvoObqFLqkeB2n20mr6yrlWDvo5UBU5GnkfA==}
    engines: {node: ^18.12.0 || ^20.9.0 || >=22.0}
    peerDependencies:
      postcss: ^8.4.31

  postcss-reduce-transforms@7.0.0:
    resolution: {integrity: sha512-pnt1HKKZ07/idH8cpATX/ujMbtOGhUfE+m8gbqwJE05aTaNw8gbo34a2e3if0xc0dlu75sUOiqvwCGY3fzOHew==}
    engines: {node: ^18.12.0 || ^20.9.0 || >=22.0}
    peerDependencies:
      postcss: ^8.4.31

  postcss-selector-parser@6.1.2:
    resolution: {integrity: sha512-Q8qQfPiZ+THO/3ZrOrO0cJJKfpYCagtMUkXbnEfmgUjwXg6z/WBeOyS9APBBPCTSiDV+s4SwQGu8yFsiMRIudg==}
    engines: {node: '>=4'}

  postcss-selector-parser@7.0.0:
    resolution: {integrity: sha512-9RbEr1Y7FFfptd/1eEdntyjMwLeghW1bHX9GWjXo19vx4ytPQhANltvVxDggzJl7mnWM+dX28kb6cyS/4iQjlQ==}
    engines: {node: '>=4'}

  postcss-svgo@7.0.1:
    resolution: {integrity: sha512-0WBUlSL4lhD9rA5k1e5D8EN5wCEyZD6HJk0jIvRxl+FDVOMlJ7DePHYWGGVc5QRqrJ3/06FTXM0bxjmJpmTPSA==}
    engines: {node: ^18.12.0 || ^20.9.0 || >= 18}
    peerDependencies:
      postcss: ^8.4.31

  postcss-unique-selectors@7.0.3:
    resolution: {integrity: sha512-J+58u5Ic5T1QjP/LDV9g3Cx4CNOgB5vz+kM6+OxHHhFACdcDeKhBXjQmB7fnIZM12YSTvsL0Opwco83DmacW2g==}
    engines: {node: ^18.12.0 || ^20.9.0 || >=22.0}
    peerDependencies:
      postcss: ^8.4.31

  postcss-value-parser@4.2.0:
    resolution: {integrity: sha512-1NNCs6uurfkVbeXG4S8JFT9t19m45ICnif8zWLd5oPSZ50QnwMfK+H3jv408d4jw/7Bttv5axS5IiHoLaVNHeQ==}

  postcss-values-parser@6.0.2:
    resolution: {integrity: sha512-YLJpK0N1brcNJrs9WatuJFtHaV9q5aAOj+S4DI5S7jgHlRfm0PIbDCAFRYMQD5SHq7Fy6xsDhyutgS0QOAs0qw==}
    engines: {node: '>=10'}
    peerDependencies:
      postcss: ^8.2.9

  postcss@8.4.31:
    resolution: {integrity: sha512-PS08Iboia9mts/2ygV3eLpY5ghnUcfLV/EXTOW1E2qYxJKGGBUtNjN76FYHnMs36RmARn41bC0AZmn+rR0OVpQ==}
    engines: {node: ^10 || ^12 || >=14}

  postcss@8.5.1:
    resolution: {integrity: sha512-6oz2beyjc5VMn/KV1pPw8fliQkhBXrVn1Z3TVyqZxU8kZpzEKhBdmCFqI6ZbmGtamQvQGuU1sgPTk8ZrXDD7jQ==}
    engines: {node: ^10 || ^12 || >=14}

  postcss@8.5.6:
    resolution: {integrity: sha512-3Ybi1tAuwAP9s0r1UQ2J4n5Y0G05bJkpUIO0/bI9MhwmD70S5aTWbXGBwxHrelT+XM1k6dM0pk+SwNkpTRN7Pg==}
    engines: {node: ^10 || ^12 || >=14}

  precinct@12.2.0:
    resolution: {integrity: sha512-NFBMuwIfaJ4SocE9YXPU/n4AcNSoFMVFjP72nvl3cx69j/ke61/hPOWFREVxLkFhhEGnA8ZuVfTqJBa+PK3b5w==}
    engines: {node: '>=18'}
    hasBin: true

  prelude-ls@1.2.1:
    resolution: {integrity: sha512-vkcDPrRZo1QZLbn5RLGPpg/WmIQ65qoWWhcGKf/b5eplkkarX0m9z8ppCat4mlOqUsWpyNuYgO3VRyrYHSzX5g==}
    engines: {node: '>= 0.8.0'}

  prettier-linter-helpers@1.0.0:
    resolution: {integrity: sha512-GbK2cP9nraSSUF9N2XwUwqfzlAFlMNYYl+ShE/V+H8a9uNl/oUqB1w2EL54Jh0OlyRSd8RfWYJ3coVS4TROP2w==}
    engines: {node: '>=6.0.0'}

  prettier@3.5.3:
    resolution: {integrity: sha512-QQtaxnoDJeAkDvDKWCLiwIXkTgRhwYDEQCghU9Z6q03iyek/rxRh/2lC3HB7P8sWT2xC/y5JDctPLBIGzHKbhw==}
    engines: {node: '>=14'}
    hasBin: true

  pretty-bytes@6.1.1:
    resolution: {integrity: sha512-mQUvGU6aUFQ+rNvTIAcZuWGRT9a6f6Yrg9bHs4ImKF+HZCEK+plBvnAZYSIQztknZF2qnzNtr6F8s0+IuptdlQ==}
    engines: {node: ^14.13.1 || >=16.0.0}

  pretty-format@27.5.1:
    resolution: {integrity: sha512-Qb1gy5OrP5+zDf2Bvnzdl3jsTf1qXVMazbvCoKhtKqVs4/YK4ozX4gKQJJVyNe+cajNPn0KoC0MC3FUmaHWEmQ==}
    engines: {node: ^10.13.0 || ^12.13.0 || ^14.15.0 || >=15.0.0}

  process-nextick-args@2.0.1:
    resolution: {integrity: sha512-3ouUOpQhtgrbOa17J7+uxOTpITYWaGP7/AhoR3+A+/1e9skrzelGi/dXzEYyvbxubEF6Wn2ypscTKiKJFFn1ag==}

  process-warning@1.0.0:
    resolution: {integrity: sha512-du4wfLyj4yCZq1VupnVSZmRsPJsNuxoDQFdCFHLaYiEbFBD7QE0a+I4D7hOxrVnh78QE/YipFAj9lXHiXocV+Q==}

  process@0.11.10:
    resolution: {integrity: sha512-cdGef/drWFoydD1JsMzuFf8100nZl+GT+yacc2bEced5f9Rjk4z+WtFUTBu9PhOi9j/jfmBPu0mMEY4wIdAF8A==}
    engines: {node: '>= 0.6.0'}

  prompts@2.4.2:
    resolution: {integrity: sha512-NxNv/kLguCA7p3jE8oL2aEBsrJWgAakBpgmgK6lpPWV+WuOmY6r2/zbAVnP+T8bQlA0nzHXSJSJW0Hq7ylaD2Q==}
    engines: {node: '>= 6'}

  prop-types@15.8.1:
    resolution: {integrity: sha512-oj87CgZICdulUohogVAR7AjlC0327U4el4L6eAvOqCeudMDVU0NThNaV+b9Df4dXgSP1gXMTnPdhfe/2qDH5cg==}

  proto-list@1.2.4:
    resolution: {integrity: sha512-vtK/94akxsTMhe0/cbfpR+syPuszcuwhqVjJq26CuNDgFGj682oRBXOP5MJpv2r7JtE8MsiepGIqvvOTBwn2vA==}

  protocols@2.0.1:
    resolution: {integrity: sha512-/XJ368cyBJ7fzLMwLKv1e4vLxOju2MNAIokcr7meSaNcVbWz/CPcW22cP04mwxOErdA5mwjA8Q6w/cdAQxVn7Q==}

  proxy-compare@2.5.1:
    resolution: {integrity: sha512-oyfc0Tx87Cpwva5ZXezSp5V9vht1c7dZBhvuV/y3ctkgMVUmiAGDVeeB0dKhGSyT0v1ZTEQYpe/RXlBVBNuCLA==}

<<<<<<< HEAD
  pump@3.0.3:
    resolution: {integrity: sha512-todwxLMY7/heScKmntwQG8CXVkWUOdYxIvY2s0VWAAMh/nd8SoYiRaKjlr7+iCs984f2P8zvrfWcDDYVb73NfA==}
=======
  public-encrypt@4.0.3:
    resolution: {integrity: sha512-zVpa8oKZSz5bTMTFClc1fQOnyyEzpl5ozpi1B5YcvBrdohMjH2rfsBtyXcuNuwjsDIXmBYlF2N5FlJYhR29t8Q==}

  punycode@1.4.1:
    resolution: {integrity: sha512-jmYNElW7yvO7TV33CjSmvSiE2yco3bV2czu/OzDKdMNVZQWfxCblURLhf+47syQRBntjfLdd/H0egrzIG+oaFQ==}
>>>>>>> e932dec5

  punycode@2.3.1:
    resolution: {integrity: sha512-vYt7UD1U9Wg6138shLtLOvdAu+8DsC/ilFtEVHcH+wydcSpNE20AfSOduf6MkRFahL5FY7X1oU7nKVZFtfq8Fg==}
    engines: {node: '>=6'}

  qr-code-styling@1.6.0-rc.1:
    resolution: {integrity: sha512-ModRIiW6oUnsP18QzrRYZSc/CFKFKIdj7pUs57AEVH20ajlglRpN3HukjHk0UbNMTlKGuaYl7Gt6/O5Gg2NU2Q==}

  qrcode-generator@1.4.4:
    resolution: {integrity: sha512-HM7yY8O2ilqhmULxGMpcHSF1EhJJ9yBj8gvDEuZ6M+KGJ0YY2hKpnXvRD+hZPLrDVck3ExIGhmPtSdcjC+guuw==}

  qrcode@1.5.3:
    resolution: {integrity: sha512-puyri6ApkEHYiVl4CFzo1tDkAZ+ATcnbJrJ6RiBM1Fhctdn/ix9MTE3hRph33omisEbC/2fcfemsseiKgBPKZg==}
    engines: {node: '>=10.13.0'}
    hasBin: true

  qs@6.14.0:
    resolution: {integrity: sha512-YWWTjgABSKcvs/nWBi9PycY/JiPJqOD4JA6o9Sej2AtvSGarXxKC3OQSk4pAarbdQlKAh5D4FCQkJNkW+GAn3w==}
    engines: {node: '>=0.6'}

  quansync@0.2.10:
    resolution: {integrity: sha512-t41VRkMYbkHyCYmOvx/6URnN80H7k4X0lLdBMGsz+maAwrJQYB1djpV6vHrQIBE0WBSGqhtEHrK9U3DWWH8v7A==}

  query-string@5.1.1:
    resolution: {integrity: sha512-gjWOsm2SoGlgLEdAGt7a6slVOk9mGiXmPFMqrEhLQ68rhQuBnpfs3+EmlvqKyxnCo9/PPlF+9MtY02S1aFg+Jw==}
    engines: {node: '>=0.10.0'}

  query-string@6.13.5:
    resolution: {integrity: sha512-svk3xg9qHR39P3JlHuD7g3nRnyay5mHbrPctEBDUxUkHRifPHXJDhBUycdCC0NBjXoDf44Gb+IsOZL1Uwn8M/Q==}
    engines: {node: '>=6'}

  query-string@7.1.3:
    resolution: {integrity: sha512-hh2WYhq4fi8+b+/2Kg9CEge4fDPvHS534aOOvOZeQ3+Vf2mCFsaFBYj0i+iXcAq6I9Vzp5fjMFBlONvayDC1qg==}
    engines: {node: '>=6'}

  querystring-es3@0.2.1:
    resolution: {integrity: sha512-773xhDQnZBMFobEiztv8LIl70ch5MSF/jUQVlhwFyBILqq96anmoctVIYz+ZRp0qbCKATTn6ev02M3r7Ga5vqA==}
    engines: {node: '>=0.4.x'}

  queue-microtask@1.2.3:
    resolution: {integrity: sha512-NuaNSa6flKT5JaSYQzJok04JzTL1CA6aGhv5rfLW3PgqA+M2ChpZQnAC8h8i4ZFkBS8X5RqkDBHA7r4hej3K9A==}

  queue-tick@1.0.1:
    resolution: {integrity: sha512-kJt5qhMxoszgU/62PLP1CJytzd2NKetjSRnyuj31fDd3Rlcz3fzlFdFLD1SItunPwyqEOkca6GbV612BWfaBag==}

  quick-format-unescaped@4.0.4:
    resolution: {integrity: sha512-tYC1Q1hgyRuHgloV/YXs2w15unPVh8qfu/qCTfhTYamaw7fyhumKa2yGpdSo87vY32rIclj+4fWYQXUMs9EHvg==}

  quote-unquote@1.0.0:
    resolution: {integrity: sha512-twwRO/ilhlG/FIgYeKGFqyHhoEhqgnKVkcmqMKi2r524gz3ZbDTcyFt38E9xjJI2vT+KbRNHVbnJ/e0I25Azwg==}

  radix3@1.1.2:
    resolution: {integrity: sha512-b484I/7b8rDEdSDKckSSBA8knMpcdsXudlE/LNL639wFoHKwLbEkQFZHWEYwDC0wa0FKUcCY+GAF73Z7wxNVFA==}

  randombytes@2.1.0:
    resolution: {integrity: sha512-vYl3iOX+4CKUWuxGi9Ukhie6fsqXqS9FE2Zaic4tNFD2N2QQaXOMFbuKK4QmDHC0JO6B1Zp41J0LpT0oR68amQ==}

  randomfill@1.0.4:
    resolution: {integrity: sha512-87lcbR8+MhcWcUiQ+9e+Rwx8MyR2P7qnt15ynUlbm3TU/fjbgz4GsvfSUDTemtCCtVCqb4ZcEFlyPNTh9bBTLw==}

  range-parser@1.2.1:
    resolution: {integrity: sha512-Hrgsx+orqoygnmhFbKaHE6c296J+HTAQXoxEF6gNupROmmGJRoyzfG3ccAveqCBrwr/2yxQ5BVd/GTl5agOwSg==}
    engines: {node: '>= 0.6'}

  rc9@2.1.2:
    resolution: {integrity: sha512-btXCnMmRIBINM2LDZoEmOogIZU7Qe7zn4BpomSKZ/ykbLObuBdvG+mFq11DL6fjH1DRwHhrlgtYWG96bJiC7Cg==}

  react-dom@18.3.1:
    resolution: {integrity: sha512-5m4nQKp+rZRb09LNH59GM4BxTh9251/ylbKIbpe7TpGxfJ+9kv6BLkLBXIjjspbgbnIBNqlI23tRnTWT0snUIw==}
    peerDependencies:
      react: ^18.3.1

  react-is@16.13.1:
    resolution: {integrity: sha512-24e6ynE2H+OKt4kqsOvNd8kBpV65zoxbA4BVsEOB3ARVWQki/DHzaUoC5KuON/BiccDaCCTZBuOcfZs70kR8bQ==}

  react-is@17.0.2:
    resolution: {integrity: sha512-w2GsyukL62IJnlaff/nRegPQR94C/XXamvMWmSHRJ4y7Ts/4ocGRmTHvOs8PSE6pB3dWOrD/nueuU5sduBsQ4w==}

  react-refresh@0.14.2:
    resolution: {integrity: sha512-jCvmsr+1IUSMUyzOkRcvnVbX3ZYC6g9TDrDbFuFmRDq7PD4yaGbLKNQL6k2jnArV8hjYxh7hVhAZB6s9HDGpZA==}
    engines: {node: '>=0.10.0'}

  react@18.3.1:
    resolution: {integrity: sha512-wS+hAgJShR0KhEvPJArfuPVN1+Hz1t0Y6n5jLrGQbkb4urgPE/0Rve+1kMB1v/oWgHgm4WIcV+i7F2pTVj+2iQ==}
    engines: {node: '>=0.10.0'}

  read-package-up@11.0.0:
    resolution: {integrity: sha512-MbgfoNPANMdb4oRBNg5eqLbB2t2r+o5Ua1pNt8BqGp4I0FJZhuVSOj3PaBPni4azWuSzEdNn2evevzVmEk1ohQ==}
    engines: {node: '>=18'}

  read-pkg@9.0.1:
    resolution: {integrity: sha512-9viLL4/n1BJUCT1NXVTdS1jtm80yDEgR5T4yCelII49Mbj0v1rZdKqj7zCiYdbB0CuCgdrvHcNogAKTFPBocFA==}
    engines: {node: '>=18'}

  readable-stream@2.3.8:
    resolution: {integrity: sha512-8p0AUk4XODgIewSi0l8Epjs+EVnWiK7NoDIEGU0HhE7+ZyY8D1IMY7odu5lRrFXGg71L15KG8QrPmum45RTtdA==}

  readable-stream@3.6.2:
    resolution: {integrity: sha512-9u/sniCrY3D5WdsERHzHE4G2YCXqoG5FTHUiCC4SIbr6XcLZBY05ya9EKjYek9O5xOAwjGq+1JdGBAS7Q9ScoA==}
    engines: {node: '>= 6'}

  readable-stream@4.7.0:
    resolution: {integrity: sha512-oIGGmcpTLwPga8Bn6/Z75SVaH1z5dUut2ibSyAMVhmUggWpmDn2dapB0n7f8nwaSiRtepAsfJyfXIO5DCVAODg==}
    engines: {node: ^12.22.0 || ^14.17.0 || >=16.0.0}

  readdir-glob@1.1.3:
    resolution: {integrity: sha512-v05I2k7xN8zXvPD9N+z/uhXPaj0sUFCe2rcWZIpBsqxfP7xXFQ0tipAd/wjj1YxWyWtUS5IDJpOG82JKt2EAVA==}

  readdirp@3.6.0:
    resolution: {integrity: sha512-hOS089on8RduqdbhvQ5Z37A0ESjsqz6qnRcffsMU3495FuTdqSm+7bhJ29JvIOsBDEEnan5DPu9t3To9VRlMzA==}
    engines: {node: '>=8.10.0'}

  readdirp@4.1.1:
    resolution: {integrity: sha512-h80JrZu/MHUZCyHu5ciuoI0+WxsCxzxJTILn6Fs8rxSnFPh+UVHYfeIxK1nVGugMqkfC4vJcBOYbkfkwYK0+gw==}
    engines: {node: '>= 14.18.0'}

  real-require@0.1.0:
    resolution: {integrity: sha512-r/H9MzAWtrv8aSVjPCMFpDMl5q66GqtmmRkRjpHTsp4zBAa+snZyiQNlMONiUmEJcsnaw0wCauJ2GWODr/aFkg==}
    engines: {node: '>= 12.13.0'}

  redent@3.0.0:
    resolution: {integrity: sha512-6tDA8g98We0zd0GvVeMT9arEOnTw9qM03L9cJXaCjrip1OO764RDBLBfrB4cwzNGDj5OA5ioymC9GkizgWJDUg==}
    engines: {node: '>=8'}

  redis-errors@1.2.0:
    resolution: {integrity: sha512-1qny3OExCf0UvUV/5wpYKf2YwPcOqXzkwKKSmKHiE6ZMQs5heeE/c8eXK+PNllPvmjgAbfnsbpkGZWy8cBpn9w==}
    engines: {node: '>=4'}

  redis-parser@3.0.0:
    resolution: {integrity: sha512-DJnGAeenTdpMEH6uAJRK/uiyEIH9WVsUmoLwzudwGJUwZPp80PDBWPHXSAGNPwNvIXAbe7MSUB1zQFugFml66A==}
    engines: {node: '>=4'}

  reflect.getprototypeof@1.0.10:
    resolution: {integrity: sha512-00o4I+DVrefhv+nX0ulyi3biSHCPDe+yLv5o/p6d/UVlirijB8E16FtfwSAi4g3tcqrQ4lRAqQSoFEZJehYEcw==}
    engines: {node: '>= 0.4'}

  regenerator-runtime@0.14.1:
    resolution: {integrity: sha512-dYnhHh0nJoMfnkZs6GmmhFknAGRrLznOu5nc9ML+EJxGvrx6H7teuevqVqCuPcPK//3eDrrjQhehXVx9cnkGdw==}

  regexp.prototype.flags@1.5.4:
    resolution: {integrity: sha512-dYqgNSZbDwkaJ2ceRd9ojCGjBq+mOm9LmtXnAnEGyHhN/5R7iDW2TRw3h+o/jCFxus3P2LfWIIiwowAjANm7IA==}
    engines: {node: '>= 0.4'}

  remove-trailing-separator@1.1.0:
    resolution: {integrity: sha512-/hS+Y0u3aOfIETiaiirUFwDBDzmXPvO+jAfKTitUngIPzdKc6Z0LoFjM/CK5PL4C+eKwHohlHAb6H0VFfmmUsw==}

  require-directory@2.1.1:
    resolution: {integrity: sha512-fGxEI7+wsG9xrvdjsrlmL22OMTTiHRwAMroiEeMgq8gzoLC/PQr7RsRDSTLUg/bZAZtF+TVIkHc6/4RIKrui+Q==}
    engines: {node: '>=0.10.0'}

  require-main-filename@2.0.0:
    resolution: {integrity: sha512-NKN5kMDylKuldxYLSUfrbo5Tuzh4hd+2E8NPPX02mZtn1VuREQToYe/ZdlJy+J3uCpfaiGF05e7B8W0iXbQHmg==}

  require-package-name@2.0.1:
    resolution: {integrity: sha512-uuoJ1hU/k6M0779t3VMVIYpb2VMJk05cehCaABFhXaibcbvfgR8wKiozLjVFSzJPmQMRqIcO0HMyTFqfV09V6Q==}

  resolve-from@4.0.0:
    resolution: {integrity: sha512-pb/MYmXstAkysRFx8piNI1tGFNQIFA3vkE3Gq4EuA1dF6gHp/+vgZqsCGJapvy8N3Q+4o7FwvquPJcnZ7RYy4g==}
    engines: {node: '>=4'}

  resolve-from@5.0.0:
    resolution: {integrity: sha512-qYg9KP24dD5qka9J47d0aVky0N+b4fTU89LN9iDnjB5waksiC49rvMB0PrUJQGoTmH50XPiqOvAjDfaijGxYZw==}
    engines: {node: '>=8'}

  resolve-pkg-maps@1.0.0:
    resolution: {integrity: sha512-seS2Tj26TBVOC2NIc2rOe2y2ZO7efxITtLZcGSOnHHNOQ7CkiUBfw0Iw2ck6xkIhPwLhKNLS8BO+hEpngQlqzw==}

  resolve@1.22.10:
    resolution: {integrity: sha512-NPRy+/ncIMeDlTAsuqwKIiferiawhefFJtkNSW0qZJEqMEb+qBt/77B/jGeeek+F0uOeN05CDa6HXbbIgtVX4w==}
    engines: {node: '>= 0.4'}
    hasBin: true

  resolve@2.0.0-next.5:
    resolution: {integrity: sha512-U7WjGVG9sH8tvjW5SmGbQuui75FiyjAX72HX15DwBBwF9dNiQZRQAg9nnPhYy+TUnE0+VcrttuvNI8oSxZcocA==}
    hasBin: true

  reusify@1.0.4:
    resolution: {integrity: sha512-U9nH88a3fc/ekCF1l0/UP1IosiuIjyTh7hBvXVMHYgVcfGvt897Xguj2UOLDeI5BG2m7/uwyaLVT6fbtCwTyzw==}
    engines: {iojs: '>=1.0.0', node: '>=0.10.0'}

  rfdc@1.4.1:
    resolution: {integrity: sha512-q1b3N5QkRUWUl7iyylaaj3kOpIT0N2i9MqIEQXP73GVsN9cw3fdx8X63cEmWhJGi2PPCF23Ijp7ktmd39rawIA==}

  rimraf@3.0.2:
    resolution: {integrity: sha512-JZkJMZkAGFFPP2YqXZXPbMlMBgsxzE8ILs4lMIX/2o0L9UBw9O/Y3o6wFw/i9YLapcUJWwqbi3kdxIPdC62TIA==}
    deprecated: Rimraf versions prior to v4 are no longer supported
    hasBin: true

  rimraf@5.0.10:
    resolution: {integrity: sha512-l0OE8wL34P4nJH/H2ffoaniAokM2qSmrtXHmlpvYr5AVVX8msAyW0l8NVJFDxlSK4u3Uh/f41cQheDVdnYijwQ==}
    hasBin: true

  ripemd160@2.0.2:
    resolution: {integrity: sha512-ii4iagi25WusVoiC4B4lq7pbXfAp3D9v5CwfkY33vffw2+pkDjY1D8GaN7spsxvCSx8dkPqOZCEZyfxcmJG2IA==}

  rlp@2.2.7:
    resolution: {integrity: sha512-d5gdPmgQ0Z+AklL2NVXr/IoSjNZFfTVvQWzL/AM2AOcSzYP2xjlb0AC8YyCLc41MSNf6P6QVtjgPdmVtzb+4lQ==}
    hasBin: true

  rollup-plugin-visualizer@5.14.0:
    resolution: {integrity: sha512-VlDXneTDaKsHIw8yzJAFWtrzguoJ/LnQ+lMpoVfYJ3jJF4Ihe5oYLAqLklIK/35lgUY+1yEzCkHyZ1j4A5w5fA==}
    engines: {node: '>=18'}
    hasBin: true
    peerDependencies:
      rolldown: 1.x
      rollup: 2.x || 3.x || 4.x
    peerDependenciesMeta:
      rolldown:
        optional: true
      rollup:
        optional: true

  rollup@4.30.1:
    resolution: {integrity: sha512-mlJ4glW020fPuLi7DkM/lN97mYEZGWeqBnrljzN0gs7GLctqX3lNWxKQ7Gl712UAX+6fog/L3jh4gb7R6aVi3w==}
    engines: {node: '>=18.0.0', npm: '>=8.0.0'}
    hasBin: true

  rollup@4.43.0:
    resolution: {integrity: sha512-wdN2Kd3Twh8MAEOEJZsuxuLKCsBEo4PVNLK6tQWAn10VhsVewQLzcucMgLolRlhFybGxfclbPeEYBaP6RvUFGg==}
    engines: {node: '>=18.0.0', npm: '>=8.0.0'}
    hasBin: true

  rrweb-cssom@0.8.0:
    resolution: {integrity: sha512-guoltQEx+9aMf2gDZ0s62EcV8lsXR+0w8915TC3ITdn2YueuNjdAYh/levpU9nFaoChh9RUS5ZdQMrKfVEN9tw==}

  run-applescript@7.0.0:
    resolution: {integrity: sha512-9by4Ij99JUr/MCFBUkDKLWK3G9HVXmabKz9U5MlIAIuvuzkiOicRYs8XJLxX+xahD+mLiiCYDqF9dKAgtzKP1A==}
    engines: {node: '>=18'}

  run-parallel@1.2.0:
    resolution: {integrity: sha512-5l4VyZR86LZ/lDxZTR6jqL8AFE2S0IFLMP26AbjsLVADxHdhB/c0GUsH+y39UfCi3dzz8OlQuPmnaJOMoDHQBA==}

  safe-array-concat@1.1.3:
    resolution: {integrity: sha512-AURm5f0jYEOydBj7VQlVvDrjeFgthDdEF5H1dP+6mNpoXOMo1quQqJ4wvJDyRZ9+pO3kGWoOdmV08cSv2aJV6Q==}
    engines: {node: '>=0.4'}

  safe-buffer@5.1.2:
    resolution: {integrity: sha512-Gd2UZBJDkXlY7GbJxfsE8/nvKkUEU1G38c1siN6QP6a9PT9MmHB8GnpscSmMJSoF8LOIrt8ud/wPtojys4G6+g==}

  safe-buffer@5.2.1:
    resolution: {integrity: sha512-rp3So07KcdmmKbGvgaNxQSJr7bGVSVk5S9Eq1F+ppbRo70+YeaDxkw5Dd8NPN+GD6bjnYm2VuPuCXmpuYvmCXQ==}

  safe-push-apply@1.0.0:
    resolution: {integrity: sha512-iKE9w/Z7xCzUMIZqdBsp6pEQvwuEebH4vdpjcDWnyzaI6yl6O9FHvVpmGelvEHNsoY6wGblkxR6Zty/h00WiSA==}
    engines: {node: '>= 0.4'}

  safe-regex-test@1.1.0:
    resolution: {integrity: sha512-x/+Cz4YrimQxQccJf5mKEbIa1NzeCRNI5Ecl/ekmlYaampdNLPalVyIcCZNNH3MvmqBugV5TMYZXv0ljslUlaw==}
    engines: {node: '>= 0.4'}

  safe-stable-stringify@2.5.0:
    resolution: {integrity: sha512-b3rppTKm9T+PsVCBEOUR46GWI7fdOs00VKZ1+9c1EWDaDMvjQc6tUwuFyIprgGgTcWoVHSKrU8H31ZHA2e0RHA==}
    engines: {node: '>=10'}

  safer-buffer@2.1.2:
    resolution: {integrity: sha512-YZo3K82SD7Riyi0E1EQPojLz7kpepnSQI9IyPbHHg1XXXevb5dJI7tpyN2ADxGcQbHG7vcyRHk0cbwqcQriUtg==}

  saxes@6.0.0:
    resolution: {integrity: sha512-xAg7SOnEhrm5zI3puOOKyy1OMcMlIJZYNJY7xLBwSze0UjhPLnWfj2GF2EpT0jmzaJKIWKHLsaSSajf35bcYnA==}
    engines: {node: '>=v12.22.7'}

  scheduler@0.23.2:
    resolution: {integrity: sha512-UOShsPwz7NrMUqhR6t0hWjFduvOzbtv7toDH1/hIrfRNIDBnnBWd0CwJTGvTpngVlmwGCdP9/Zl/tVrDqcuYzQ==}

  scrypt-js@3.0.1:
    resolution: {integrity: sha512-cdwTTnqPu0Hyvf5in5asVdZocVDTNRmR7XEcJuIzMjJeSHybHl7vpB66AzwTaIg6CLSbtjcxc8fqcySfnTkccA==}

  scule@1.3.0:
    resolution: {integrity: sha512-6FtHJEvt+pVMIB9IBY+IcCJ6Z5f1iQnytgyfKMhDKgmzYG+TeH/wx1y3l27rshSbLiSanrR9ffZDrEsmjlQF2g==}

  secp256k1@4.0.4:
    resolution: {integrity: sha512-6JfvwvjUOn8F/jUoBY2Q1v5WY5XS+rj8qSe0v8Y4ezH4InLgTEeOOPQsRll9OV429Pvo6BCHGavIyJfr3TAhsw==}
    engines: {node: '>=18.0.0'}

  semver@6.3.1:
    resolution: {integrity: sha512-BR7VvDCVHO+q2xBEWskxS6DJE1qRnb7DxzUrogb71CWoSficBxYsiAGd+Kl0mmq/MprG9yArRkyrQxTO6XjMzA==}
    hasBin: true

  semver@7.6.3:
    resolution: {integrity: sha512-oVekP1cKtI+CTDvHWYFUcMtsK/00wmAEfyqKfNdARm8u1wNVhSgaX7A8d4UuIlUI5e84iEwOhs7ZPYRmzU9U6A==}
    engines: {node: '>=10'}
    hasBin: true

  semver@7.7.1:
    resolution: {integrity: sha512-hlq8tAfn0m/61p4BVRcPzIGr6LKiMwo4VM6dGi6pt4qcRkmNzTcWq6eCEjEh+qXjkMDvPlOFFSGwQjoEa6gyMA==}
    engines: {node: '>=10'}
    hasBin: true

  semver@7.7.2:
    resolution: {integrity: sha512-RF0Fw+rO5AMf9MAyaRXI4AV0Ulj5lMHqVxxdSgiVbixSCXoEmmX/jk0CuJw4+3SqroYO9VoUh+HcuJivvtJemA==}
    engines: {node: '>=10'}
    hasBin: true

  send@1.2.0:
    resolution: {integrity: sha512-uaW0WwXKpL9blXE2o0bRhoL2EGXIrZxQ2ZQ4mgcfoBxdFmQold+qWsD2jLrfZ0trjKL6vOw0j//eAwcALFjKSw==}
    engines: {node: '>= 18'}

  serialize-javascript@6.0.2:
    resolution: {integrity: sha512-Saa1xPByTTq2gdeFZYLLo+RFE35NHZkAbqZeWNd3BpzppeVisAqpDjcp8dyf6uIvEqJRd46jemmyA4iFIeVk8g==}

  seroval-plugins@1.2.0:
    resolution: {integrity: sha512-hULTbfzSe81jGWLH8TAJjkEvw6JWMqOo9Uq+4V4vg+HNq53hyHldM9ZOfjdzokcFysiTp9aFdV2vJpZFqKeDjQ==}
    engines: {node: '>=10'}
    peerDependencies:
      seroval: ^1.0

  seroval@1.2.0:
    resolution: {integrity: sha512-GURoU99ko2UiAgUC3qDCk59Jb3Ss4Po8VIMGkG8j5PFo2Q7y0YSMP8QG9NuL/fJCoTz9V1XZUbpNIMXPOfaGpA==}
    engines: {node: '>=10'}

  serve-placeholder@2.0.2:
    resolution: {integrity: sha512-/TMG8SboeiQbZJWRlfTCqMs2DD3SZgWp0kDQePz9yUuCnDfDh/92gf7/PxGhzXTKBIPASIHxFcZndoNbp6QOLQ==}

  serve-static@2.2.0:
    resolution: {integrity: sha512-61g9pCh0Vnh7IutZjtLGGpTA355+OPn2TyDv/6ivP2h/AdAVX9azsoxmg2/M6nZeQZNYBEwIcsne1mJd9oQItQ==}
    engines: {node: '>= 18'}

  set-blocking@2.0.0:
    resolution: {integrity: sha512-KiKBS8AnWGEyLzofFfmvKwpdPzqiy16LvQfK3yv/fVH7Bj13/wl3JSR1J+rfgRE9q7xUJK4qvgS8raSOeLUehw==}

  set-function-length@1.2.2:
    resolution: {integrity: sha512-pgRc4hJ4/sNjWCSS9AmnS40x3bNMDTknHgL5UaMBTMyJnU90EgWh1Rz+MC9eFu4BuN/UwZjKQuY/1v3rM7HMfg==}
    engines: {node: '>= 0.4'}

  set-function-name@2.0.2:
    resolution: {integrity: sha512-7PGFlmtwsEADb0WYyvCMa1t+yke6daIG4Wirafur5kcf+MhUnPms1UeR0CKQdTZD81yESwMHbtn+TR+dMviakQ==}
    engines: {node: '>= 0.4'}

  set-proto@1.0.0:
    resolution: {integrity: sha512-RJRdvCo6IAnPdsvP/7m6bsQqNnn1FCBX5ZNtFL98MmFF/4xAIJTIg1YbHW5DC2W5SKZanrC6i4HsJqlajw/dZw==}
    engines: {node: '>= 0.4'}

  setimmediate@1.0.5:
    resolution: {integrity: sha512-MATJdZp8sLqDl/68LfQmbP8zKPLQNV6BIZoIgrscFDQ+RsvK/BxeDQOgyxKKoh0y/8h3BqVFnCqQ/gd+reiIXA==}

  setprototypeof@1.2.0:
    resolution: {integrity: sha512-E5LDX7Wrp85Kil5bhZv46j8jOeboKq5JMmYM3gVGdGH8xFpPWXUMsNrlODCrkoxMEeNi/XZIwuRvY4XNwYMJpw==}

  sha.js@2.4.11:
    resolution: {integrity: sha512-QMEp5B7cftE7APOjk5Y6xgrbWu+WkLVQwk8JNjZ8nKRciZaByEW6MubieAiToS7+dwvrjGhH8jRXz3MVd0AYqQ==}
    hasBin: true

  shebang-command@2.0.0:
    resolution: {integrity: sha512-kHxr2zZpYtdmrN1qDjrrX/Z1rR1kG8Dx+gkpK1G4eXmvXswmcE1hTWBWYUzlraYw1/yZp6YuDY77YtvbN0dmDA==}
    engines: {node: '>=8'}

  shebang-regex@3.0.0:
    resolution: {integrity: sha512-7++dFhtcx3353uBaq8DDR4NuxBetBzC7ZQOhmTQInHEd6bSrXdiEyzCvG07Z44UYdLShWUyXt5M/yhz8ekcb1A==}
    engines: {node: '>=8'}

  shell-quote@1.8.2:
    resolution: {integrity: sha512-AzqKpGKjrj7EM6rKVQEPpB288oCfnrEIuyoT9cyF4nmGa7V8Zk6f7RRqYisX8X9m+Q7bd632aZW4ky7EhbQztA==}
    engines: {node: '>= 0.4'}

  side-channel-list@1.0.0:
    resolution: {integrity: sha512-FCLHtRD/gnpCiCHEiJLOwdmFP+wzCmDEkc9y7NsYxeF4u7Btsn1ZuwgwJGxImImHicJArLP4R0yX4c2KCrMrTA==}
    engines: {node: '>= 0.4'}

  side-channel-map@1.0.1:
    resolution: {integrity: sha512-VCjCNfgMsby3tTdo02nbjtM/ewra6jPHmpThenkTYh8pG9ucZ/1P8So4u4FGBek/BjpOVsDCMoLA/iuBKIFXRA==}
    engines: {node: '>= 0.4'}

  side-channel-weakmap@1.0.2:
    resolution: {integrity: sha512-WPS/HvHQTYnHisLo9McqBHOJk2FkHO/tlpvldyrnem4aeQp4hai3gythswg6p01oSoTl58rcpiFAjF2br2Ak2A==}
    engines: {node: '>= 0.4'}

  side-channel@1.1.0:
    resolution: {integrity: sha512-ZX99e6tRweoUXqR+VBrslhda51Nh5MTQwou5tnUDgbtyM0dBgmhEDtWGP/xbKn6hqfPRHujUNwz5fy/wbbhnpw==}
    engines: {node: '>= 0.4'}

  siginfo@2.0.0:
    resolution: {integrity: sha512-ybx0WO1/8bSBLEWXZvEd7gMW3Sn3JFlW3TvX1nREbDLRNQNaeNN8WK0meBwPdAaOI7TtRRRJn/Es1zhrrCHu7g==}

  signal-exit@3.0.7:
    resolution: {integrity: sha512-wnD2ZE+l+SPC/uoS0vXeE9L1+0wuaMqKlfz9AMUo38JsyLSBWSFcHR1Rri62LZc12vLr1gb3jl7iwQhgwpAbGQ==}

  signal-exit@4.1.0:
    resolution: {integrity: sha512-bzyZ1e88w9O1iNJbKnOlvYTrWPDl46O1bG0D3XInv+9tkPrxrN8jUUTiFlDkkmKWgn1M6CfIA13SuGqOa9Korw==}
    engines: {node: '>=14'}

  simple-concat@1.0.1:
    resolution: {integrity: sha512-cSFtAPtRhljv69IK0hTVZQ+OfE9nePi/rtJmw5UjHeVyVroEqJXP1sFztKUy1qU+xvz3u/sfYJLa947b7nAN2Q==}

  simple-get@2.8.2:
    resolution: {integrity: sha512-Ijd/rV5o+mSBBs4F/x9oDPtTx9Zb6X9brmnXvMW4J7IR15ngi9q5xxqWBKU744jTZiaXtxaPL7uHG6vtN8kUkw==}

  simple-get@3.1.1:
    resolution: {integrity: sha512-CQ5LTKGfCpvE1K0n2us+kuMPbk/q0EKl82s4aheV9oXjFEz6W/Y7oQFVJuU6QG77hRT4Ghb5RURteF5vnWjupA==}

  simple-git@3.27.0:
    resolution: {integrity: sha512-ivHoFS9Yi9GY49ogc6/YAi3Fl9ROnF4VyubNylgCkA+RVqLaKWnDSzXOVzya8csELIaWaYNutsEuAhZrtOjozA==}

  simple-swizzle@0.2.2:
    resolution: {integrity: sha512-JA//kQgZtbuY83m+xT+tXJkmJncGMTFT+C+g2h2R9uxkYIrE2yy9sgmcLhCnw57/WSD+Eh3J97FPEDFnbXnDUg==}

  sirv@3.0.1:
    resolution: {integrity: sha512-FoqMu0NCGBLCcAkS1qA+XJIQTR6/JHfQXl+uGteNCQ76T91DMUjPa9xfmeqMY3z80nLSg9yQmNjK0Px6RWsH/A==}
    engines: {node: '>=18'}

  sisteransi@1.0.5:
    resolution: {integrity: sha512-bLGGlR1QxBcynn2d5YmDX4MGjlZvy2MRBDRNHLJ8VI6l6+9FUiyTFNJ0IveOSP0bcXgVDPRcfGqA0pjaqUpfVg==}

  slash@5.1.0:
    resolution: {integrity: sha512-ZA6oR3T/pEyuqwMgAKT0/hAv8oAXckzbkmR0UkUosQ+Mc4RxGoJkRmwHgHufaenlyAgE1Mxgpdcrf75y6XcnDg==}
    engines: {node: '>=14.16'}

  smob@1.5.0:
    resolution: {integrity: sha512-g6T+p7QO8npa+/hNx9ohv1E5pVCmWrVCUzUXJyLdMmftX6ER0oiWY/w9knEonLpnOp6b6FenKnMfR8gqwWdwig==}

  socket.io-client@4.8.1:
    resolution: {integrity: sha512-hJVXfu3E28NmzGk8o1sHhN3om52tRvwYeidbj7xKy2eIIse5IoKX3USlS6Tqt3BHAtflLIkCQBkzVrEEfWUyYQ==}
    engines: {node: '>=10.0.0'}

  socket.io-parser@4.2.4:
    resolution: {integrity: sha512-/GbIKmo8ioc+NIWIhwdecY0ge+qVBSMdgxGygevmdHj24bsfgtCmcUUcQ5ZzcylGFHsN3k4HB4Cgkl96KVnuew==}
    engines: {node: '>=10.0.0'}

  solid-js@1.9.5:
    resolution: {integrity: sha512-ogI3DaFcyn6UhYhrgcyRAMbu/buBJitYQASZz5WzfQVPP10RD2AbCoRZ517psnezrasyCbWzIxZ6kVqet768xw==}

  solid-refresh@0.6.3:
    resolution: {integrity: sha512-F3aPsX6hVw9ttm5LYlth8Q15x6MlI/J3Dn+o3EQyRTtTxidepSTwAYdozt01/YA+7ObcciagGEyXIopGZzQtbA==}
    peerDependencies:
      solid-js: ^1.3

  sonic-boom@2.8.0:
    resolution: {integrity: sha512-kuonw1YOYYNOve5iHdSahXPOK49GqwA+LZhI6Wz/l0rP57iKyXXIHaRagOBHAPmGwJC6od2Z9zgvZ5loSgMlVg==}

  source-map-js@1.2.1:
    resolution: {integrity: sha512-UXWMKhLOwVKb728IUtQPXxfYU+usdybtUrK/8uGE8CQMvrhOpwvzDBwj0QhSL7MQc7vIsISBG8VQ8+IDQxpfQA==}
    engines: {node: '>=0.10.0'}

  source-map-support@0.5.21:
    resolution: {integrity: sha512-uBHU3L3czsIyYXKX88fdrGovxdSCoTGDRZ6SYXtSRxLZUzHg5P/66Ht6uoUlHu9EZod+inXhKo3qQgwXUT/y1w==}

  source-map@0.6.1:
    resolution: {integrity: sha512-UjgapumWlbMhkBgzT7Ykc5YXUT46F0iKu8SGXq0bcwP5dz/h0Plj6enJqjz1Zbq2l5WaqYnrVbwWOWMyF3F47g==}
    engines: {node: '>=0.10.0'}

  source-map@0.7.4:
    resolution: {integrity: sha512-l3BikUxvPOcn5E74dZiq5BGsTb5yEwhaTSzccU6t4sDOH8NWJCstKO5QT2CvtFoK6F0saL7p9xHAqHOlCPJygA==}
    engines: {node: '>= 8'}

  source-map@0.8.0-beta.0:
    resolution: {integrity: sha512-2ymg6oRBpebeZi9UUNsgQ89bhx01TcTkmNTGnNO88imTmbSgy4nfujrgVEFKWpMTEGA11EDkTt7mqObTPdigIA==}
    engines: {node: '>= 8'}

  spdx-correct@3.2.0:
    resolution: {integrity: sha512-kN9dJbvnySHULIluDHy32WHRUu3Og7B9sbY7tsFLctQkIqnMh3hErYgdMjTYuqmcXX+lK5T1lnUt3G7zNswmZA==}

  spdx-exceptions@2.5.0:
    resolution: {integrity: sha512-PiU42r+xO4UbUS1buo3LPJkjlO7430Xn5SVAhdpzzsPHsjbYVflnnFdATgabnLude+Cqu25p6N+g2lw/PFsa4w==}

  spdx-expression-parse@3.0.1:
    resolution: {integrity: sha512-cbqHunsQWnJNE6KhVSMsMeH5H/L9EpymbzqTQ3uLwNCLZ1Q481oWaofqH7nO6V07xlXwY6PhQdQ2IedWx/ZK4Q==}

  spdx-license-ids@3.0.21:
    resolution: {integrity: sha512-Bvg/8F5XephndSK3JffaRqdT+gyhfqIPwDHpX80tJrF8QQRYMo8sNMeaZ2Dp5+jhwKnUmIOyFFQfHRkjJm5nXg==}

  speakingurl@14.0.1:
    resolution: {integrity: sha512-1POYv7uv2gXoyGFpBCmpDVSNV74IfsWlDW216UPjbWufNf+bSU6GdbDsxdcxtfwb4xlI3yxzOTKClUosxARYrQ==}
    engines: {node: '>=0.10.0'}

  split-on-first@1.1.0:
    resolution: {integrity: sha512-43ZssAJaMusuKWL8sKUBQXHWOpq8d6CfN/u1p4gUzfJkM05C8rxTmYrkIPTXapZpORA6LkkzcUulJ8FqA7Uudw==}
    engines: {node: '>=6'}

  split2@4.2.0:
    resolution: {integrity: sha512-UcjcJOWknrNkF6PLX83qcHM6KHgVKNkV62Y8a5uYDVv9ydGQVwAHMKqHdJje1VTWpljG0WYpCDhrCdAOYH4TWg==}
    engines: {node: '>= 10.x'}

  stable-hash@0.0.4:
    resolution: {integrity: sha512-LjdcbuBeLcdETCrPn9i8AYAZ1eCtu4ECAWtP7UleOiZ9LzVxRzzUZEoZ8zB24nhkQnDWyET0I+3sWokSDS3E7g==}

  stack-trace@0.0.10:
    resolution: {integrity: sha512-KGzahc7puUKkzyMt+IqAep+TVNbKP+k2Lmwhub39m1AsTSkaDutx56aDCo+HLDzf/D26BIHTJWNiTG1KAJiQCg==}

  stackback@0.0.2:
    resolution: {integrity: sha512-1XMJE5fQo1jGH6Y/7ebnwPOBEkIEnT4QF32d5R1+VXdXveM0IBMJt8zfaxX1P3QhVwrYe+576+jkANtSS2mBbw==}

  standard-as-callback@2.1.0:
    resolution: {integrity: sha512-qoRRSyROncaz1z0mvYqIE4lCd9p2R90i6GxW3uZv5ucSu8tU7B5HXUP1gG8pVZsYNVaXjk8ClXHPttLyxAL48A==}

  statuses@2.0.1:
    resolution: {integrity: sha512-RwNA9Z/7PrK06rYLIzFMlaF+l73iwpzsqRIFgbMLbTcLD6cOao82TaWefPXQvB2fOC4AjuYSEndS7N/mTCbkdQ==}
    engines: {node: '>= 0.8'}

  std-env@3.8.0:
    resolution: {integrity: sha512-Bc3YwwCB+OzldMxOXJIIvC6cPRWr/LxOp48CdQTOkPyk/t4JWWJbrilwBd7RJzKV8QW7tJkcgAmeuLLJugl5/w==}

  std-env@3.9.0:
    resolution: {integrity: sha512-UGvjygr6F6tpH7o2qyqR6QYpwraIjKSdtzyBdyytFOHmPZY917kwdwLG0RbOjWOnKmnm3PeHjaoLLMie7kPLQw==}

  stream-browserify@3.0.0:
    resolution: {integrity: sha512-H73RAHsVBapbim0tU2JwwOiXUj+fikfiaoYAKHF3VJfA0pe2BCzkhAHBlLG6REzE+2WNZcxOXjK7lkso+9euLA==}

  stream-http@3.2.0:
    resolution: {integrity: sha512-Oq1bLqisTyK3TSCXpPbT4sdeYNdmyZJv1LxpEm2vu1ZhK89kSE5YXwZc3cWk0MagGaKriBh9mCFbVGtO+vY29A==}

  stream-shift@1.0.3:
    resolution: {integrity: sha512-76ORR0DO1o1hlKwTbi/DM3EXWGf3ZJYO8cXX5RJwnul2DEg2oyoZyjLNoQM8WsvZiFKCRfC1O0J7iCvie3RZmQ==}

  streamsearch@1.1.0:
    resolution: {integrity: sha512-Mcc5wHehp9aXz1ax6bZUyY5afg9u2rv5cqQI3mRrYkGC8rW2hM02jWuwjtL++LS5qinSyhj2QfLyNsuc+VsExg==}
    engines: {node: '>=10.0.0'}

  streamx@2.21.1:
    resolution: {integrity: sha512-PhP9wUnFLa+91CPy3N6tiQsK+gnYyUNuk15S3YG/zjYE7RuPeCjJngqnzpC31ow0lzBHQ+QGO4cNJnd0djYUsw==}

  strict-uri-encode@1.1.0:
    resolution: {integrity: sha512-R3f198pcvnB+5IpnBlRkphuE9n46WyVl8I39W/ZUTZLz4nqSP/oLYUrcnJrw462Ds8he4YKMov2efsTIw1BDGQ==}
    engines: {node: '>=0.10.0'}

  strict-uri-encode@2.0.0:
    resolution: {integrity: sha512-QwiXZgpRcKkhTj2Scnn++4PKtWsH0kpzZ62L2R6c/LUVYv7hVnZqcg2+sMuT6R7Jusu1vviK/MFsu6kNJfWlEQ==}
    engines: {node: '>=4'}

  string-width@4.2.3:
    resolution: {integrity: sha512-wKyQRQpjJ0sIp62ErSZdGsjMJWsap5oRNihHhu6G7JVO/9jIB6UyevL+tXuOqrng8j/cxKTWyWUwvSTriiZz/g==}
    engines: {node: '>=8'}

  string-width@5.1.2:
    resolution: {integrity: sha512-HnLOCR3vjcY8beoNLtcjZ5/nxn2afmME6lhrDrebokqMap+XbeW8n9TXpPDOqdGK5qcI3oT0GKTW6wC7EMiVqA==}
    engines: {node: '>=12'}

  string.prototype.includes@2.0.1:
    resolution: {integrity: sha512-o7+c9bW6zpAdJHTtujeePODAhkuicdAryFsfVKwA+wGw89wJ4GTY484WTucM9hLtDEOpOvI+aHnzqnC5lHp4Rg==}
    engines: {node: '>= 0.4'}

  string.prototype.matchall@4.0.12:
    resolution: {integrity: sha512-6CC9uyBL+/48dYizRf7H7VAYCMCNTBeM78x/VTUe9bFEaxBepPJDa1Ow99LqI/1yF7kuy7Q3cQsYMrcjGUcskA==}
    engines: {node: '>= 0.4'}

  string.prototype.repeat@1.0.0:
    resolution: {integrity: sha512-0u/TldDbKD8bFCQ/4f5+mNRrXwZ8hg2w7ZR8wa16e8z9XpePWl3eGEcUD0OXpEH/VJH/2G3gjUtR3ZOiBe2S/w==}

  string.prototype.trim@1.2.10:
    resolution: {integrity: sha512-Rs66F0P/1kedk5lyYyH9uBzuiI/kNRmwJAR9quK6VOtIpZ2G+hMZd+HQbbv25MgCA6gEffoMZYxlTod4WcdrKA==}
    engines: {node: '>= 0.4'}

  string.prototype.trimend@1.0.9:
    resolution: {integrity: sha512-G7Ok5C6E/j4SGfyLCloXTrngQIQU3PWtXGst3yM7Bea9FRURf1S42ZHlZZtsNque2FN2PoUhfZXYLNWwEr4dLQ==}
    engines: {node: '>= 0.4'}

  string.prototype.trimstart@1.0.8:
    resolution: {integrity: sha512-UXSH262CSZY1tfu3G3Secr6uGLCFVPMhIqHjlgCUtCCcgihYc/xKs9djMTMUOb2j1mVSeU8EU6NWc/iQKU6Gfg==}
    engines: {node: '>= 0.4'}

  string_decoder@1.1.1:
    resolution: {integrity: sha512-n/ShnvDi6FHbbVfviro+WojiFzv+s8MPMHBczVePfUpDJLwoLT0ht1l4YwBCbi8pJAveEEdnkHyPyTP/mzRfwg==}

  string_decoder@1.3.0:
    resolution: {integrity: sha512-hkRX8U1WjJFd8LsDJ2yQ/wWWxaopEsABU1XfkM8A+j0+85JAGppt16cr1Whg6KIbb4okU6Mql6BOj+uup/wKeA==}

  strip-ansi@6.0.1:
    resolution: {integrity: sha512-Y38VPSHcqkFrCpFnQ9vuSXmquuv5oXOKpGeT6aGrr3o3Gc9AlVa6JBfUSOCnbxGGZF+/0ooI7KrPuUSztUdU5A==}
    engines: {node: '>=8'}

  strip-ansi@7.1.0:
    resolution: {integrity: sha512-iq6eVVI64nQQTRYq2KtEg2d2uU7LElhTJwsH4YzIHZshxlgZms/wIc4VoDQTlG/IvVIrBKG06CrZnp0qv7hkcQ==}
    engines: {node: '>=12'}

  strip-bom@3.0.0:
    resolution: {integrity: sha512-vavAMRXOgBVNF6nyEEmL3DBK19iRpDcoIwW+swQ+CbGiu7lju6t+JklA1MHweoWtadgt4ISVUsXLyDq34ddcwA==}
    engines: {node: '>=4'}

  strip-final-newline@3.0.0:
    resolution: {integrity: sha512-dOESqjYr96iWYylGObzd39EuNTa5VJxyvVAEm5Jnh7KGo75V43Hk1odPQkNDyXNmUR6k+gEiDVXnjB8HJ3crXw==}
    engines: {node: '>=12'}

  strip-hex-prefix@1.0.0:
    resolution: {integrity: sha512-q8d4ue7JGEiVcypji1bALTos+0pWtyGlivAWyPuTkHzuTCJqrK9sWxYQZUq6Nq3cuyv3bm734IhHvHtGGURU6A==}
    engines: {node: '>=6.5.0', npm: '>=3'}

  strip-indent@3.0.0:
    resolution: {integrity: sha512-laJTa3Jb+VQpaC6DseHhF7dXVqHTfJPCRDaEbid/drOhgitgYku/letMUqOXFoWV0zIIUbjpdH2t+tYj4bQMRQ==}
    engines: {node: '>=8'}

  strip-json-comments@3.1.1:
    resolution: {integrity: sha512-6fPc+R4ihwqP6N/aIv2f1gMH8lOVtWQHoqC4yK6oSDVVocumAsfCqjkXnqiYMhmMwS/mEHLp7Vehlt3ql6lEig==}
    engines: {node: '>=8'}

  strip-literal@3.0.0:
    resolution: {integrity: sha512-TcccoMhJOM3OebGhSBEmp3UZ2SfDMZUEBdRA/9ynfLi8yYajyWX3JiXArcJt4Umh4vISpspkQIY8ZZoCqjbviA==}

  structured-clone-es@1.0.0:
    resolution: {integrity: sha512-FL8EeKFFyNQv5cMnXI31CIMCsFarSVI2bF0U0ImeNE3g/F1IvJQyqzOXxPBRXiwQfyBTlbNe88jh1jFW0O/jiQ==}

  styled-jsx@5.1.1:
    resolution: {integrity: sha512-pW7uC1l4mBZ8ugbiZrcIsiIvVx1UmTfw7UkC3Um2tmfUq9Bhk8IiyEIPl6F8agHgjzku6j0xQEZbfA5uSgSaCw==}
    engines: {node: '>= 12.0.0'}
    peerDependencies:
      '@babel/core': '*'
      babel-plugin-macros: '*'
      react: '>= 16.8.0 || 17.x.x || ^18.0.0-0'
    peerDependenciesMeta:
      '@babel/core':
        optional: true
      babel-plugin-macros:
        optional: true

  stylehacks@7.0.4:
    resolution: {integrity: sha512-i4zfNrGMt9SB4xRK9L83rlsFCgdGANfeDAYacO1pkqcE7cRHPdWHwnKZVz7WY17Veq/FvyYsRAU++Ga+qDFIww==}
    engines: {node: ^18.12.0 || ^20.9.0 || >=22.0}
    peerDependencies:
      postcss: ^8.4.31

  sucrase@3.35.0:
    resolution: {integrity: sha512-8EbVDiu9iN/nESwxeSxDKe0dunta1GOlHufmSSXxMD2z2/tMZpDMpvXQGsc+ajGo8y2uYUmixaSRUc/QPoQ0GA==}
    engines: {node: '>=16 || 14 >=14.17'}
    hasBin: true

  superjson@2.2.2:
    resolution: {integrity: sha512-5JRxVqC8I8NuOUjzBbvVJAKNM8qoVuH0O77h4WInc/qC2q5IreqKxYwgkga3PfA22OayK2ikceb/B26dztPl+Q==}
    engines: {node: '>=16'}

  supports-color@10.0.0:
    resolution: {integrity: sha512-HRVVSbCCMbj7/kdWF9Q+bbckjBHLtHMEoJWlkmYzzdwhYMkjkOwubLM6t7NbWKjgKamGDrWL1++KrjUO1t9oAQ==}
    engines: {node: '>=18'}

  supports-color@7.2.0:
    resolution: {integrity: sha512-qpCAvRl9stuOHveKsn7HncJRvv501qIacKzQlO/+Lwxc9+0q2wLyv4Dfvt80/DPn2pqOBsJdDiogXGR9+OvwRw==}
    engines: {node: '>=8'}

  supports-preserve-symlinks-flag@1.0.0:
    resolution: {integrity: sha512-ot0WnXS9fgdkgIcePe6RHNk1WA8+muPa6cSjeR3V8K27q9BB1rTE3R1p7Hv0z1ZyAc8s6Vvv8DIyWf681MAt0w==}
    engines: {node: '>= 0.4'}

  svg-tags@1.0.0:
    resolution: {integrity: sha512-ovssysQTa+luh7A5Weu3Rta6FJlFBBbInjOh722LIt6klpU2/HtdUbszju/G4devcvk8PGt7FCLv5wftu3THUA==}

  svgo@3.3.2:
    resolution: {integrity: sha512-OoohrmuUlBs8B8o6MB2Aevn+pRIH9zDALSR+6hhqVfa6fRwG/Qw9VUMSMW9VNg2CFc/MTIfabtdOVl9ODIJjpw==}
    engines: {node: '>=14.0.0'}
    hasBin: true

  symbol-tree@3.2.4:
    resolution: {integrity: sha512-9QNk5KwDF+Bvz+PyObkmSYjI5ksVUYtjW7AU22r2NKcfLJcXp96hkDWU3+XndOsUb+AQ9QhfzfCT2O+CNWT5Tw==}

  synckit@0.10.4:
    resolution: {integrity: sha512-2SG1TnJGjMkD4+gblONMGYSrwAzYi+ymOitD+Jb/iMYm57nH20PlkVeMQRah3yDMKEa0QQYUF/QPWpdW7C6zNg==}
    engines: {node: ^14.18.0 || >=16.0.0}

  system-architecture@0.1.0:
    resolution: {integrity: sha512-ulAk51I9UVUyJgxlv9M6lFot2WP3e7t8Kz9+IS6D4rVba1tR9kON+Ey69f+1R4Q8cd45Lod6a4IcJIxnzGc/zA==}
    engines: {node: '>=18'}

  tapable@2.2.1:
    resolution: {integrity: sha512-GNzQvQTOIP6RyTfE2Qxb8ZVlNmw0n88vp1szwWRimP02mnTsx3Wtn5qRdqY9w2XduFNUgvOwhNnQsjwCp+kqaQ==}
    engines: {node: '>=6'}

  tar-stream@3.1.7:
    resolution: {integrity: sha512-qJj60CXt7IU1Ffyc3NJMjh6EkuCFej46zUqJ4J7pqYlThyd9bO0XBTmcOIhSzZJVWfsLks0+nle/j538YAW9RQ==}

  tar@6.2.1:
    resolution: {integrity: sha512-DZ4yORTwrbTj/7MZYq2w+/ZFdI6OZ/f9SFHR+71gIVUZhOQPHzVCLpvRnPgyaMpfWxxk/4ONva3GQSyNIKRv6A==}
    engines: {node: '>=10'}

  tar@7.4.3:
    resolution: {integrity: sha512-5S7Va8hKfV7W5U6g3aYxXmlPoZVAwUMy9AOKyF2fVuZa2UD3qZjg578OrLRt8PcNN1PleVaL/5/yYATNL0ICUw==}
    engines: {node: '>=18'}

  terser@5.37.0:
    resolution: {integrity: sha512-B8wRRkmre4ERucLM/uXx4MOV5cbnOlVAqUst+1+iLKPI0dOgFO28f84ptoQt9HEI537PMzfYa/d+GEPKTRXmYA==}
    engines: {node: '>=10'}
    hasBin: true

  text-decoder@1.2.3:
    resolution: {integrity: sha512-3/o9z3X0X0fTupwsYvR03pJ/DjWuqqrfwBgTQzdWDiQSm9KitAyz/9WqsT2JQW7KV2m+bC2ol/zqpW37NHxLaA==}

  text-hex@1.0.0:
    resolution: {integrity: sha512-uuVGNWzgJ4yhRaNSiubPY7OjISw4sw4E5Uv0wbjp+OzcbmVU/rsT8ujgcXJhn9ypzsgr5vlzpPqP+MBBKcGvbg==}

  text-table@0.2.0:
    resolution: {integrity: sha512-N+8UisAXDGk8PFXP4HAzVR9nbfmVJ3zYLAWiTIoqC5v5isinhr+r5uaO8+7r3BMfuNIufIsA7RdpVgacC2cSpw==}

  thenify-all@1.6.0:
    resolution: {integrity: sha512-RNxQH/qI8/t3thXJDwcstUO4zeqo64+Uy/+sNVRBx4Xn2OX+OZ9oP+iJnNFqplFra2ZUVeKCSa2oVWi3T4uVmA==}
    engines: {node: '>=0.8'}

  thenify@3.3.1:
    resolution: {integrity: sha512-RVZSIV5IG10Hk3enotrhvz0T9em6cyHBLkH/YAZuKqd8hRkKhSfCGIcP2KUY0EPxndzANBmNllzWPwak+bheSw==}

  thread-stream@0.15.2:
    resolution: {integrity: sha512-UkEhKIg2pD+fjkHQKyJO3yoIvAP3N6RlNFt2dUhcS1FGvCD1cQa1M/PGknCLFIyZdtJOWQjejp7bdNqmN7zwdA==}

  timed-out@4.0.1:
    resolution: {integrity: sha512-G7r3AhovYtr5YKOWQkta8RKAPb+J9IsO4uVmzjl8AZwfhs8UcUwTiD6gcJYSgOtzyjvQKrKYn41syHbUWMkafA==}
    engines: {node: '>=0.10.0'}

  timers-browserify@2.0.12:
    resolution: {integrity: sha512-9phl76Cqm6FhSX9Xe1ZUAMLtm1BLkKj2Qd5ApyWkXzsMRaA7dgr81kf4wJmQf/hAvg8EEyJxDo3du/0KlhPiKQ==}
    engines: {node: '>=0.6.0'}

  tiny-invariant@1.3.3:
    resolution: {integrity: sha512-+FbBPE1o9QAYvviau/qC5SE3caw21q3xkvWKBtja5vgqOWIHHJ3ioaq1VPfn/Szqctz2bU/oYeKd9/z5BL+PVg==}

  tinybench@2.9.0:
    resolution: {integrity: sha512-0+DUvqWMValLmha6lr4kD8iAMK1HzV0/aKnCtWb9v9641TnP/MFb7Pc2bxoxQjTXAErryXVgUOfv2YqNllqGeg==}

  tinyexec@0.3.2:
    resolution: {integrity: sha512-KQQR9yN7R5+OSwaK0XQoj22pwHoTlgYqmUscPYoknOoWCWfj/5/ABTMRi69FrKU5ffPVh5QcFikpWJI/P1ocHA==}

  tinyexec@1.0.1:
    resolution: {integrity: sha512-5uC6DDlmeqiOwCPmK9jMSdOuZTh8bU39Ys6yidB+UTt5hfZUPGAypSgFRiEp+jbi9qH40BLDvy85jIU88wKSqw==}

  tinyglobby@0.2.12:
    resolution: {integrity: sha512-qkf4trmKSIiMTs/E63cxH+ojC2unam7rJ0WrauAzpT3ECNTxGRMlaXxVbfxMUC/w0LaYk6jQ4y/nGR9uBO3tww==}
    engines: {node: '>=12.0.0'}

  tinyglobby@0.2.14:
    resolution: {integrity: sha512-tX5e7OM1HnYr2+a2C/4V0htOcSQcoSTH9KgJnVvNm5zm/cyEWKJ7j7YutsH9CxMdtOkkLFy2AHrMci9IM8IPZQ==}
    engines: {node: '>=12.0.0'}

  tinypool@1.0.2:
    resolution: {integrity: sha512-al6n+QEANGFOMf/dmUMsuS5/r9B06uwlyNjZZql/zv8J7ybHCgoihBNORZCY2mzUuAnomQa2JdhyHKzZxPCrFA==}
    engines: {node: ^18.0.0 || >=20.0.0}

  tinyrainbow@2.0.0:
    resolution: {integrity: sha512-op4nsTR47R6p0vMUUoYl/a+ljLFVtlfaXkLQmqfLR1qHma1h/ysYk4hEXZ880bf2CYgTskvTa/e196Vd5dDQXw==}
    engines: {node: '>=14.0.0'}

  tinyspy@3.0.2:
    resolution: {integrity: sha512-n1cw8k1k0x4pgA2+9XrOkFydTerNcJ1zWCO5Nn9scWHTD+5tp8dghT2x1uduQePZTZgd3Tupf+x9BxJjeJi77Q==}
    engines: {node: '>=14.0.0'}

  tldts-core@6.1.72:
    resolution: {integrity: sha512-FW3H9aCaGTJ8l8RVCR3EX8GxsxDbQXuwetwwgXA2chYdsX+NY1ytCBl61narjjehWmCw92tc1AxlcY3668CU8g==}

  tldts@6.1.72:
    resolution: {integrity: sha512-QNtgIqSUb9o2CoUjX9T5TwaIvUUJFU1+12PJkgt42DFV2yf9J6549yTF2uGloQsJ/JOC8X+gIB81ind97hRiIQ==}
    hasBin: true

  tmp-promise@3.0.3:
    resolution: {integrity: sha512-RwM7MoPojPxsOBYnyd2hy0bxtIlVrihNs9pj5SUvY8Zz1sQcQG2tG1hSr8PDxfgEB8RNKDhqbIlroIarSNDNsQ==}

  tmp@0.2.3:
    resolution: {integrity: sha512-nZD7m9iCPC5g0pYmcaxogYKggSfLsdxl8of3Q/oIbqCqLLIO9IAF0GWjX1z9NZRHPiXv8Wex4yDCaZsgEw0Y8w==}
    engines: {node: '>=14.14'}

  to-regex-range@5.0.1:
    resolution: {integrity: sha512-65P7iz6X5yEr1cwcgvQxbbIw7Uk3gOy5dIdtZ4rDveLqhrdJP+Li/Hx6tyK0NEb+2GCyneCMJiGqrADCSNk8sQ==}
    engines: {node: '>=8.0'}

  toidentifier@1.0.1:
    resolution: {integrity: sha512-o5sSPKEkg/DIQNmH43V0/uerLrpzVedkUh8tGNvaeXpfpuwjKenlSox/2O/BTlZUtEe+JG7s5YhEz608PlAHRA==}
    engines: {node: '>=0.6'}

  toml@3.0.0:
    resolution: {integrity: sha512-y/mWCZinnvxjTKYhJ+pYxwD0mRLVvOtdS2Awbgxln6iEnt4rk0yBxeSBHkGJcPucRiG0e55mwWp+g/05rsrd6w==}

  totalist@3.0.1:
    resolution: {integrity: sha512-sf4i37nQ2LBx4m3wB74y+ubopq6W/dIzXg0FDGjsYnZHVa1Da8FH853wlL2gtUhg+xJXjfk3kUZS3BRoQeoQBQ==}
    engines: {node: '>=6'}

  tough-cookie@5.1.0:
    resolution: {integrity: sha512-rvZUv+7MoBYTiDmFPBrhL7Ujx9Sk+q9wwm22x8c8T5IJaR+Wsyc7TNxbVxo84kZoRJZZMazowFLqpankBEQrGg==}
    engines: {node: '>=16'}

  tr46@0.0.3:
    resolution: {integrity: sha512-N3WMsuqV66lT30CrXNbEjx4GEwlow3v6rr4mCcv6prnfwhS01rkgyFdjPNBYd9br7LpXV1+Emh01fHnq2Gdgrw==}

  tr46@1.0.1:
    resolution: {integrity: sha512-dTpowEjclQ7Kgx5SdBkqRzVhERQXov8/l9Ft9dVM9fmg0W0KQSVaXX9T4i6twCPNtYiZM53lpSSUAwJbFPOHxA==}

  tr46@5.0.0:
    resolution: {integrity: sha512-tk2G5R2KRwBd+ZN0zaEXpmzdKyOYksXwywulIX95MBODjSzMIuQnQ3m8JxgbhnL1LeVo7lqQKsYa1O3Htl7K5g==}
    engines: {node: '>=18'}

  tree-kill@1.2.2:
    resolution: {integrity: sha512-L0Orpi8qGpRG//Nd+H90vFB+3iHnue1zSSGmNOOCh1GLJ7rUKVwV2HvijphGQS2UmhUZewS9VgvxYIdgr+fG1A==}
    hasBin: true

  triple-beam@1.4.1:
    resolution: {integrity: sha512-aZbgViZrg1QNcG+LULa7nhZpJTZSLm/mXnHXnbAbjmN5aSa0y7V+wvv6+4WaBtpISJzThKy+PIPxc1Nq1EJ9mg==}
    engines: {node: '>= 14.0.0'}

  ts-api-utils@2.1.0:
    resolution: {integrity: sha512-CUgTZL1irw8u29bzrOD/nH85jqyc74D6SshFgujOIA7osm2Rz7dYH77agkx7H4FBNxDq7Cjf+IjaX/8zwFW+ZQ==}
    engines: {node: '>=18.12'}
    peerDependencies:
      typescript: '>=4.8.4'

  ts-interface-checker@0.1.13:
    resolution: {integrity: sha512-Y/arvbn+rrz3JCKl9C4kVNfTfSm2/mEp5FSz5EsZSANGPSlQrpRI5M4PKF+mJnE52jOO90PnPSc3Ur3bTQw0gA==}

  tsconfig-paths@3.15.0:
    resolution: {integrity: sha512-2Ac2RgzDe/cn48GvOe3M+o82pEFewD3UPbyoUHHdKasHwJKjds4fLXWf/Ux5kATBKN20oaFGu+jbElp1pos0mg==}

  tslib@1.14.1:
    resolution: {integrity: sha512-Xni35NKzjgMrwevysHTCArtLDpPvye8zV/0E4EyYn43P7/7qvQwPh9BGkHewbMulVntbigmcT7rdX3BNo9wRJg==}

  tslib@2.8.1:
    resolution: {integrity: sha512-oJFu94HQb+KVduSUQL7wnpmqnfmLsOA/nAh6b6EH0wCEoK0/mPeXU6c3wKDV83MkOuHPRHtSXKKU99IBazS/2w==}

  tsup-preset-solid@2.2.0:
    resolution: {integrity: sha512-sPAzeArmYkVAZNRN+m4tkiojdd0GzW/lCwd4+TQDKMENe8wr2uAuro1s0Z59ASmdBbkXoxLgCiNcuQMyiidMZg==}
    peerDependencies:
      tsup: ^8.0.0

  tsup@8.4.0:
    resolution: {integrity: sha512-b+eZbPCjz10fRryaAA7C8xlIHnf8VnsaRqydheLIqwG/Mcpfk8Z5zp3HayX7GaTygkigHl5cBUs+IhcySiIexQ==}
    engines: {node: '>=18'}
    hasBin: true
    peerDependencies:
      '@microsoft/api-extractor': ^7.36.0
      '@swc/core': ^1
      postcss: ^8.4.12
      typescript: '>=4.5.0'
    peerDependenciesMeta:
      '@microsoft/api-extractor':
        optional: true
      '@swc/core':
        optional: true
      postcss:
        optional: true
      typescript:
        optional: true

  tty-browserify@0.0.1:
    resolution: {integrity: sha512-C3TaO7K81YvjCgQH9Q1S3R3P3BtN3RIM8n+OvX4il1K1zgE8ZhI0op7kClgkxtutIE8hQrcrHBXvIheqKUUCxw==}

  tweetnacl@1.0.3:
    resolution: {integrity: sha512-6rt+RN7aOi1nGMyC4Xa5DdYiukl2UWCbcJft7YhxReBGQD7OAM8Pbxw6YMo4r2diNEA8FEmu32YOn9rhaiE5yw==}

  type-check@0.4.0:
    resolution: {integrity: sha512-XleUoc9uwGXqjWwXaUTZAmzMcFZ5858QA2vvx1Ur5xIcixXIP+8LnFDgRplU30us6teqdlskFfu+ae4K79Ooew==}
    engines: {node: '>= 0.8.0'}

  type-fest@0.20.2:
    resolution: {integrity: sha512-Ne+eE4r0/iWnpAxD852z3A+N0Bt5RN//NjJwRd2VFHEmrywxf5vsZlh4R6lixl6B+wz/8d+maTSAkN1FIkI3LQ==}
    engines: {node: '>=10'}

  type-fest@4.32.0:
    resolution: {integrity: sha512-rfgpoi08xagF3JSdtJlCwMq9DGNDE0IMh3Mkpc1wUypg9vPi786AiqeBBKcqvIkq42azsBM85N490fyZjeUftw==}
    engines: {node: '>=16'}

  type@2.7.3:
    resolution: {integrity: sha512-8j+1QmAbPvLZow5Qpi6NCaN8FB60p/6x8/vfNqOk/hC+HuvFZhL4+WfekuhQLiqFZXOgQdrs3B+XxEmCc6b3FQ==}

  typed-array-buffer@1.0.3:
    resolution: {integrity: sha512-nAYYwfY3qnzX30IkA6AQZjVbtK6duGontcQm1WSG1MD94YLqK0515GNApXkoxKOWMusVssAHWLh9SeaoefYFGw==}
    engines: {node: '>= 0.4'}

  typed-array-byte-length@1.0.3:
    resolution: {integrity: sha512-BaXgOuIxz8n8pIq3e7Atg/7s+DpiYrxn4vdot3w9KbnBhcRQq6o3xemQdIfynqSeXeDrF32x+WvfzmOjPiY9lg==}
    engines: {node: '>= 0.4'}

  typed-array-byte-offset@1.0.4:
    resolution: {integrity: sha512-bTlAFB/FBYMcuX81gbL4OcpH5PmlFHqlCCpAl8AlEzMz5k53oNDvN8p1PNOWLEmI2x4orp3raOFB51tv9X+MFQ==}
    engines: {node: '>= 0.4'}

  typed-array-length@1.0.7:
    resolution: {integrity: sha512-3KS2b+kL7fsuk/eJZ7EQdnEmQoaho/r6KUef7hxvltNA5DR8NAUM+8wJMbJyZ4G9/7i3v5zPBIMN5aybAh2/Jg==}
    engines: {node: '>= 0.4'}

  typedarray-to-buffer@3.1.5:
    resolution: {integrity: sha512-zdu8XMNEDepKKR+XYOXAVPtWui0ly0NtohUscw+UmaHiAWT8hrV1rr//H6V+0DvJ3OQ19S979M0laLfX8rm82Q==}

  typescript@5.8.2:
    resolution: {integrity: sha512-aJn6wq13/afZp/jT9QZmwEjDqqvSGp1VT5GVg+f/t6/oVyrgXM6BY1h9BRh/O5p3PlUPAe+WuiEZOmb/49RqoQ==}
    engines: {node: '>=14.17'}
    hasBin: true

  ufo@1.5.4:
    resolution: {integrity: sha512-UsUk3byDzKd04EyoZ7U4DOlxQaD14JUKQl6/P7wiX4FNvUfm3XL246n9W5AmqwW5RSFJ27NAuM0iLscAOYUiGQ==}

  ufo@1.6.1:
    resolution: {integrity: sha512-9a4/uxlTWJ4+a5i0ooc1rU7C7YOw3wT+UGqdeNNHWnOF9qcMBgLRS+4IYUqbczewFx4mLEig6gawh7X6mFlEkA==}

  uint8arrays@3.1.0:
    resolution: {integrity: sha512-ei5rfKtoRO8OyOIor2Rz5fhzjThwIHJZ3uyDPnDHTXbP0aMQ1RN/6AI5B5d9dBxJOU+BvOAk7ZQ1xphsX8Lrog==}

  ultrahtml@1.5.3:
    resolution: {integrity: sha512-GykOvZwgDWZlTQMtp5jrD4BVL+gNn2NVlVafjcFUJ7taY20tqYdwdoWBFy6GBJsNTZe1GkGPkSl5knQAjtgceg==}

  ultrahtml@1.6.0:
    resolution: {integrity: sha512-R9fBn90VTJrqqLDwyMph+HGne8eqY1iPfYhPzZrvKpIfwkWZbcYlfpsb8B9dTvBfpy1/hqAD7Wi8EKfP9e8zdw==}

  unbox-primitive@1.1.0:
    resolution: {integrity: sha512-nWJ91DjeOkej/TA8pXQ3myruKpKEYgqvpw9lz4OPHj/NWFNluYrjbz9j01CJ8yKQd2g4jFoOkINCTW2I5LEEyw==}
    engines: {node: '>= 0.4'}

  uncrypto@0.1.3:
    resolution: {integrity: sha512-Ql87qFHB3s/De2ClA9e0gsnS6zXG27SkTiSJwjCc9MebbfapQfuPzumMIUMi38ezPZVNFcHI9sUIepeQfw8J8Q==}

  unctx@2.4.1:
    resolution: {integrity: sha512-AbaYw0Nm4mK4qjhns67C+kgxR2YWiwlDBPzxrN8h8C6VtAdCgditAY5Dezu3IJy4XVqAnbrXt9oQJvsn3fyozg==}

  undici-types@5.26.5:
    resolution: {integrity: sha512-JlCMO+ehdEIKqlFxk6IfVoAUVmgz7cU7zD/h9XZ0qzeosSHmUJVOzSQvvYSYWXkFXC+IfLKSIffhv0sVZup6pA==}

  unenv@1.10.0:
    resolution: {integrity: sha512-wY5bskBQFL9n3Eca5XnhH6KbUo/tfvkwm9OpcdCvLaeA7piBNbavbOKJySEwQ1V0RH6HvNlSAFRTpvTqgKRQXQ==}

  unenv@2.0.0-rc.17:
    resolution: {integrity: sha512-B06u0wXkEd+o5gOCMl/ZHl5cfpYbDZKAT+HWTL+Hws6jWu7dCiqBBXXXzMFcFVJb8D4ytAnYmxJA83uwOQRSsg==}

  unhead@2.0.10:
    resolution: {integrity: sha512-GT188rzTCeSKt55tYyQlHHKfUTtZvgubrXiwzGeXg6UjcKO3FsagaMzQp6TVDrpDY++3i7Qt0t3pnCc/ebg5yQ==}

  unicorn-magic@0.1.0:
    resolution: {integrity: sha512-lRfVq8fE8gz6QMBuDM6a+LO3IAzTi05H6gCVaUpir2E1Rwpo4ZUog45KpNXKC/Mn3Yb9UDuHumeFTo9iV/D9FQ==}
    engines: {node: '>=18'}

  unicorn-magic@0.3.0:
    resolution: {integrity: sha512-+QBBXBCvifc56fsbuxZQ6Sic3wqqc3WWaqxs58gvJrcOuN83HGTCwz3oS5phzU9LthRNE9VrJCFCLUgHeeFnfA==}
    engines: {node: '>=18'}

  unimport@4.2.0:
    resolution: {integrity: sha512-mYVtA0nmzrysnYnyb3ALMbByJ+Maosee2+WyE0puXl+Xm2bUwPorPaaeZt0ETfuroPOtG8jj1g/qeFZ6buFnag==}
    engines: {node: '>=18.12.0'}

  unimport@5.0.1:
    resolution: {integrity: sha512-1YWzPj6wYhtwHE+9LxRlyqP4DiRrhGfJxdtH475im8ktyZXO3jHj/3PZ97zDdvkYoovFdi0K4SKl3a7l92v3sQ==}
    engines: {node: '>=18.12.0'}

  unixify@1.0.0:
    resolution: {integrity: sha512-6bc58dPYhCMHHuwxldQxO3RRNZ4eCogZ/st++0+fcC1nr0jiGUtAdBJ2qzmLQWSxbtz42pWt4QQMiZ9HvZf5cg==}
    engines: {node: '>=0.10.0'}

  unplugin-utils@0.2.4:
    resolution: {integrity: sha512-8U/MtpkPkkk3Atewj1+RcKIjb5WBimZ/WSLhhR3w6SsIj8XJuKTacSP8g+2JhfSGw0Cb125Y+2zA/IzJZDVbhA==}
    engines: {node: '>=18.12.0'}

  unplugin-vue-router@0.12.0:
    resolution: {integrity: sha512-xjgheKU0MegvXQcy62GVea0LjyOdMxN0/QH+ijN29W62ZlMhG7o7K+0AYqfpprvPwpWtuRjiyC5jnV2SxWye2w==}
    peerDependencies:
      vue-router: ^4.4.0
    peerDependenciesMeta:
      vue-router:
        optional: true

  unplugin@1.16.1:
    resolution: {integrity: sha512-4/u/j4FrCKdi17jaxuJA0jClGxB1AvU2hw/IuayPc4ay1XGaJs/rbb4v5WKwAjNifjmXK9PIFyuPiaK8azyR9w==}
    engines: {node: '>=14.0.0'}

  unplugin@2.3.5:
    resolution: {integrity: sha512-RyWSb5AHmGtjjNQ6gIlA67sHOsWpsbWpwDokLwTcejVdOjEkJZh7QKu14J00gDDVSh8kGH4KYC/TNBceXFZhtw==}
    engines: {node: '>=18.12.0'}

  unstorage@1.14.4:
    resolution: {integrity: sha512-1SYeamwuYeQJtJ/USE1x4l17LkmQBzg7deBJ+U9qOBoHo15d1cDxG4jM31zKRgF7pG0kirZy4wVMX6WL6Zoscg==}
    peerDependencies:
      '@azure/app-configuration': ^1.8.0
      '@azure/cosmos': ^4.2.0
      '@azure/data-tables': ^13.3.0
      '@azure/identity': ^4.5.0
      '@azure/keyvault-secrets': ^4.9.0
      '@azure/storage-blob': ^12.26.0
      '@capacitor/preferences': ^6.0.3
      '@deno/kv': '>=0.8.4'
      '@netlify/blobs': ^6.5.0 || ^7.0.0 || ^8.1.0
      '@planetscale/database': ^1.19.0
      '@upstash/redis': ^1.34.3
      '@vercel/blob': '>=0.27.0'
      '@vercel/kv': ^1.0.1
      aws4fetch: ^1.0.20
      db0: '>=0.2.1'
      idb-keyval: ^6.2.1
      ioredis: ^5.4.2
      uploadthing: ^7.4.1
    peerDependenciesMeta:
      '@azure/app-configuration':
        optional: true
      '@azure/cosmos':
        optional: true
      '@azure/data-tables':
        optional: true
      '@azure/identity':
        optional: true
      '@azure/keyvault-secrets':
        optional: true
      '@azure/storage-blob':
        optional: true
      '@capacitor/preferences':
        optional: true
      '@deno/kv':
        optional: true
      '@netlify/blobs':
        optional: true
      '@planetscale/database':
        optional: true
      '@upstash/redis':
        optional: true
      '@vercel/blob':
        optional: true
      '@vercel/kv':
        optional: true
      aws4fetch:
        optional: true
      db0:
        optional: true
      idb-keyval:
        optional: true
      ioredis:
        optional: true
      uploadthing:
        optional: true

  unstorage@1.16.0:
    resolution: {integrity: sha512-WQ37/H5A7LcRPWfYOrDa1Ys02xAbpPJq6q5GkO88FBXVSQzHd7+BjEwfRqyaSWCv9MbsJy058GWjjPjcJ16GGA==}
    peerDependencies:
      '@azure/app-configuration': ^1.8.0
      '@azure/cosmos': ^4.2.0
      '@azure/data-tables': ^13.3.0
      '@azure/identity': ^4.6.0
      '@azure/keyvault-secrets': ^4.9.0
      '@azure/storage-blob': ^12.26.0
      '@capacitor/preferences': ^6.0.3 || ^7.0.0
      '@deno/kv': '>=0.9.0'
      '@netlify/blobs': ^6.5.0 || ^7.0.0 || ^8.1.0
      '@planetscale/database': ^1.19.0
      '@upstash/redis': ^1.34.3
      '@vercel/blob': '>=0.27.1'
      '@vercel/kv': ^1.0.1
      aws4fetch: ^1.0.20
      db0: '>=0.2.1'
      idb-keyval: ^6.2.1
      ioredis: ^5.4.2
      uploadthing: ^7.4.4
    peerDependenciesMeta:
      '@azure/app-configuration':
        optional: true
      '@azure/cosmos':
        optional: true
      '@azure/data-tables':
        optional: true
      '@azure/identity':
        optional: true
      '@azure/keyvault-secrets':
        optional: true
      '@azure/storage-blob':
        optional: true
      '@capacitor/preferences':
        optional: true
      '@deno/kv':
        optional: true
      '@netlify/blobs':
        optional: true
      '@planetscale/database':
        optional: true
      '@upstash/redis':
        optional: true
      '@vercel/blob':
        optional: true
      '@vercel/kv':
        optional: true
      aws4fetch:
        optional: true
      db0:
        optional: true
      idb-keyval:
        optional: true
      ioredis:
        optional: true
      uploadthing:
        optional: true

  untun@0.1.3:
    resolution: {integrity: sha512-4luGP9LMYszMRZwsvyUd9MrxgEGZdZuZgpVQHEEX0lCYFESasVRvZd0EYpCkOIbJKHMuv0LskpXc/8Un+MJzEQ==}
    hasBin: true

  untyped@2.0.0:
    resolution: {integrity: sha512-nwNCjxJTjNuLCgFr42fEak5OcLuB3ecca+9ksPFNvtfYSLpjf+iJqSIaSnIile6ZPbKYxI5k2AfXqeopGudK/g==}
    hasBin: true

  unwasm@0.3.9:
    resolution: {integrity: sha512-LDxTx/2DkFURUd+BU1vUsF/moj0JsoTvl+2tcg2AUOiEzVturhGGx17/IMgGvKUYdZwr33EJHtChCJuhu9Ouvg==}

  update-browserslist-db@1.1.2:
    resolution: {integrity: sha512-PPypAm5qvlD7XMZC3BujecnaOxwhrtoFR+Dqkk5Aa/6DssiH0ibKoketaj9w8LP7Bont1rYeoV5plxD7RTEPRg==}
    hasBin: true
    peerDependencies:
      browserslist: '>= 4.21.0'

  uqr@0.1.2:
    resolution: {integrity: sha512-MJu7ypHq6QasgF5YRTjqscSzQp/W11zoUk6kvmlH+fmWEs63Y0Eib13hYFwAzagRJcVY8WVnlV+eBDUGMJ5IbA==}

  uri-js@4.4.1:
    resolution: {integrity: sha512-7rKUyy33Q1yc98pQ1DAmLtwX109F7TIfWlW1Ydo8Wl1ii1SeHieeh0HHfPeL2fMXK6z0s8ecKs9frCuLJvndBg==}

  url-set-query@1.0.0:
    resolution: {integrity: sha512-3AChu4NiXquPfeckE5R5cGdiHCMWJx1dwCWOmWIL4KHAziJNOFIYJlpGFeKDvwLPHovZRCxK3cYlwzqI9Vp+Gg==}

<<<<<<< HEAD
  urlpattern-polyfill@10.1.0:
    resolution: {integrity: sha512-IGjKp/o0NL3Bso1PymYURCJxMPNAf/ILOpendP9f5B6e1rTJgdgiOvgfoT8VxCAdY+Wisb9uhGaJJf3yZ2V9nw==}

  urlpattern-polyfill@8.0.2:
    resolution: {integrity: sha512-Qp95D4TPJl1kC9SKigDcqgyM2VDVO4RiJc2d4qe5GrYm+zbIQCWWKAFaJNQ4BhdFeDGwBmAxqJBwWSJDb9T3BQ==}
=======
  url@0.11.4:
    resolution: {integrity: sha512-oCwdVC7mTuWiPyjLUz/COz5TLk6wgp0RCsN+wHZ2Ekneac9w8uuV0njcbbie2ME+Vs+d6duwmYuR3HgQXs1fOg==}
    engines: {node: '>= 0.4'}
>>>>>>> e932dec5

  use-sync-external-store@1.2.0:
    resolution: {integrity: sha512-eEgnFxGQ1Ife9bzYs6VLi8/4X6CObHMw9Qr9tPY43iKwsPw8xE8+EFsf/2cFZ5S3esXgpWgtSCtLNS41F+sKPA==}
    peerDependencies:
      react: ^16.8.0 || ^17.0.0 || ^18.0.0

  use-sync-external-store@1.4.0:
    resolution: {integrity: sha512-9WXSPC5fMv61vaupRkCKCxsPxBocVnwakBEkMIHHpkTTg6icbJtg6jzgtLDm4bl3cSHAca52rYWih0k4K3PfHw==}
    peerDependencies:
      react: ^16.8.0 || ^17.0.0 || ^18.0.0 || ^19.0.0

  utf-8-validate@5.0.10:
    resolution: {integrity: sha512-Z6czzLq4u8fPOyx7TU6X3dvUZVvoJmxSQ+IcrlmagKhilxlhZgxPK6C5Jqbkw1IDUmFTM+cz9QDnnLTwDz/2gQ==}
    engines: {node: '>=6.14.2'}

  utf8@3.0.0:
    resolution: {integrity: sha512-E8VjFIQ/TyQgp+TZfS6l8yp/xWppSAHzidGiRrqe4bK4XP9pTRyKFgGJpO3SN7zdX4DeomTrwaseCHovfpFcqQ==}

  util-deprecate@1.0.2:
    resolution: {integrity: sha512-EPD5q1uXyFxJpCrLnCc1nHnq3gOa6DZBocAIiI2TaSCA7VCJ1UJDMagCzIkXNsUYfD1daK//LTEQ8xiIbrHtcw==}

  util@0.12.5:
    resolution: {integrity: sha512-kZf/K6hEIrWHI6XqOFUiiMa+79wE/D8Q+NCNAWclkyg3b4d2k7s0QGepNjiABc+aR3N1PAyHL7p6UcLY6LmrnA==}

  uuid@10.0.0:
    resolution: {integrity: sha512-8XkAphELsDnEGrDxUOHB3RGvXz6TeuYSGEZBOjtTtPm2lwhGBjLgOzLHB63IUWfBpNucQjND6d3AOudO+H3RWQ==}
    hasBin: true

  uuid@11.1.0:
    resolution: {integrity: sha512-0/A9rDy9P7cJ+8w1c9WD9V//9Wj15Ce2MPz8Ri6032usz+NfePxx5AcN3bN+r6ZL6jEo066/yNYB3tn4pQEx+A==}
    hasBin: true

  uuid@9.0.1:
    resolution: {integrity: sha512-b+1eJOlsR9K8HJpow9Ok3fiWOWSIcIzXodvv0rQjVoOVNpWMpxf1wZNpt4y9h10odCNrqnYp1OBzRktckBe3sA==}
    hasBin: true

  validate-html-nesting@1.2.2:
    resolution: {integrity: sha512-hGdgQozCsQJMyfK5urgFcWEqsSSrK63Awe0t/IMR0bZ0QMtnuaiHzThW81guu3qx9abLi99NEuiaN6P9gVYsNg==}

  validate-npm-package-license@3.0.4:
    resolution: {integrity: sha512-DpKm2Ui/xN7/HQKCtpZxoRWBhZ9Z0kqtygG8XCgNQ8ZlDnxuQmWhj566j8fN4Cu3/JmbhsDo7fcAJq4s9h27Ew==}

  valtio@1.11.2:
    resolution: {integrity: sha512-1XfIxnUXzyswPAPXo1P3Pdx2mq/pIqZICkWN60Hby0d9Iqb+MEIpqgYVlbflvHdrp2YR/q3jyKWRPJJ100yxaw==}
    engines: {node: '>=12.20.0'}
    peerDependencies:
      '@types/react': '>=16.8'
      react: '>=16.8'
    peerDependenciesMeta:
      '@types/react':
        optional: true
      react:
        optional: true

  viem@2.23.2:
    resolution: {integrity: sha512-NVmW/E0c5crMOtbEAqMF0e3NmvQykFXhLOc/CkLIXOlzHSA6KXVz3CYVmaKqBF8/xtjsjHAGjdJN3Ru1kFJLaA==}
    peerDependencies:
      typescript: '>=5.0.4'
    peerDependenciesMeta:
      typescript:
        optional: true

  vite-dev-rpc@1.0.7:
    resolution: {integrity: sha512-FxSTEofDbUi2XXujCA+hdzCDkXFG1PXktMjSk1efq9Qb5lOYaaM9zNSvKvPPF7645Bak79kSp1PTooMW2wktcA==}
    peerDependencies:
      vite: ^2.9.0 || ^3.0.0-0 || ^4.0.0-0 || ^5.0.0-0 || ^6.0.1

  vite-hot-client@2.0.4:
    resolution: {integrity: sha512-W9LOGAyGMrbGArYJN4LBCdOC5+Zwh7dHvOHC0KmGKkJhsOzaKbpo/jEjpPKVHIW0/jBWj8RZG0NUxfgA8BxgAg==}
    peerDependencies:
      vite: ^2.6.0 || ^3.0.0 || ^4.0.0 || ^5.0.0-0 || ^6.0.0-0

  vite-node@3.0.9:
    resolution: {integrity: sha512-w3Gdx7jDcuT9cNn9jExXgOyKmf5UOTb6WMHz8LGAm54eS1Elf5OuBhCxl6zJxGhEeIkgsE1WbHuoL0mj/UXqXg==}
    engines: {node: ^18.0.0 || ^20.0.0 || >=22.0.0}
    hasBin: true

  vite-node@3.2.4:
    resolution: {integrity: sha512-EbKSKh+bh1E1IFxeO0pg1n4dvoOTt0UDiXMd/qn++r98+jPO1xtJilvXldeuQ8giIB5IkpjCgMleHMNEsGH6pg==}
    engines: {node: ^18.0.0 || ^20.0.0 || >=22.0.0}
    hasBin: true

  vite-plugin-checker@0.9.3:
    resolution: {integrity: sha512-Tf7QBjeBtG7q11zG0lvoF38/2AVUzzhMNu+Wk+mcsJ00Rk/FpJ4rmUviVJpzWkagbU13cGXvKpt7CMiqtxVTbQ==}
    engines: {node: '>=14.16'}
    peerDependencies:
      '@biomejs/biome': '>=1.7'
      eslint: '>=7'
      meow: ^13.2.0
      optionator: ^0.9.4
      stylelint: '>=16'
      typescript: '*'
      vite: '>=2.0.0'
      vls: '*'
      vti: '*'
      vue-tsc: ~2.2.10
    peerDependenciesMeta:
      '@biomejs/biome':
        optional: true
      eslint:
        optional: true
      meow:
        optional: true
      optionator:
        optional: true
      stylelint:
        optional: true
      typescript:
        optional: true
      vls:
        optional: true
      vti:
        optional: true
      vue-tsc:
        optional: true

  vite-plugin-inspect@11.2.0:
    resolution: {integrity: sha512-hcCncl4YK20gcrx22cPF5mR+zfxsCmX6vUQKCyudgOZMYKVVGbrxVaL3zU62W0MVSVawtf5ZR4DrLRO+9fZVWQ==}
    engines: {node: '>=14'}
    peerDependencies:
      '@nuxt/kit': '*'
      vite: ^6.0.0
    peerDependenciesMeta:
      '@nuxt/kit':
        optional: true

  vite-plugin-node-polyfills@0.23.0:
    resolution: {integrity: sha512-4n+Ys+2bKHQohPBKigFlndwWQ5fFKwaGY6muNDMTb0fSQLyBzS+jjUNRZG9sKF0S/Go4ApG6LFnUGopjkILg3w==}
    peerDependencies:
      vite: ^2.0.0 || ^3.0.0 || ^4.0.0 || ^5.0.0 || ^6.0.0

  vite-plugin-solid@2.11.6:
    resolution: {integrity: sha512-Sl5CTqJTGyEeOsmdH6BOgalIZlwH3t4/y0RQuFLMGnvWMBvxb4+lq7x3BSiAw6etf0QexfNJW7HSOO/Qf7pigg==}
    peerDependencies:
      '@testing-library/jest-dom': ^5.16.6 || ^5.17.0 || ^6.*
      solid-js: ^1.7.2
      vite: ^3.0.0 || ^4.0.0 || ^5.0.0 || ^6.0.0
    peerDependenciesMeta:
      '@testing-library/jest-dom':
        optional: true

  vite-plugin-vue-tracer@0.1.4:
    resolution: {integrity: sha512-o6tzfvwreQWg/S42vIPmSjXHj939p+a1gnl6VICpWgMtWqoVn21YlK4X63nZvQV/D0mmJe5CCtV/h0zaNdAL6g==}
    peerDependencies:
      vite: ^6.0.0
      vue: ^3.5.0

  vite@6.2.3:
    resolution: {integrity: sha512-IzwM54g4y9JA/xAeBPNaDXiBF8Jsgl3VBQ2YQ/wOY6fyW3xMdSoltIV3Bo59DErdqdE6RxUfv8W69DvUorE4Eg==}
    engines: {node: ^18.0.0 || ^20.0.0 || >=22.0.0}
    hasBin: true
    peerDependencies:
      '@types/node': ^18.0.0 || ^20.0.0 || >=22.0.0
      jiti: '>=1.21.0'
      less: '*'
      lightningcss: ^1.21.0
      sass: '*'
      sass-embedded: '*'
      stylus: '*'
      sugarss: '*'
      terser: ^5.16.0
      tsx: ^4.8.1
      yaml: ^2.4.2
    peerDependenciesMeta:
      '@types/node':
        optional: true
      jiti:
        optional: true
      less:
        optional: true
      lightningcss:
        optional: true
      sass:
        optional: true
      sass-embedded:
        optional: true
      stylus:
        optional: true
      sugarss:
        optional: true
      terser:
        optional: true
      tsx:
        optional: true
      yaml:
        optional: true

  vitefu@1.0.5:
    resolution: {integrity: sha512-h4Vflt9gxODPFNGPwp4zAMZRpZR7eslzwH2c5hn5kNZ5rhnKyRJ50U+yGCdc2IRaBs8O4haIgLNGrV5CrpMsCA==}
    peerDependencies:
      vite: ^3.0.0 || ^4.0.0 || ^5.0.0 || ^6.0.0
    peerDependenciesMeta:
      vite:
        optional: true

  vitest@3.0.9:
    resolution: {integrity: sha512-BbcFDqNyBlfSpATmTtXOAOj71RNKDDvjBM/uPfnxxVGrG+FSH2RQIwgeEngTaTkuU/h0ScFvf+tRcKfYXzBybQ==}
    engines: {node: ^18.0.0 || ^20.0.0 || >=22.0.0}
    hasBin: true
    peerDependencies:
      '@edge-runtime/vm': '*'
      '@types/debug': ^4.1.12
      '@types/node': ^18.0.0 || ^20.0.0 || >=22.0.0
      '@vitest/browser': 3.0.9
      '@vitest/ui': 3.0.9
      happy-dom: '*'
      jsdom: '*'
    peerDependenciesMeta:
      '@edge-runtime/vm':
        optional: true
      '@types/debug':
        optional: true
      '@types/node':
        optional: true
      '@vitest/browser':
        optional: true
      '@vitest/ui':
        optional: true
      happy-dom:
        optional: true
      jsdom:
        optional: true

  vlq@2.0.4:
    resolution: {integrity: sha512-aodjPa2wPQFkra1G8CzJBTHXhgk3EVSwxSWXNPr1fgdFLUb8kvLV1iEb6rFgasIsjP82HWI6dsb5Io26DDnasA==}

<<<<<<< HEAD
  vscode-uri@3.0.8:
    resolution: {integrity: sha512-AyFQ0EVmsOZOlAnxoFOGOq1SQDWAB7C6aqMGS23svWAllfOaxbuFvcT8D1i8z3Gyn8fraVeZNNmN6e9bxxXkKw==}
=======
  vm-browserify@1.1.2:
    resolution: {integrity: sha512-2ham8XPWTONajOR0ohOKOHXkm3+gaBmGut3SRuu75xLd/RRaY6vqgh8NBYYk7+RW3u5AtzPQZG8F10LHkl0lAQ==}
>>>>>>> e932dec5

  vscode-uri@3.1.0:
    resolution: {integrity: sha512-/BpdSx+yCQGnCvecbyXdxHDkuk55/G3xwnC0GqY4gmQ3j+A+g8kzzgB4Nk/SINjqn6+waqw3EgbVF2QKExkRxQ==}

  vue-bundle-renderer@2.1.1:
    resolution: {integrity: sha512-+qALLI5cQncuetYOXp4yScwYvqh8c6SMXee3B+M7oTZxOgtESP0l4j/fXdEJoZ+EdMxkGWIj+aSEyjXkOdmd7g==}

  vue-component-type-helpers@2.2.0:
    resolution: {integrity: sha512-cYrAnv2me7bPDcg9kIcGwjJiSB6Qyi08+jLDo9yuvoFQjzHiPTzML7RnkJB1+3P6KMsX/KbCD4QE3Tv/knEllw==}

  vue-demi@0.14.10:
    resolution: {integrity: sha512-nMZBOwuzabUO0nLgIcc6rycZEebF6eeUfaiQx9+WSk8e29IbLvPU9feI6tqW4kTo3hvoYAJkMh8n8D0fuISphg==}
    engines: {node: '>=12'}
    hasBin: true
    peerDependencies:
      '@vue/composition-api': ^1.0.0-rc.1
      vue: ^3.0.0-0 || ^2.6.0
    peerDependenciesMeta:
      '@vue/composition-api':
        optional: true

  vue-devtools-stub@0.1.0:
    resolution: {integrity: sha512-RutnB7X8c5hjq39NceArgXg28WZtZpGc3+J16ljMiYnFhKvd8hITxSWQSQ5bvldxMDU6gG5mkxl1MTQLXckVSQ==}

  vue-router@4.5.0:
    resolution: {integrity: sha512-HDuk+PuH5monfNuY+ct49mNmkCRK4xJAV9Ts4z9UFc4rzdDnxQLyCMGGc8pKhZhHTVzfanpNwB/lwqevcBwI4w==}
    peerDependencies:
      vue: ^3.2.0

  vue-tsc@2.2.8:
    resolution: {integrity: sha512-jBYKBNFADTN+L+MdesNX/TB3XuDSyaWynKMDgR+yCSln0GQ9Tfb7JS2lr46s2LiFUT1WsmfWsSvIElyxzOPqcQ==}
    hasBin: true
    peerDependencies:
      typescript: '>=5.0.0'

  vue@3.5.13:
    resolution: {integrity: sha512-wmeiSMxkZCSc+PM2w2VRsOYAZC8GdipNFRTsLSfodVqI9mbejKeXEGr8SckuLnrQPGe3oJN5c3K0vpoU9q/wCQ==}
    peerDependencies:
      typescript: '*'
    peerDependenciesMeta:
      typescript:
        optional: true

  w3c-xmlserializer@5.0.0:
    resolution: {integrity: sha512-o8qghlI8NZHU1lLPrpi2+Uq7abh4GGPpYANlalzWxyWteJOCsr/P+oPBA49TOLu5FTZO4d3F9MnWJfiMo4BkmA==}
    engines: {node: '>=18'}

  web-streams-polyfill@3.3.3:
    resolution: {integrity: sha512-d2JWLCivmZYTSIoge9MsgFCZrt571BikcWGYkjC1khllbTeDlGqZ2D8vD8E/lJa8WGWbb7Plm8/XJYV7IJHZZw==}
    engines: {node: '>= 8'}

  web3-core-helpers@1.5.2:
    resolution: {integrity: sha512-U7LJoeUdQ3aY9t5gU7t/1XpcApsWm+4AcW5qKl/44ZxD44w0Dmsq1c5zJm3GuLr/a9MwQfXK4lpmvxVQWHHQRg==}
    engines: {node: '>=8.0.0'}

  web3-core-method@1.5.2:
    resolution: {integrity: sha512-/mC5t9UjjJoQmJJqO5nWK41YHo+tMzFaT7Tp7jDCQsBkinE68KsUJkt0jzygpheW84Zra0DVp6q19gf96+cugg==}
    engines: {node: '>=8.0.0'}

  web3-core-promievent@1.5.2:
    resolution: {integrity: sha512-5DacbJXe98ozSor7JlkTNCy6G8945VunRRkPxMk98rUrg60ECVEM/vuefk1atACzjQsKx6tmLZuHxbJQ64TQeQ==}
    engines: {node: '>=8.0.0'}

  web3-core-requestmanager@1.5.2:
    resolution: {integrity: sha512-oRVW9OrAsXN2JIZt68OEg1Mb1A9a/L3JAGMv15zLEFEnJEGw0KQsGK1ET2kvZBzvpFd5G0EVkYCnx7WDe4HSNw==}
    engines: {node: '>=8.0.0'}

  web3-core-subscriptions@1.5.2:
    resolution: {integrity: sha512-hapI4rKFk22yurtIv0BYvkraHsM7epA4iI8Np+HuH6P9DD0zj/llaps6TXLM9HyacLBRwmOLZmr+pHBsPopUnQ==}
    engines: {node: '>=8.0.0'}

  web3-core@1.5.2:
    resolution: {integrity: sha512-sebMpQbg3kbh3vHUbHrlKGKOxDWqjgt8KatmTBsTAWj/HwWYVDzeX+2Q84+swNYsm2DrTBVFlqTErFUwPBvyaA==}
    engines: {node: '>=8.0.0'}

  web3-eth-iban@1.5.2:
    resolution: {integrity: sha512-C04YDXuSG/aDwOHSX+HySBGb0KraiAVt+/l1Mw7y/fCUrKC/K0yYzMYqY/uYOcvLtepBPsC4ZfUYWUBZ2PO8Vg==}
    engines: {node: '>=8.0.0'}

  web3-providers-http@1.5.2:
    resolution: {integrity: sha512-dUNFJc9IMYDLZnkoQX3H4ZjvHjGO6VRVCqrBrdh84wPX/0da9dOA7DwIWnG0Gv3n9ybWwu5JHQxK4MNQ444lyA==}
    engines: {node: '>=8.0.0'}

  web3-providers-ipc@1.5.2:
    resolution: {integrity: sha512-SJC4Sivt4g9LHKlRy7cs1jkJgp7bjrQeUndE6BKs0zNALKguxu6QYnzbmuHCTFW85GfMDjhvi24jyyZHMnBNXQ==}
    engines: {node: '>=8.0.0'}

  web3-providers-ws@1.5.2:
    resolution: {integrity: sha512-xy9RGlyO8MbJDuKv2vAMDkg+en+OvXG0CGTCM2BTl6l1vIdHpCa+6A/9KV2rK8aU9OBZ7/Pf+Y19517kHVl9RA==}
    engines: {node: '>=8.0.0'}

  web3-utils@1.5.2:
    resolution: {integrity: sha512-quTtTeQJHYSxAwIBOCGEcQtqdVcFWX6mCFNoqnp+mRbq+Hxbs8CGgO/6oqfBx4OvxIOfCpgJWYVHswRXnbEu9Q==}
    engines: {node: '>=8.0.0'}

  webidl-conversions@3.0.1:
    resolution: {integrity: sha512-2JAn3z8AR6rjK8Sm8orRC0h/bcl/DqL7tRPdGZ4I1CjdF+EaMLmYxBHyXuKL849eucPFhvBoxMsflfOb8kxaeQ==}

  webidl-conversions@4.0.2:
    resolution: {integrity: sha512-YQ+BmxuTgd6UXZW3+ICGfyqRyHXVlD5GtQr5+qjiNW7bF0cqrzX500HVXPBOvgXb5YnzDd+h0zqyv61KUD7+Sg==}

  webidl-conversions@7.0.0:
    resolution: {integrity: sha512-VwddBukDzu71offAQR975unBIGqfKZpM+8ZX6ySk8nYhVoo5CYaZyzt3YBvYtRtO+aoGlqxPg/B87NGVZ/fu6g==}
    engines: {node: '>=12'}

  webpack-virtual-modules@0.6.2:
    resolution: {integrity: sha512-66/V2i5hQanC51vBQKPH4aI8NMAcBW59FVBs+rC7eGHupMyfn34q7rZIE+ETlJ+XTevqfUhVVBgSUNSW2flEUQ==}

  websocket@1.0.35:
    resolution: {integrity: sha512-/REy6amwPZl44DDzvRCkaI1q1bIiQB0mEFQLUrhz3z2EK91cp3n72rAjUlrTP0zV22HJIUOVHQGPxhFRjxjt+Q==}
    engines: {node: '>=4.0.0'}

  whatwg-encoding@3.1.1:
    resolution: {integrity: sha512-6qN4hJdMwfYBtE3YBTTHhoeuUrDBPZmbQaxWAqSALV/MeEnR5z1xd8UKud2RAkFoPkmB+hli1TZSnyi84xz1vQ==}
    engines: {node: '>=18'}

  whatwg-mimetype@4.0.0:
    resolution: {integrity: sha512-QaKxh0eNIi2mE9p2vEdzfagOKHCcj1pJ56EEHGQOVxp8r9/iszLUUV7v89x9O1p/T+NlTM5W7jW6+cz4Fq1YVg==}
    engines: {node: '>=18'}

  whatwg-url@14.1.0:
    resolution: {integrity: sha512-jlf/foYIKywAt3x/XWKZ/3rz8OSJPiWktjmk891alJUEjiVxKX9LEO92qH3hv4aJ0mN3MWPvGMCy8jQi95xK4w==}
    engines: {node: '>=18'}

  whatwg-url@5.0.0:
    resolution: {integrity: sha512-saE57nupxk6v3HY35+jzBwYa0rKSy0XR8JSxZPwgLr7ys0IBzhGviA1/TUGJLmSVqs8pb9AnvICXEuOHLprYTw==}

  whatwg-url@7.1.0:
    resolution: {integrity: sha512-WUu7Rg1DroM7oQvGWfOiAK21n74Gg+T4elXEQYkOhtyLeWiJFoOGLXPKI/9gzIie9CtwVLm8wtw6YJdKyxSjeg==}

  which-boxed-primitive@1.1.1:
    resolution: {integrity: sha512-TbX3mj8n0odCBFVlY8AxkqcHASw3L60jIuF8jFP78az3C2YhmGvqbHBpAjTRH2/xqYunrJ9g1jSyjCjpoWzIAA==}
    engines: {node: '>= 0.4'}

  which-builtin-type@1.2.1:
    resolution: {integrity: sha512-6iBczoX+kDQ7a3+YJBnh3T+KZRxM/iYNPXicqk66/Qfm1b93iu+yOImkg0zHbj5LNOcNv1TEADiZ0xa34B4q6Q==}
    engines: {node: '>= 0.4'}

  which-collection@1.0.2:
    resolution: {integrity: sha512-K4jVyjnBdgvc86Y6BkaLZEN933SwYOuBFkdmBu9ZfkcAbdVbpITnDmjvZ/aQjRXQrv5EPkTnD1s39GiiqbngCw==}
    engines: {node: '>= 0.4'}

  which-module@2.0.1:
    resolution: {integrity: sha512-iBdZ57RDvnOR9AGBhML2vFZf7h8vmBjhoaZqODJBFWHVtKkDmKuHai3cx5PgVMrX5YDNp27AofYbAwctSS+vhQ==}

  which-typed-array@1.1.18:
    resolution: {integrity: sha512-qEcY+KJYlWyLH9vNbsr6/5j59AXk5ni5aakf8ldzBvGde6Iz4sxZGkJyWSAueTG7QhOvNRYb1lDdFmL5Td0QKA==}
    engines: {node: '>= 0.4'}

  which@2.0.2:
    resolution: {integrity: sha512-BLI3Tl1TW3Pvl70l3yq3Y64i+awpwXqsGBYWkkqMtnbXgrMD+yj7rhW0kuEDxzJaYXGjEW5ogapKNMEKNMjibA==}
    engines: {node: '>= 8'}
    hasBin: true

  which@5.0.0:
    resolution: {integrity: sha512-JEdGzHwwkrbWoGOlIHqQ5gtprKGOenpDHpxE9zVR1bWbOtYRyPPHMe9FaP6x61CmNaTThSkb0DAJte5jD+DmzQ==}
    engines: {node: ^18.17.0 || >=20.5.0}
    hasBin: true

  why-is-node-running@2.3.0:
    resolution: {integrity: sha512-hUrmaWBdVDcxvYqnyh09zunKzROWjbZTiNy8dBEjkS7ehEDQibXJ7XvlmtbwuTclUiIyN+CyXQD4Vmko8fNm8w==}
    engines: {node: '>=8'}
    hasBin: true

  wide-align@1.1.5:
    resolution: {integrity: sha512-eDMORYaPNZ4sQIuuYPDHdQvf4gyCF9rEEV/yPxGfwPkRodwEgiMUUXTx/dex+Me0wxx53S+NgUHaP7y3MGlDmg==}

  winston-transport@4.9.0:
    resolution: {integrity: sha512-8drMJ4rkgaPo1Me4zD/3WLfI/zPdA9o2IipKODunnGDcuqbHwjsbB79ylv04LCGGzU0xQ6vTznOMpQGaLhhm6A==}
    engines: {node: '>= 12.0.0'}

  winston@3.17.0:
    resolution: {integrity: sha512-DLiFIXYC5fMPxaRg832S6F5mJYvePtmO5G9v9IgUFPhXm9/GkXarH/TUrBAVzhTCzAj9anE/+GjrgXp/54nOgw==}
    engines: {node: '>= 12.0.0'}

  word-wrap@1.2.5:
    resolution: {integrity: sha512-BN22B5eaMMI9UMtjrGd5g5eCYPpCPDUy0FJXbYsaT5zYxjFOckS53SQDE3pWkVoWpHXVb3BrYcEN4Twa55B5cA==}
    engines: {node: '>=0.10.0'}

  wrap-ansi@6.2.0:
    resolution: {integrity: sha512-r6lPcBGxZXlIcymEu7InxDMhdW0KDxpLgoFLcguasxCaJ/SOIZwINatK9KY/tf+ZrlywOKU0UDj3ATXUBfxJXA==}
    engines: {node: '>=8'}

  wrap-ansi@7.0.0:
    resolution: {integrity: sha512-YVGIj2kamLSTxw6NsZjoBxfSwsn0ycdesmc4p+Q21c5zPuZ1pl+NfxVdxPtdHvmNVOQ6XSYG4AUtyt/Fi7D16Q==}
    engines: {node: '>=10'}

  wrap-ansi@8.1.0:
    resolution: {integrity: sha512-si7QWI6zUMq56bESFvagtmzMdGOtoxfR+Sez11Mobfc7tm+VkUckk9bW2UeffTGVUbOksxmSw0AA2gs8g71NCQ==}
    engines: {node: '>=12'}

  wrappy@1.0.2:
    resolution: {integrity: sha512-l4Sp/DRseor9wL6EvV2+TuQn63dMkPjZ/sp9XkghTEbV9KlPS1xUsZ3u7/IQO4wxtcFB4bgpQPRcR3QCvezPcQ==}

  write-file-atomic@6.0.0:
    resolution: {integrity: sha512-GmqrO8WJ1NuzJ2DrziEI2o57jKAVIQNf8a18W3nCYU3H7PNWqCCVTeH6/NQE93CIllIgQS98rrmVkYgTX9fFJQ==}
    engines: {node: ^18.17.0 || >=20.5.0}

  ws@7.5.10:
    resolution: {integrity: sha512-+dbF1tHwZpXcbOJdVOkzLDxZP1ailvSxM6ZweXTegylPny803bFhA+vqBYw4s31NSAk4S2Qz+AKXK9a4wkdjcQ==}
    engines: {node: '>=8.3.0'}
    peerDependencies:
      bufferutil: ^4.0.1
      utf-8-validate: ^5.0.2
    peerDependenciesMeta:
      bufferutil:
        optional: true
      utf-8-validate:
        optional: true

  ws@7.5.3:
    resolution: {integrity: sha512-kQ/dHIzuLrS6Je9+uv81ueZomEwH0qVYstcAQ4/Z93K8zeko9gtAbttJWzoC5ukqXY1PpoouV3+VSOqEAFt5wg==}
    engines: {node: '>=8.3.0'}
    peerDependencies:
      bufferutil: ^4.0.1
      utf-8-validate: ^5.0.2
    peerDependenciesMeta:
      bufferutil:
        optional: true
      utf-8-validate:
        optional: true

  ws@8.17.1:
    resolution: {integrity: sha512-6XQFvXTkbfUOZOKKILFG1PDK2NDQs4azKQl26T0YS5CxqWLgXajbPZ+h4gZekJyRqFU8pvnbAbbs/3TgRPy+GQ==}
    engines: {node: '>=10.0.0'}
    peerDependencies:
      bufferutil: ^4.0.1
      utf-8-validate: '>=5.0.2'
    peerDependenciesMeta:
      bufferutil:
        optional: true
      utf-8-validate:
        optional: true

  ws@8.18.0:
    resolution: {integrity: sha512-8VbfWfHLbbwu3+N6OKsOMpBdT4kXPDDB9cJk2bJ6mh9ucxdlnNvH1e+roYkKmN9Nxw2yjz7VzeO9oOz2zJ04Pw==}
    engines: {node: '>=10.0.0'}
    peerDependencies:
      bufferutil: ^4.0.1
      utf-8-validate: '>=5.0.2'
    peerDependenciesMeta:
      bufferutil:
        optional: true
      utf-8-validate:
        optional: true

  ws@8.18.2:
    resolution: {integrity: sha512-DMricUmwGZUVr++AEAe2uiVM7UoO9MAVZMDu05UQOaUII0lp+zOzLLU4Xqh/JvTqklB1T4uELaaPBKyjE1r4fQ==}
    engines: {node: '>=10.0.0'}
    peerDependencies:
      bufferutil: ^4.0.1
      utf-8-validate: '>=5.0.2'
    peerDependenciesMeta:
      bufferutil:
        optional: true
      utf-8-validate:
        optional: true

  xhr-request-promise@0.1.3:
    resolution: {integrity: sha512-YUBytBsuwgitWtdRzXDDkWAXzhdGB8bYm0sSzMPZT7Z2MBjMSTHFsyCT1yCRATY+XC69DUrQraRAEgcoCRaIPg==}

  xhr-request@1.1.0:
    resolution: {integrity: sha512-Y7qzEaR3FDtL3fP30k9wO/e+FBnBByZeybKOhASsGP30NIkRAAkKD/sCnLvgEfAIEC1rcmK7YG8f4oEnIrrWzA==}

  xhr2-cookies@1.1.0:
    resolution: {integrity: sha512-hjXUA6q+jl/bd8ADHcVfFsSPIf+tyLIjuO9TwJC9WI6JP2zKcS7C+p56I9kCLLsaCiNT035iYvEUUzdEFj/8+g==}

  xhr@2.6.0:
    resolution: {integrity: sha512-/eCGLb5rxjx5e3mF1A7s+pLlR6CGyqWN91fv1JgER5mVWg1MZmlhBvy9kjcsOdRk8RrIujotWyJamfyrp+WIcA==}

  xml-name-validator@5.0.0:
    resolution: {integrity: sha512-EvGK8EJ3DhaHfbRlETOWAS5pO9MZITeauHKJyb8wyajUfQUenkIg2MvLDTZ4T/TgIcm3HU0TFBgWWboAZ30UHg==}
    engines: {node: '>=18'}

  xmlchars@2.2.0:
    resolution: {integrity: sha512-JZnDKK8B0RCDw84FNdDAIpZK+JuJw+s7Lz8nksI7SIuU3UXJJslUthsi+uWBUYOwPFwW7W7PRLRfUKpxjtjFCw==}

  xmlhttprequest-ssl@2.1.2:
    resolution: {integrity: sha512-TEU+nJVUUnA4CYJFLvK5X9AOeH4KvDvhIfm0vV1GaQRtchnG0hgK5p8hw/xjv8cunWYCsiPCSDzObPyhEwq3KQ==}
    engines: {node: '>=0.4.0'}

  xtend@4.0.2:
    resolution: {integrity: sha512-LKYU1iAXJXUgAXn9URjiu+MWhyUXHsvfp7mcuYm9dSUKK0/CjtrUwFAxD82/mCWbtLsGjFIad0wIsod4zrTAEQ==}
    engines: {node: '>=0.4'}

  y18n@4.0.3:
    resolution: {integrity: sha512-JKhqTOwSrqNA1NY5lSztJ1GrBiUodLMmIZuLiDaMRJ+itFd+ABVE8XBjOvIWL+rSqNDC74LCSFmlb/U4UZ4hJQ==}

  y18n@5.0.8:
    resolution: {integrity: sha512-0pfFzegeDWJHJIAmTLRP2DwHjdF5s7jo9tuztdQxAhINCdvS+3nGINqPd00AphqJR/0LhANUS6/+7SCb98YOfA==}
    engines: {node: '>=10'}

  yaeti@0.0.6:
    resolution: {integrity: sha512-MvQa//+KcZCUkBTIC9blM+CU9J2GzuTytsOUwf2lidtvkx/6gnEp1QvJv34t9vdjhFmha/mUiNDbN0D0mJWdug==}
    engines: {node: '>=0.10.32'}
    deprecated: Package no longer supported. Contact Support at https://www.npmjs.com/support for more info.

  yallist@3.1.1:
    resolution: {integrity: sha512-a4UGQaWPH59mOXUYnAG2ewncQS4i4F43Tv3JoAM+s2VDAmS9NsK8GpDMLrCHPksFT7h3K6TOoUNn2pb7RoXx4g==}

  yallist@4.0.0:
    resolution: {integrity: sha512-3wdGidZyq5PB084XLES5TpOSRA3wjXAlIWMhum2kRcv/41Sn2emQ0dycQW4uZXLejwKvg6EsvbdlVL+FYEct7A==}

  yallist@5.0.0:
    resolution: {integrity: sha512-YgvUTfwqyc7UXVMrB+SImsVYSmTS8X/tSrtdNZMImM+n7+QTriRXyXim0mBrTXNeqzVF0KWGgHPeiyViFFrNDw==}
    engines: {node: '>=18'}

  yaml@2.7.0:
    resolution: {integrity: sha512-+hSoy/QHluxmC9kCIJyL/uyFmLmc+e5CFR5Wa+bpIhIj85LVb9ZH2nVnqrHoSvKogwODv0ClqZkmiSSaIH5LTA==}
    engines: {node: '>= 14'}
    hasBin: true

  yargs-parser@18.1.3:
    resolution: {integrity: sha512-o50j0JeToy/4K6OZcaQmW6lyXXKhq7csREXcDwk2omFPJEwUNOVtJKvmDr9EI1fAJZUyZcRF7kxGBWmRXudrCQ==}
    engines: {node: '>=6'}

  yargs-parser@21.1.1:
    resolution: {integrity: sha512-tVpsJW7DdjecAiFpbIB1e3qxIQsE6NoPc5/eTdrbbIC4h0LVsWhnoa3g+m2HclBIujHzsxZ4VJVA+GUuc2/LBw==}
    engines: {node: '>=12'}

  yargs@15.4.1:
    resolution: {integrity: sha512-aePbxDmcYW++PaqBsJ+HYUFwCdv4LVvdnhBy78E57PIor8/OVvhMrADFFEDh8DHDFRv/O9i3lPhsENjO7QX0+A==}
    engines: {node: '>=8'}

  yargs@17.7.2:
    resolution: {integrity: sha512-7dSzzRQ++CKnNI/krKnYRV7JKKPUXMEh61soaHKg9mrWEhzFWhFnxPxGl+69cD1Ou63C13NUPCnmIcrvqCuM6w==}
    engines: {node: '>=12'}

  yauzl@2.10.0:
    resolution: {integrity: sha512-p4a9I6X6nu6IhoGmBqAcbJy1mlC4j27vEPZX9F4L4/vZT3Lyq1VkFHw/V/PUcB9Buo+DG3iHkT0x3Qya58zc3g==}

  yocto-queue@0.1.0:
    resolution: {integrity: sha512-rVksvsnNCdJ/ohGc6xgPwyN8eheCxsiLM8mxuE/t/mOVqJewPuO1miLpTHQiRgTKCLexL4MeAFVagts7HmNZ2Q==}
    engines: {node: '>=10'}

  yocto-queue@1.2.1:
    resolution: {integrity: sha512-AyeEbWOu/TAXdxlV9wmGcR0+yh2j3vYPGOECcIj2S7MkrLyC7ne+oye2BKTItt0ii2PHk4cDy+95+LshzbXnGg==}
    engines: {node: '>=12.20'}

  youch-core@0.3.2:
    resolution: {integrity: sha512-fusrlIMLeRvTFYLUjJ9KzlGC3N+6MOPJ68HNj/yJv2nz7zq8t4HEviLms2gkdRPUS7F5rZ5n+pYx9r88m6IE1g==}
    engines: {node: '>=18'}

  youch@4.1.0-beta.8:
    resolution: {integrity: sha512-rY2A2lSF7zC+l7HH9Mq+83D1dLlsPnEvy8jTouzaptDZM6geqZ3aJe/b7ULCwRURPtWV3vbDjA2DDMdoBol0HQ==}
    engines: {node: '>=18'}

  zip-stream@6.0.1:
    resolution: {integrity: sha512-zK7YHHz4ZXpW89AHXUPbQVGKI7uvkd3hzusTdotCg1UxyaVtg0zFJSTfW/Dq5f7OBBVnq6cZIaC8Ti4hb6dtCA==}
    engines: {node: '>= 14'}

  zod@3.25.67:
    resolution: {integrity: sha512-idA2YXwpCdqUSKRCACDE6ItZD9TZzy3OZMtpfLoh6oPR47lipysRrJfjzMqFxQ3uJuUPyUeWe1r9vLH33xO/Qw==}

snapshots:

  '@adobe/css-tools@4.4.1': {}

  '@adraffy/ens-normalize@1.11.0': {}

  '@agoralabs-sh/avm-web-provider@1.7.0':
    dependencies:
      uuid: 9.0.1

  '@algorandfoundation/liquid-auth-use-wallet-client@1.4.0-canary.1(bufferutil@4.0.9)(utf-8-validate@5.0.10)':
    dependencies:
      '@algorandfoundation/liquid-client': 1.0.0-canary.3(bufferutil@4.0.9)(utf-8-validate@5.0.10)
      '@algorandfoundation/provider': https://codeload.github.com/algorandfoundation/wallet-provider-ts/tar.gz/28c80f5b9e0259b8e83e65c65d802d8123de9046
      cbor-x: 1.6.0
    transitivePeerDependencies:
      - bufferutil
      - encoding
      - supports-color
      - utf-8-validate

  '@algorandfoundation/liquid-client@1.0.0-canary.3(bufferutil@4.0.9)(utf-8-validate@5.0.10)':
    dependencies:
      '@algorandfoundation/qr-code-styling': https://codeload.github.com/algorandfoundation/qr-code-styling/tar.gz/ce8541ee1cb3b0ab2acd9926f3092d4ab217e276
      canvas: 2.11.2
      eventemitter3: 5.0.1
      socket.io-client: 4.8.1(bufferutil@4.0.9)(utf-8-validate@5.0.10)
      tweetnacl: 1.0.3
      uuid: 10.0.0
    transitivePeerDependencies:
      - bufferutil
      - encoding
      - supports-color
      - utf-8-validate

  '@algorandfoundation/provider@https://codeload.github.com/algorandfoundation/wallet-provider-ts/tar.gz/28c80f5b9e0259b8e83e65c65d802d8123de9046':
    dependencies:
      cbor-x: 1.6.0

  '@algorandfoundation/qr-code-styling@https://codeload.github.com/algorandfoundation/qr-code-styling/tar.gz/ce8541ee1cb3b0ab2acd9926f3092d4ab217e276':
    dependencies:
      qrcode-generator: 1.4.4

  '@ampproject/remapping@2.3.0':
    dependencies:
      '@jridgewell/gen-mapping': 0.3.8
      '@jridgewell/trace-mapping': 0.3.25

  '@asamuzakjp/css-color@2.8.3':
    dependencies:
      '@csstools/css-calc': 2.1.1(@csstools/css-parser-algorithms@3.0.4(@csstools/css-tokenizer@3.0.3))(@csstools/css-tokenizer@3.0.3)
      '@csstools/css-color-parser': 3.0.7(@csstools/css-parser-algorithms@3.0.4(@csstools/css-tokenizer@3.0.3))(@csstools/css-tokenizer@3.0.3)
      '@csstools/css-parser-algorithms': 3.0.4(@csstools/css-tokenizer@3.0.3)
      '@csstools/css-tokenizer': 3.0.3
      lru-cache: 10.4.3

  '@babel/code-frame@7.26.2':
    dependencies:
      '@babel/helper-validator-identifier': 7.25.9
      js-tokens: 4.0.0
      picocolors: 1.1.1

  '@babel/code-frame@7.27.1':
    dependencies:
      '@babel/helper-validator-identifier': 7.27.1
      js-tokens: 4.0.0
      picocolors: 1.1.1

  '@babel/compat-data@7.26.5': {}

  '@babel/compat-data@7.27.5': {}

  '@babel/core@7.26.0':
    dependencies:
      '@ampproject/remapping': 2.3.0
      '@babel/code-frame': 7.26.2
      '@babel/generator': 7.26.5
      '@babel/helper-compilation-targets': 7.26.5
      '@babel/helper-module-transforms': 7.26.0(@babel/core@7.26.0)
      '@babel/helpers': 7.26.0
      '@babel/parser': 7.26.5
      '@babel/template': 7.25.9
      '@babel/traverse': 7.26.5
      '@babel/types': 7.26.5
      convert-source-map: 2.0.0
      debug: 4.4.0
      gensync: 1.0.0-beta.2
      json5: 2.2.3
      semver: 6.3.1
    transitivePeerDependencies:
      - supports-color

  '@babel/core@7.27.4':
    dependencies:
      '@ampproject/remapping': 2.3.0
      '@babel/code-frame': 7.27.1
      '@babel/generator': 7.27.5
      '@babel/helper-compilation-targets': 7.27.2
      '@babel/helper-module-transforms': 7.27.3(@babel/core@7.27.4)
      '@babel/helpers': 7.27.6
      '@babel/parser': 7.27.5
      '@babel/template': 7.27.2
      '@babel/traverse': 7.27.4
      '@babel/types': 7.27.6
      convert-source-map: 2.0.0
      debug: 4.4.0
      gensync: 1.0.0-beta.2
      json5: 2.2.3
      semver: 6.3.1
    transitivePeerDependencies:
      - supports-color

  '@babel/generator@7.26.5':
    dependencies:
      '@babel/parser': 7.26.5
      '@babel/types': 7.26.5
      '@jridgewell/gen-mapping': 0.3.8
      '@jridgewell/trace-mapping': 0.3.25
      jsesc: 3.1.0

  '@babel/generator@7.27.5':
    dependencies:
      '@babel/parser': 7.27.5
      '@babel/types': 7.27.6
      '@jridgewell/gen-mapping': 0.3.8
      '@jridgewell/trace-mapping': 0.3.25
      jsesc: 3.1.0

  '@babel/helper-annotate-as-pure@7.25.9':
    dependencies:
      '@babel/types': 7.26.5

  '@babel/helper-annotate-as-pure@7.27.3':
    dependencies:
      '@babel/types': 7.27.6

  '@babel/helper-compilation-targets@7.26.5':
    dependencies:
      '@babel/compat-data': 7.26.5
      '@babel/helper-validator-option': 7.25.9
      browserslist: 4.24.4
      lru-cache: 5.1.1
      semver: 6.3.1

  '@babel/helper-compilation-targets@7.27.2':
    dependencies:
      '@babel/compat-data': 7.27.5
      '@babel/helper-validator-option': 7.27.1
      browserslist: 4.24.4
      lru-cache: 5.1.1
      semver: 6.3.1

  '@babel/helper-create-class-features-plugin@7.25.9(@babel/core@7.26.0)':
    dependencies:
      '@babel/core': 7.26.0
      '@babel/helper-annotate-as-pure': 7.25.9
      '@babel/helper-member-expression-to-functions': 7.25.9
      '@babel/helper-optimise-call-expression': 7.25.9
      '@babel/helper-replace-supers': 7.26.5(@babel/core@7.26.0)
      '@babel/helper-skip-transparent-expression-wrappers': 7.25.9
      '@babel/traverse': 7.26.5
      semver: 6.3.1
    transitivePeerDependencies:
      - supports-color

  '@babel/helper-create-class-features-plugin@7.27.1(@babel/core@7.27.4)':
    dependencies:
      '@babel/core': 7.27.4
      '@babel/helper-annotate-as-pure': 7.27.3
      '@babel/helper-member-expression-to-functions': 7.27.1
      '@babel/helper-optimise-call-expression': 7.27.1
      '@babel/helper-replace-supers': 7.27.1(@babel/core@7.27.4)
      '@babel/helper-skip-transparent-expression-wrappers': 7.27.1
      '@babel/traverse': 7.27.4
      semver: 6.3.1
    transitivePeerDependencies:
      - supports-color

  '@babel/helper-member-expression-to-functions@7.25.9':
    dependencies:
      '@babel/traverse': 7.26.5
      '@babel/types': 7.26.5
    transitivePeerDependencies:
      - supports-color

  '@babel/helper-member-expression-to-functions@7.27.1':
    dependencies:
      '@babel/traverse': 7.27.4
      '@babel/types': 7.27.6
    transitivePeerDependencies:
      - supports-color

  '@babel/helper-module-imports@7.18.6':
    dependencies:
      '@babel/types': 7.26.5

  '@babel/helper-module-imports@7.25.9':
    dependencies:
      '@babel/traverse': 7.26.5
      '@babel/types': 7.26.5
    transitivePeerDependencies:
      - supports-color

  '@babel/helper-module-imports@7.27.1':
    dependencies:
      '@babel/traverse': 7.27.4
      '@babel/types': 7.27.6
    transitivePeerDependencies:
      - supports-color

  '@babel/helper-module-transforms@7.26.0(@babel/core@7.26.0)':
    dependencies:
      '@babel/core': 7.26.0
      '@babel/helper-module-imports': 7.25.9
      '@babel/helper-validator-identifier': 7.25.9
      '@babel/traverse': 7.26.5
    transitivePeerDependencies:
      - supports-color

  '@babel/helper-module-transforms@7.27.3(@babel/core@7.27.4)':
    dependencies:
      '@babel/core': 7.27.4
      '@babel/helper-module-imports': 7.27.1
      '@babel/helper-validator-identifier': 7.27.1
      '@babel/traverse': 7.27.4
    transitivePeerDependencies:
      - supports-color

  '@babel/helper-optimise-call-expression@7.25.9':
    dependencies:
      '@babel/types': 7.26.5

  '@babel/helper-optimise-call-expression@7.27.1':
    dependencies:
      '@babel/types': 7.27.6

  '@babel/helper-plugin-utils@7.26.5': {}

  '@babel/helper-plugin-utils@7.27.1': {}

  '@babel/helper-replace-supers@7.26.5(@babel/core@7.26.0)':
    dependencies:
      '@babel/core': 7.26.0
      '@babel/helper-member-expression-to-functions': 7.25.9
      '@babel/helper-optimise-call-expression': 7.25.9
      '@babel/traverse': 7.26.5
    transitivePeerDependencies:
      - supports-color

  '@babel/helper-replace-supers@7.27.1(@babel/core@7.27.4)':
    dependencies:
      '@babel/core': 7.27.4
      '@babel/helper-member-expression-to-functions': 7.27.1
      '@babel/helper-optimise-call-expression': 7.27.1
      '@babel/traverse': 7.27.4
    transitivePeerDependencies:
      - supports-color

  '@babel/helper-skip-transparent-expression-wrappers@7.25.9':
    dependencies:
      '@babel/traverse': 7.26.5
      '@babel/types': 7.26.5
    transitivePeerDependencies:
      - supports-color

  '@babel/helper-skip-transparent-expression-wrappers@7.27.1':
    dependencies:
      '@babel/traverse': 7.27.4
      '@babel/types': 7.27.6
    transitivePeerDependencies:
      - supports-color

  '@babel/helper-string-parser@7.25.9': {}

  '@babel/helper-string-parser@7.27.1': {}

  '@babel/helper-validator-identifier@7.25.9': {}

  '@babel/helper-validator-identifier@7.27.1': {}

  '@babel/helper-validator-option@7.25.9': {}

  '@babel/helper-validator-option@7.27.1': {}

  '@babel/helpers@7.26.0':
    dependencies:
      '@babel/template': 7.25.9
      '@babel/types': 7.26.5

  '@babel/helpers@7.27.6':
    dependencies:
      '@babel/template': 7.27.2
      '@babel/types': 7.27.6

  '@babel/parser@7.26.5':
    dependencies:
      '@babel/types': 7.26.5

  '@babel/parser@7.27.5':
    dependencies:
      '@babel/types': 7.27.6

  '@babel/plugin-syntax-jsx@7.25.9(@babel/core@7.26.0)':
    dependencies:
      '@babel/core': 7.26.0
      '@babel/helper-plugin-utils': 7.26.5

  '@babel/plugin-syntax-jsx@7.25.9(@babel/core@7.27.4)':
    dependencies:
      '@babel/core': 7.27.4
      '@babel/helper-plugin-utils': 7.26.5

  '@babel/plugin-syntax-typescript@7.25.9(@babel/core@7.26.0)':
    dependencies:
      '@babel/core': 7.26.0
      '@babel/helper-plugin-utils': 7.26.5

  '@babel/plugin-syntax-typescript@7.27.1(@babel/core@7.27.4)':
    dependencies:
      '@babel/core': 7.27.4
      '@babel/helper-plugin-utils': 7.27.1

  '@babel/plugin-transform-modules-commonjs@7.26.3(@babel/core@7.26.0)':
    dependencies:
      '@babel/core': 7.26.0
      '@babel/helper-module-transforms': 7.26.0(@babel/core@7.26.0)
      '@babel/helper-plugin-utils': 7.26.5
    transitivePeerDependencies:
      - supports-color

  '@babel/plugin-transform-react-jsx-self@7.25.9(@babel/core@7.26.0)':
    dependencies:
      '@babel/core': 7.26.0
      '@babel/helper-plugin-utils': 7.26.5

  '@babel/plugin-transform-react-jsx-source@7.25.9(@babel/core@7.26.0)':
    dependencies:
      '@babel/core': 7.26.0
      '@babel/helper-plugin-utils': 7.26.5

  '@babel/plugin-transform-typescript@7.26.5(@babel/core@7.26.0)':
    dependencies:
      '@babel/core': 7.26.0
      '@babel/helper-annotate-as-pure': 7.25.9
      '@babel/helper-create-class-features-plugin': 7.25.9(@babel/core@7.26.0)
      '@babel/helper-plugin-utils': 7.26.5
      '@babel/helper-skip-transparent-expression-wrappers': 7.25.9
      '@babel/plugin-syntax-typescript': 7.25.9(@babel/core@7.26.0)
    transitivePeerDependencies:
      - supports-color

  '@babel/plugin-transform-typescript@7.27.1(@babel/core@7.27.4)':
    dependencies:
      '@babel/core': 7.27.4
      '@babel/helper-annotate-as-pure': 7.27.3
      '@babel/helper-create-class-features-plugin': 7.27.1(@babel/core@7.27.4)
      '@babel/helper-plugin-utils': 7.27.1
      '@babel/helper-skip-transparent-expression-wrappers': 7.27.1
      '@babel/plugin-syntax-typescript': 7.27.1(@babel/core@7.27.4)
    transitivePeerDependencies:
      - supports-color

  '@babel/preset-typescript@7.26.0(@babel/core@7.26.0)':
    dependencies:
      '@babel/core': 7.26.0
      '@babel/helper-plugin-utils': 7.26.5
      '@babel/helper-validator-option': 7.25.9
      '@babel/plugin-syntax-jsx': 7.25.9(@babel/core@7.26.0)
      '@babel/plugin-transform-modules-commonjs': 7.26.3(@babel/core@7.26.0)
      '@babel/plugin-transform-typescript': 7.26.5(@babel/core@7.26.0)
    transitivePeerDependencies:
      - supports-color

  '@babel/runtime@7.26.0':
    dependencies:
      regenerator-runtime: 0.14.1

  '@babel/template@7.25.9':
    dependencies:
      '@babel/code-frame': 7.26.2
      '@babel/parser': 7.26.5
      '@babel/types': 7.26.5

  '@babel/template@7.27.2':
    dependencies:
      '@babel/code-frame': 7.27.1
      '@babel/parser': 7.27.5
      '@babel/types': 7.27.6

  '@babel/traverse@7.26.5':
    dependencies:
      '@babel/code-frame': 7.26.2
      '@babel/generator': 7.26.5
      '@babel/parser': 7.26.5
      '@babel/template': 7.25.9
      '@babel/types': 7.26.5
      debug: 4.4.0
      globals: 11.12.0
    transitivePeerDependencies:
      - supports-color

  '@babel/traverse@7.27.4':
    dependencies:
      '@babel/code-frame': 7.27.1
      '@babel/generator': 7.27.5
      '@babel/parser': 7.27.5
      '@babel/template': 7.27.2
      '@babel/types': 7.27.6
      debug: 4.4.0
      globals: 11.12.0
    transitivePeerDependencies:
      - supports-color

  '@babel/types@7.26.5':
    dependencies:
      '@babel/helper-string-parser': 7.25.9
      '@babel/helper-validator-identifier': 7.25.9

  '@babel/types@7.27.6':
    dependencies:
      '@babel/helper-string-parser': 7.27.1
      '@babel/helper-validator-identifier': 7.27.1

  '@blockshake/defly-connect@1.2.1(algosdk@3.2.0)(bufferutil@4.0.9)(utf-8-validate@5.0.10)':
    dependencies:
      '@likecoin/qr-code-styling': 1.6.6
      '@walletconnect/client': 1.8.0(bufferutil@4.0.9)(utf-8-validate@5.0.10)
      '@walletconnect/types': 1.8.0
      algosdk: 3.2.0
      bowser: 2.11.0
      buffer: 6.0.3
      lottie-web: 5.12.2
    transitivePeerDependencies:
      - bufferutil
      - utf-8-validate

  '@cbor-extract/cbor-extract-darwin-arm64@2.2.0':
    optional: true

  '@cbor-extract/cbor-extract-darwin-x64@2.2.0':
    optional: true

  '@cbor-extract/cbor-extract-linux-arm64@2.2.0':
    optional: true

  '@cbor-extract/cbor-extract-linux-arm@2.2.0':
    optional: true

  '@cbor-extract/cbor-extract-linux-x64@2.2.0':
    optional: true

  '@cbor-extract/cbor-extract-win32-x64@2.2.0':
    optional: true

  '@cloudflare/kv-asset-handler@0.4.0':
    dependencies:
      mime: 3.0.0

  '@colors/colors@1.6.0': {}

  '@csstools/color-helpers@5.0.1': {}

  '@csstools/css-calc@2.1.1(@csstools/css-parser-algorithms@3.0.4(@csstools/css-tokenizer@3.0.3))(@csstools/css-tokenizer@3.0.3)':
    dependencies:
      '@csstools/css-parser-algorithms': 3.0.4(@csstools/css-tokenizer@3.0.3)
      '@csstools/css-tokenizer': 3.0.3

  '@csstools/css-color-parser@3.0.7(@csstools/css-parser-algorithms@3.0.4(@csstools/css-tokenizer@3.0.3))(@csstools/css-tokenizer@3.0.3)':
    dependencies:
      '@csstools/color-helpers': 5.0.1
      '@csstools/css-calc': 2.1.1(@csstools/css-parser-algorithms@3.0.4(@csstools/css-tokenizer@3.0.3))(@csstools/css-tokenizer@3.0.3)
      '@csstools/css-parser-algorithms': 3.0.4(@csstools/css-tokenizer@3.0.3)
      '@csstools/css-tokenizer': 3.0.3

  '@csstools/css-parser-algorithms@3.0.4(@csstools/css-tokenizer@3.0.3)':
    dependencies:
      '@csstools/css-tokenizer': 3.0.3

  '@csstools/css-tokenizer@3.0.3': {}

  '@dabh/diagnostics@2.0.3':
    dependencies:
      colorspace: 1.1.4
      enabled: 2.0.0
      kuler: 2.0.0

  '@dependents/detective-less@5.0.1':
    dependencies:
      gonzales-pe: 4.3.0
      node-source-walk: 7.0.1

  '@emnapi/core@1.4.3':
    dependencies:
      '@emnapi/wasi-threads': 1.0.2
      tslib: 2.8.1
    optional: true

  '@emnapi/runtime@1.4.3':
    dependencies:
      tslib: 2.8.1
    optional: true

  '@emnapi/wasi-threads@1.0.2':
    dependencies:
      tslib: 2.8.1
    optional: true

  '@esbuild/aix-ppc64@0.25.5':
    optional: true

  '@esbuild/android-arm64@0.25.5':
    optional: true

  '@esbuild/android-arm@0.25.5':
    optional: true

  '@esbuild/android-x64@0.25.5':
    optional: true

  '@esbuild/darwin-arm64@0.25.5':
    optional: true

  '@esbuild/darwin-x64@0.25.5':
    optional: true

  '@esbuild/freebsd-arm64@0.25.5':
    optional: true

  '@esbuild/freebsd-x64@0.25.5':
    optional: true

  '@esbuild/linux-arm64@0.25.5':
    optional: true

  '@esbuild/linux-arm@0.25.5':
    optional: true

  '@esbuild/linux-ia32@0.25.5':
    optional: true

  '@esbuild/linux-loong64@0.25.5':
    optional: true

  '@esbuild/linux-mips64el@0.25.5':
    optional: true

  '@esbuild/linux-ppc64@0.25.5':
    optional: true

  '@esbuild/linux-riscv64@0.25.5':
    optional: true

  '@esbuild/linux-s390x@0.25.5':
    optional: true

  '@esbuild/linux-x64@0.25.5':
    optional: true

  '@esbuild/netbsd-arm64@0.25.5':
    optional: true

  '@esbuild/netbsd-x64@0.25.5':
    optional: true

  '@esbuild/openbsd-arm64@0.25.5':
    optional: true

  '@esbuild/openbsd-x64@0.25.5':
    optional: true

  '@esbuild/sunos-x64@0.25.5':
    optional: true

  '@esbuild/win32-arm64@0.25.5':
    optional: true

  '@esbuild/win32-ia32@0.25.5':
    optional: true

  '@esbuild/win32-x64@0.25.5':
    optional: true

  '@eslint-community/eslint-utils@4.4.1(eslint@8.57.1)':
    dependencies:
      eslint: 8.57.1
      eslint-visitor-keys: 3.4.3

  '@eslint-community/regexpp@4.12.1': {}

  '@eslint/eslintrc@2.1.4':
    dependencies:
      ajv: 6.12.6
      debug: 4.4.0
      espree: 9.6.1
      globals: 13.24.0
      ignore: 5.3.2
      import-fresh: 3.3.0
      js-yaml: 4.1.0
      minimatch: 3.1.2
      strip-json-comments: 3.1.1
    transitivePeerDependencies:
      - supports-color

  '@eslint/js@8.57.1': {}

  '@ethereumjs/common@2.6.5':
    dependencies:
      crc-32: 1.2.2
      ethereumjs-util: 7.1.5

  '@ethersproject/address@5.7.0':
    dependencies:
      '@ethersproject/bignumber': 5.7.0
      '@ethersproject/bytes': 5.7.0
      '@ethersproject/keccak256': 5.7.0
      '@ethersproject/logger': 5.7.0
      '@ethersproject/rlp': 5.7.0

  '@ethersproject/bignumber@5.7.0':
    dependencies:
      '@ethersproject/bytes': 5.7.0
      '@ethersproject/logger': 5.7.0
      bn.js: 5.2.1

  '@ethersproject/bytes@5.7.0':
    dependencies:
      '@ethersproject/logger': 5.7.0

  '@ethersproject/constants@5.7.0':
    dependencies:
      '@ethersproject/bignumber': 5.7.0

  '@ethersproject/keccak256@5.7.0':
    dependencies:
      '@ethersproject/bytes': 5.7.0
      js-sha3: 0.8.0

  '@ethersproject/logger@5.7.0': {}

  '@ethersproject/properties@5.7.0':
    dependencies:
      '@ethersproject/logger': 5.7.0

  '@ethersproject/rlp@5.7.0':
    dependencies:
      '@ethersproject/bytes': 5.7.0
      '@ethersproject/logger': 5.7.0

  '@ethersproject/signing-key@5.7.0':
    dependencies:
      '@ethersproject/bytes': 5.7.0
      '@ethersproject/logger': 5.7.0
      '@ethersproject/properties': 5.7.0
      bn.js: 5.2.1
      elliptic: 6.5.4
      hash.js: 1.1.7

  '@ethersproject/transactions@5.7.0':
    dependencies:
      '@ethersproject/address': 5.7.0
      '@ethersproject/bignumber': 5.7.0
      '@ethersproject/bytes': 5.7.0
      '@ethersproject/constants': 5.7.0
      '@ethersproject/keccak256': 5.7.0
      '@ethersproject/logger': 5.7.0
      '@ethersproject/properties': 5.7.0
      '@ethersproject/rlp': 5.7.0
      '@ethersproject/signing-key': 5.7.0

  '@evanhahn/lottie-web-light@5.8.1': {}

  '@fastify/busboy@3.1.1': {}

  '@humanwhocodes/config-array@0.13.0':
    dependencies:
      '@humanwhocodes/object-schema': 2.0.3
      debug: 4.4.0
      minimatch: 3.1.2
    transitivePeerDependencies:
      - supports-color

  '@humanwhocodes/module-importer@1.0.1': {}

  '@humanwhocodes/object-schema@2.0.3': {}

  '@ioredis/commands@1.2.0': {}

  '@isaacs/cliui@8.0.2':
    dependencies:
      string-width: 5.1.2
      string-width-cjs: string-width@4.2.3
      strip-ansi: 7.1.0
      strip-ansi-cjs: strip-ansi@6.0.1
      wrap-ansi: 8.1.0
      wrap-ansi-cjs: wrap-ansi@7.0.0

  '@isaacs/fs-minipass@4.0.1':
    dependencies:
      minipass: 7.1.2

  '@jridgewell/gen-mapping@0.3.8':
    dependencies:
      '@jridgewell/set-array': 1.2.1
      '@jridgewell/sourcemap-codec': 1.5.0
      '@jridgewell/trace-mapping': 0.3.25

  '@jridgewell/resolve-uri@3.1.2': {}

  '@jridgewell/set-array@1.2.1': {}

  '@jridgewell/source-map@0.3.6':
    dependencies:
      '@jridgewell/gen-mapping': 0.3.8
      '@jridgewell/trace-mapping': 0.3.25

  '@jridgewell/sourcemap-codec@1.5.0': {}

  '@jridgewell/trace-mapping@0.3.25':
    dependencies:
      '@jridgewell/resolve-uri': 3.1.2
      '@jridgewell/sourcemap-codec': 1.5.0

  '@kwsites/file-exists@1.1.1':
    dependencies:
      debug: 4.4.0
    transitivePeerDependencies:
      - supports-color

  '@kwsites/promise-deferred@1.1.1': {}

  '@likecoin/qr-code-styling@1.6.6':
    dependencies:
      qrcode-generator: 1.4.4

  '@lit-labs/ssr-dom-shim@1.3.0': {}

  '@lit/reactive-element@1.6.3':
    dependencies:
      '@lit-labs/ssr-dom-shim': 1.3.0

  '@magic-ext/algorand@23.20.0': {}

  '@magic-sdk/commons@24.20.0(@magic-sdk/provider@28.20.0(localforage@1.10.0))(@magic-sdk/types@24.18.0)':
    dependencies:
      '@magic-sdk/provider': 28.20.0(localforage@1.10.0)
      '@magic-sdk/types': 24.18.0

  '@magic-sdk/provider@28.20.0(localforage@1.10.0)':
    dependencies:
      '@magic-sdk/types': 24.18.0
      eventemitter3: 4.0.7
      localforage: 1.10.0
      web3-core: 1.5.2
    transitivePeerDependencies:
      - supports-color

  '@magic-sdk/types@24.18.0': {}

  '@mapbox/node-pre-gyp@1.0.11':
    dependencies:
      detect-libc: 2.0.3
      https-proxy-agent: 5.0.1
      make-dir: 3.1.0
      node-fetch: 2.7.0
      nopt: 5.0.0
      npmlog: 5.0.1
      rimraf: 3.0.2
      semver: 7.7.1
      tar: 6.2.1
    transitivePeerDependencies:
      - encoding
      - supports-color

  '@mapbox/node-pre-gyp@2.0.0':
    dependencies:
      consola: 3.4.2
      detect-libc: 2.0.3
      https-proxy-agent: 7.0.6
      node-fetch: 2.7.0
      nopt: 8.0.0
      semver: 7.7.2
      tar: 7.4.3
    transitivePeerDependencies:
      - encoding
      - supports-color

  '@motionone/animation@10.18.0':
    dependencies:
      '@motionone/easing': 10.18.0
      '@motionone/types': 10.17.1
      '@motionone/utils': 10.18.0
      tslib: 2.8.1

  '@motionone/dom@10.18.0':
    dependencies:
      '@motionone/animation': 10.18.0
      '@motionone/generators': 10.18.0
      '@motionone/types': 10.17.1
      '@motionone/utils': 10.18.0
      hey-listen: 1.0.8
      tslib: 2.8.1

  '@motionone/easing@10.18.0':
    dependencies:
      '@motionone/utils': 10.18.0
      tslib: 2.8.1

  '@motionone/generators@10.18.0':
    dependencies:
      '@motionone/types': 10.17.1
      '@motionone/utils': 10.18.0
      tslib: 2.8.1

  '@motionone/svelte@10.16.4':
    dependencies:
      '@motionone/dom': 10.18.0
      tslib: 2.8.1

  '@motionone/types@10.17.1': {}

  '@motionone/utils@10.18.0':
    dependencies:
      '@motionone/types': 10.17.1
      hey-listen: 1.0.8
      tslib: 2.8.1

  '@motionone/vue@10.16.4':
    dependencies:
      '@motionone/dom': 10.18.0
      tslib: 2.8.1

  '@napi-rs/wasm-runtime@0.2.11':
    dependencies:
      '@emnapi/core': 1.4.3
      '@emnapi/runtime': 1.4.3
      '@tybys/wasm-util': 0.9.0
    optional: true

  '@netlify/binary-info@1.0.0': {}

  '@netlify/blobs@9.1.2':
    dependencies:
      '@netlify/dev-utils': 2.2.0
      '@netlify/runtime-utils': 1.3.1

  '@netlify/dev-utils@2.2.0':
    dependencies:
      '@whatwg-node/server': 0.9.71
      chokidar: 4.0.3
      decache: 4.6.2
      dot-prop: 9.0.0
      env-paths: 3.0.0
      find-up: 7.0.0
      lodash.debounce: 4.0.8
      netlify: 13.3.5
      parse-gitignore: 2.0.0
      uuid: 11.1.0
      write-file-atomic: 6.0.0

  '@netlify/functions@3.1.10(rollup@4.43.0)':
    dependencies:
      '@netlify/blobs': 9.1.2
      '@netlify/dev-utils': 2.2.0
      '@netlify/serverless-functions-api': 1.41.2
      '@netlify/zip-it-and-ship-it': 12.1.4(rollup@4.43.0)
      cron-parser: 4.9.0
      decache: 4.6.2
      extract-zip: 2.0.1
      is-stream: 4.0.1
      jwt-decode: 4.0.0
      lambda-local: 2.2.0
      read-package-up: 11.0.0
      source-map-support: 0.5.21
    transitivePeerDependencies:
      - encoding
      - rollup
      - supports-color

  '@netlify/open-api@2.37.0': {}

  '@netlify/runtime-utils@1.3.1': {}

  '@netlify/serverless-functions-api@1.41.2': {}

  '@netlify/serverless-functions-api@2.1.2': {}

  '@netlify/zip-it-and-ship-it@12.1.4(rollup@4.43.0)':
    dependencies:
      '@babel/parser': 7.26.5
      '@babel/types': 7.27.6
      '@netlify/binary-info': 1.0.0
      '@netlify/serverless-functions-api': 2.1.2
      '@vercel/nft': 0.29.4(rollup@4.43.0)
      archiver: 7.0.1
      common-path-prefix: 3.0.0
      copy-file: 11.0.0
      es-module-lexer: 1.6.0
      esbuild: 0.25.5
      execa: 8.0.1
      fast-glob: 3.3.3
      filter-obj: 6.1.0
      find-up: 7.0.0
      is-builtin-module: 3.2.1
      is-path-inside: 4.0.0
      junk: 4.0.1
      locate-path: 7.2.0
      merge-options: 3.0.4
      minimatch: 9.0.5
      normalize-path: 3.0.0
      p-map: 7.0.3
      path-exists: 5.0.0
      precinct: 12.2.0
      require-package-name: 2.0.1
      resolve: 2.0.0-next.5
      semver: 7.7.2
      tmp-promise: 3.0.3
      toml: 3.0.0
      unixify: 1.0.0
      urlpattern-polyfill: 8.0.2
      yargs: 17.7.2
      zod: 3.25.67
    transitivePeerDependencies:
      - encoding
      - rollup
      - supports-color

  '@next/env@14.2.26': {}

  '@next/eslint-plugin-next@14.2.26':
    dependencies:
      glob: 10.3.10

  '@next/swc-darwin-arm64@14.2.26':
    optional: true

  '@next/swc-darwin-x64@14.2.26':
    optional: true

  '@next/swc-linux-arm64-gnu@14.2.26':
    optional: true

  '@next/swc-linux-arm64-musl@14.2.26':
    optional: true

  '@next/swc-linux-x64-gnu@14.2.26':
    optional: true

  '@next/swc-linux-x64-musl@14.2.26':
    optional: true

  '@next/swc-win32-arm64-msvc@14.2.26':
    optional: true

  '@next/swc-win32-ia32-msvc@14.2.26':
    optional: true

  '@next/swc-win32-x64-msvc@14.2.26':
    optional: true

  '@noble/ciphers@1.2.1': {}

  '@noble/curves@1.8.0':
    dependencies:
      '@noble/hashes': 1.7.0

  '@noble/curves@1.8.1':
    dependencies:
      '@noble/hashes': 1.7.1

  '@noble/ed25519@2.3.0': {}

  '@noble/hashes@1.7.0': {}

  '@noble/hashes@1.7.1': {}

  '@nodelib/fs.scandir@2.1.5':
    dependencies:
      '@nodelib/fs.stat': 2.0.5
      run-parallel: 1.2.0

  '@nodelib/fs.stat@2.0.5': {}

  '@nodelib/fs.walk@1.2.8':
    dependencies:
      '@nodelib/fs.scandir': 2.1.5
      fastq: 1.18.0

  '@nolyfill/is-core-module@1.0.39': {}

  '@nuxt/cli@3.25.1(magicast@0.3.5)':
    dependencies:
      c12: 3.0.4(magicast@0.3.5)
      chokidar: 4.0.3
      citty: 0.1.6
      clipboardy: 4.0.0
      consola: 3.4.2
      defu: 6.1.4
      fuse.js: 7.1.0
      giget: 2.0.0
      h3: 1.15.3
      httpxy: 0.1.7
      jiti: 2.4.2
      listhen: 1.9.0
      nypm: 0.6.0
      ofetch: 1.4.1
      ohash: 2.0.11
      pathe: 2.0.3
      perfect-debounce: 1.0.0
      pkg-types: 2.1.0
      scule: 1.3.0
      semver: 7.7.1
      std-env: 3.9.0
      tinyexec: 1.0.1
      ufo: 1.6.1
      youch: 4.1.0-beta.8
    transitivePeerDependencies:
      - magicast

  '@nuxt/devalue@2.0.2': {}

  '@nuxt/devtools-kit@2.5.0(magicast@0.3.5)(vite@6.2.3(@types/node@20.11.30)(jiti@2.4.2)(terser@5.37.0)(yaml@2.7.0))':
    dependencies:
      '@nuxt/kit': 3.17.5(magicast@0.3.5)
      '@nuxt/schema': 3.17.5
      execa: 8.0.1
      vite: 6.2.3(@types/node@20.11.30)(jiti@2.4.2)(terser@5.37.0)(yaml@2.7.0)
    transitivePeerDependencies:
      - magicast

  '@nuxt/devtools-wizard@2.5.0':
    dependencies:
      consola: 3.4.2
      diff: 8.0.2
      execa: 8.0.1
      magicast: 0.3.5
      pathe: 2.0.3
      pkg-types: 2.1.0
      prompts: 2.4.2
      semver: 7.7.2

  '@nuxt/devtools@2.5.0(bufferutil@4.0.9)(utf-8-validate@5.0.10)(vite@6.2.3(@types/node@20.11.30)(jiti@2.4.2)(terser@5.37.0)(yaml@2.7.0))(vue@3.5.13(typescript@5.8.2))':
    dependencies:
      '@nuxt/devtools-kit': 2.5.0(magicast@0.3.5)(vite@6.2.3(@types/node@20.11.30)(jiti@2.4.2)(terser@5.37.0)(yaml@2.7.0))
      '@nuxt/devtools-wizard': 2.5.0
      '@nuxt/kit': 3.17.5(magicast@0.3.5)
      '@vue/devtools-core': 7.7.7(vite@6.2.3(@types/node@20.11.30)(jiti@2.4.2)(terser@5.37.0)(yaml@2.7.0))(vue@3.5.13(typescript@5.8.2))
      '@vue/devtools-kit': 7.7.7
      birpc: 2.4.0
      consola: 3.4.2
      destr: 2.0.5
      error-stack-parser-es: 1.0.5
      execa: 8.0.1
      fast-npm-meta: 0.4.3
      get-port-please: 3.1.2
      hookable: 5.5.3
      image-meta: 0.2.1
      is-installed-globally: 1.0.0
      launch-editor: 2.10.0
      local-pkg: 1.1.1
      magicast: 0.3.5
      nypm: 0.6.0
      ohash: 2.0.11
      pathe: 2.0.3
      perfect-debounce: 1.0.0
      pkg-types: 2.1.0
      semver: 7.7.2
      simple-git: 3.27.0
      sirv: 3.0.1
      structured-clone-es: 1.0.0
      tinyglobby: 0.2.14
      vite: 6.2.3(@types/node@20.11.30)(jiti@2.4.2)(terser@5.37.0)(yaml@2.7.0)
      vite-plugin-inspect: 11.2.0(@nuxt/kit@3.17.5(magicast@0.3.5))(vite@6.2.3(@types/node@20.11.30)(jiti@2.4.2)(terser@5.37.0)(yaml@2.7.0))
      vite-plugin-vue-tracer: 0.1.4(vite@6.2.3(@types/node@20.11.30)(jiti@2.4.2)(terser@5.37.0)(yaml@2.7.0))(vue@3.5.13(typescript@5.8.2))
      which: 5.0.0
      ws: 8.18.2(bufferutil@4.0.9)(utf-8-validate@5.0.10)
    transitivePeerDependencies:
      - bufferutil
      - supports-color
      - utf-8-validate
      - vue

  '@nuxt/kit@3.16.1(magicast@0.3.5)':
    dependencies:
      c12: 3.0.4(magicast@0.3.5)
      consola: 3.4.2
      defu: 6.1.4
      destr: 2.0.3
      errx: 0.1.0
      exsolve: 1.0.5
      globby: 14.1.0
      ignore: 7.0.3
      jiti: 2.4.2
      klona: 2.0.6
      knitwork: 1.2.0
      mlly: 1.7.4
      ohash: 2.0.11
      pathe: 2.0.3
      pkg-types: 2.1.0
      scule: 1.3.0
      semver: 7.7.1
      std-env: 3.9.0
      ufo: 1.5.4
      unctx: 2.4.1
      unimport: 4.2.0
      untyped: 2.0.0
    transitivePeerDependencies:
      - magicast

  '@nuxt/kit@3.17.5(magicast@0.3.5)':
    dependencies:
      c12: 3.0.4(magicast@0.3.5)
      consola: 3.4.2
      defu: 6.1.4
      destr: 2.0.5
      errx: 0.1.0
      exsolve: 1.0.5
      ignore: 7.0.5
      jiti: 2.4.2
      klona: 2.0.6
      knitwork: 1.2.0
      mlly: 1.7.4
      ohash: 2.0.11
      pathe: 2.0.3
      pkg-types: 2.1.0
      scule: 1.3.0
      semver: 7.7.2
      std-env: 3.9.0
      tinyglobby: 0.2.14
      ufo: 1.6.1
      unctx: 2.4.1
      unimport: 5.0.1
      untyped: 2.0.0
    transitivePeerDependencies:
      - magicast

  '@nuxt/schema@3.16.1':
    dependencies:
      consola: 3.4.2
      defu: 6.1.4
      pathe: 2.0.3
      std-env: 3.9.0

  '@nuxt/schema@3.17.5':
    dependencies:
      '@vue/shared': 3.5.16
      consola: 3.4.2
      defu: 6.1.4
      pathe: 2.0.3
      std-env: 3.9.0

  '@nuxt/telemetry@2.6.6(magicast@0.3.5)':
    dependencies:
      '@nuxt/kit': 3.16.1(magicast@0.3.5)
      citty: 0.1.6
      consola: 3.4.2
      destr: 2.0.3
      dotenv: 16.4.7
      git-url-parse: 16.1.0
      is-docker: 3.0.0
      ofetch: 1.4.1
      package-manager-detector: 1.3.0
      pathe: 2.0.3
      rc9: 2.1.2
      std-env: 3.9.0
    transitivePeerDependencies:
      - magicast

  '@nuxt/vite-builder@3.16.1(@types/node@20.11.30)(eslint@8.57.1)(magicast@0.3.5)(optionator@0.9.4)(rollup@4.43.0)(terser@5.37.0)(typescript@5.8.2)(vue-tsc@2.2.8(typescript@5.8.2))(vue@3.5.13(typescript@5.8.2))(yaml@2.7.0)':
    dependencies:
      '@nuxt/kit': 3.16.1(magicast@0.3.5)
      '@rollup/plugin-replace': 6.0.2(rollup@4.43.0)
      '@vitejs/plugin-vue': 5.2.3(vite@6.2.3(@types/node@20.11.30)(jiti@2.4.2)(terser@5.37.0)(yaml@2.7.0))(vue@3.5.13(typescript@5.8.2))
      '@vitejs/plugin-vue-jsx': 4.1.2(vite@6.2.3(@types/node@20.11.30)(jiti@2.4.2)(terser@5.37.0)(yaml@2.7.0))(vue@3.5.13(typescript@5.8.2))
      autoprefixer: 10.4.21(postcss@8.5.6)
      consola: 3.4.2
      cssnano: 7.0.6(postcss@8.5.6)
      defu: 6.1.4
      esbuild: 0.25.5
      escape-string-regexp: 5.0.0
      exsolve: 1.0.5
      externality: 1.0.2
      get-port-please: 3.1.2
      h3: 1.15.3
      jiti: 2.4.2
      knitwork: 1.2.0
      magic-string: 0.30.17
      mlly: 1.7.4
      mocked-exports: 0.1.1
      ohash: 2.0.11
      pathe: 2.0.3
      perfect-debounce: 1.0.0
      pkg-types: 2.1.0
      postcss: 8.5.6
      rollup-plugin-visualizer: 5.14.0(rollup@4.43.0)
      std-env: 3.9.0
      ufo: 1.5.4
      unenv: 2.0.0-rc.17
      unplugin: 2.3.5
      vite: 6.2.3(@types/node@20.11.30)(jiti@2.4.2)(terser@5.37.0)(yaml@2.7.0)
      vite-node: 3.2.4(@types/node@20.11.30)(jiti@2.4.2)(terser@5.37.0)(yaml@2.7.0)
      vite-plugin-checker: 0.9.3(eslint@8.57.1)(optionator@0.9.4)(typescript@5.8.2)(vite@6.2.3(@types/node@20.11.30)(jiti@2.4.2)(terser@5.37.0)(yaml@2.7.0))(vue-tsc@2.2.8(typescript@5.8.2))
      vue: 3.5.13(typescript@5.8.2)
      vue-bundle-renderer: 2.1.1
    transitivePeerDependencies:
      - '@biomejs/biome'
      - '@types/node'
      - eslint
      - less
      - lightningcss
      - magicast
      - meow
      - optionator
      - rolldown
      - rollup
      - sass
      - sass-embedded
      - stylelint
      - stylus
      - sugarss
      - supports-color
      - terser
      - tsx
      - typescript
      - vls
      - vti
      - vue-tsc
      - yaml

  '@one-ini/wasm@0.1.1': {}

  '@oxc-parser/binding-darwin-arm64@0.56.5':
    optional: true

  '@oxc-parser/binding-darwin-x64@0.56.5':
    optional: true

  '@oxc-parser/binding-linux-arm-gnueabihf@0.56.5':
    optional: true

  '@oxc-parser/binding-linux-arm64-gnu@0.56.5':
    optional: true

  '@oxc-parser/binding-linux-arm64-musl@0.56.5':
    optional: true

  '@oxc-parser/binding-linux-x64-gnu@0.56.5':
    optional: true

  '@oxc-parser/binding-linux-x64-musl@0.56.5':
    optional: true

  '@oxc-parser/binding-wasm32-wasi@0.56.5':
    dependencies:
      '@napi-rs/wasm-runtime': 0.2.11
    optional: true

  '@oxc-parser/binding-win32-arm64-msvc@0.56.5':
    optional: true

  '@oxc-parser/binding-win32-x64-msvc@0.56.5':
    optional: true

  '@oxc-parser/wasm@0.60.0':
    dependencies:
      '@oxc-project/types': 0.60.0

  '@oxc-project/types@0.56.5': {}

  '@oxc-project/types@0.60.0': {}

  '@parcel/watcher-android-arm64@2.5.0':
    optional: true

  '@parcel/watcher-darwin-arm64@2.5.0':
    optional: true

  '@parcel/watcher-darwin-x64@2.5.0':
    optional: true

  '@parcel/watcher-freebsd-x64@2.5.0':
    optional: true

  '@parcel/watcher-linux-arm-glibc@2.5.0':
    optional: true

  '@parcel/watcher-linux-arm-musl@2.5.0':
    optional: true

  '@parcel/watcher-linux-arm64-glibc@2.5.0':
    optional: true

  '@parcel/watcher-linux-arm64-musl@2.5.0':
    optional: true

  '@parcel/watcher-linux-x64-glibc@2.5.0':
    optional: true

  '@parcel/watcher-linux-x64-musl@2.5.0':
    optional: true

  '@parcel/watcher-wasm@2.5.0':
    dependencies:
      is-glob: 4.0.3
      micromatch: 4.0.8

  '@parcel/watcher-win32-arm64@2.5.0':
    optional: true

  '@parcel/watcher-win32-ia32@2.5.0':
    optional: true

  '@parcel/watcher-win32-x64@2.5.0':
    optional: true

  '@parcel/watcher@2.5.0':
    dependencies:
      detect-libc: 1.0.3
      is-glob: 4.0.3
      micromatch: 4.0.8
      node-addon-api: 7.1.1
    optionalDependencies:
      '@parcel/watcher-android-arm64': 2.5.0
      '@parcel/watcher-darwin-arm64': 2.5.0
      '@parcel/watcher-darwin-x64': 2.5.0
      '@parcel/watcher-freebsd-x64': 2.5.0
      '@parcel/watcher-linux-arm-glibc': 2.5.0
      '@parcel/watcher-linux-arm-musl': 2.5.0
      '@parcel/watcher-linux-arm64-glibc': 2.5.0
      '@parcel/watcher-linux-arm64-musl': 2.5.0
      '@parcel/watcher-linux-x64-glibc': 2.5.0
      '@parcel/watcher-linux-x64-musl': 2.5.0
      '@parcel/watcher-win32-arm64': 2.5.0
      '@parcel/watcher-win32-ia32': 2.5.0
      '@parcel/watcher-win32-x64': 2.5.0

  '@perawallet/connect@1.4.1(algosdk@3.2.0)(bufferutil@4.0.9)(utf-8-validate@5.0.10)':
    dependencies:
      '@evanhahn/lottie-web-light': 5.8.1
      '@walletconnect/client': 1.8.0(bufferutil@4.0.9)(utf-8-validate@5.0.10)
      '@walletconnect/types': 1.8.0
      algosdk: 3.2.0
      bowser: 2.11.0
      buffer: 6.0.3
      qr-code-styling: 1.6.0-rc.1
    transitivePeerDependencies:
      - bufferutil
      - utf-8-validate

  '@pkgjs/parseargs@0.11.0':
    optional: true

  '@pkgr/core@0.2.7': {}

  '@playwright/test@1.51.1':
    dependencies:
      playwright: 1.51.1

  '@polka/url@1.0.0-next.28': {}

  '@poppinss/colors@4.1.4':
    dependencies:
      kleur: 4.1.5

  '@poppinss/dumper@0.6.3':
    dependencies:
      '@poppinss/colors': 4.1.4
      '@sindresorhus/is': 7.0.2
      supports-color: 10.0.0

  '@poppinss/exception@1.2.1': {}

  '@rollup/plugin-alias@5.1.1(rollup@4.43.0)':
    optionalDependencies:
      rollup: 4.43.0

  '@rollup/plugin-commonjs@28.0.6(rollup@4.43.0)':
    dependencies:
      '@rollup/pluginutils': 5.1.4(rollup@4.43.0)
      commondir: 1.0.1
      estree-walker: 2.0.2
      fdir: 6.4.2(picomatch@4.0.2)
      is-reference: 1.2.1
      magic-string: 0.30.17
      picomatch: 4.0.2
    optionalDependencies:
      rollup: 4.43.0

  '@rollup/plugin-inject@5.0.5(rollup@4.43.0)':
    dependencies:
      '@rollup/pluginutils': 5.1.4(rollup@4.43.0)
      estree-walker: 2.0.2
      magic-string: 0.30.17
    optionalDependencies:
      rollup: 4.43.0

  '@rollup/plugin-json@6.1.0(rollup@4.43.0)':
    dependencies:
      '@rollup/pluginutils': 5.1.4(rollup@4.43.0)
    optionalDependencies:
      rollup: 4.43.0

  '@rollup/plugin-node-resolve@16.0.1(rollup@4.43.0)':
    dependencies:
      '@rollup/pluginutils': 5.1.4(rollup@4.43.0)
      '@types/resolve': 1.20.2
      deepmerge: 4.3.1
      is-module: 1.0.0
      resolve: 1.22.10
    optionalDependencies:
      rollup: 4.43.0

  '@rollup/plugin-replace@6.0.2(rollup@4.43.0)':
    dependencies:
      '@rollup/pluginutils': 5.1.4(rollup@4.43.0)
      magic-string: 0.30.17
    optionalDependencies:
      rollup: 4.43.0

  '@rollup/plugin-terser@0.4.4(rollup@4.43.0)':
    dependencies:
      serialize-javascript: 6.0.2
      smob: 1.5.0
      terser: 5.37.0
    optionalDependencies:
      rollup: 4.43.0

  '@rollup/pluginutils@5.1.4(rollup@4.43.0)':
    dependencies:
      '@types/estree': 1.0.6
      estree-walker: 2.0.2
      picomatch: 4.0.2
    optionalDependencies:
      rollup: 4.43.0

  '@rollup/rollup-android-arm-eabi@4.30.1':
    optional: true

  '@rollup/rollup-android-arm-eabi@4.43.0':
    optional: true

  '@rollup/rollup-android-arm64@4.30.1':
    optional: true

  '@rollup/rollup-android-arm64@4.43.0':
    optional: true

  '@rollup/rollup-darwin-arm64@4.30.1':
    optional: true

  '@rollup/rollup-darwin-arm64@4.43.0':
    optional: true

  '@rollup/rollup-darwin-x64@4.30.1':
    optional: true

  '@rollup/rollup-darwin-x64@4.43.0':
    optional: true

  '@rollup/rollup-freebsd-arm64@4.30.1':
    optional: true

  '@rollup/rollup-freebsd-arm64@4.43.0':
    optional: true

  '@rollup/rollup-freebsd-x64@4.30.1':
    optional: true

  '@rollup/rollup-freebsd-x64@4.43.0':
    optional: true

  '@rollup/rollup-linux-arm-gnueabihf@4.30.1':
    optional: true

  '@rollup/rollup-linux-arm-gnueabihf@4.43.0':
    optional: true

  '@rollup/rollup-linux-arm-musleabihf@4.30.1':
    optional: true

  '@rollup/rollup-linux-arm-musleabihf@4.43.0':
    optional: true

  '@rollup/rollup-linux-arm64-gnu@4.30.1':
    optional: true

  '@rollup/rollup-linux-arm64-gnu@4.43.0':
    optional: true

  '@rollup/rollup-linux-arm64-musl@4.30.1':
    optional: true

  '@rollup/rollup-linux-arm64-musl@4.43.0':
    optional: true

  '@rollup/rollup-linux-loongarch64-gnu@4.30.1':
    optional: true

  '@rollup/rollup-linux-loongarch64-gnu@4.43.0':
    optional: true

  '@rollup/rollup-linux-powerpc64le-gnu@4.30.1':
    optional: true

  '@rollup/rollup-linux-powerpc64le-gnu@4.43.0':
    optional: true

  '@rollup/rollup-linux-riscv64-gnu@4.30.1':
    optional: true

  '@rollup/rollup-linux-riscv64-gnu@4.43.0':
    optional: true

  '@rollup/rollup-linux-riscv64-musl@4.43.0':
    optional: true

  '@rollup/rollup-linux-s390x-gnu@4.30.1':
    optional: true

  '@rollup/rollup-linux-s390x-gnu@4.43.0':
    optional: true

  '@rollup/rollup-linux-x64-gnu@4.30.1':
    optional: true

  '@rollup/rollup-linux-x64-gnu@4.43.0':
    optional: true

  '@rollup/rollup-linux-x64-musl@4.30.1':
    optional: true

  '@rollup/rollup-linux-x64-musl@4.43.0':
    optional: true

  '@rollup/rollup-win32-arm64-msvc@4.30.1':
    optional: true

  '@rollup/rollup-win32-arm64-msvc@4.43.0':
    optional: true

  '@rollup/rollup-win32-ia32-msvc@4.30.1':
    optional: true

  '@rollup/rollup-win32-ia32-msvc@4.43.0':
    optional: true

  '@rollup/rollup-win32-x64-msvc@4.30.1':
    optional: true

  '@rollup/rollup-win32-x64-msvc@4.43.0':
    optional: true

  '@rtsao/scc@1.1.0': {}

  '@rushstack/eslint-patch@1.10.5': {}

  '@scure/base@1.2.6': {}

  '@scure/bip32@1.6.2':
    dependencies:
      '@noble/curves': 1.8.1
      '@noble/hashes': 1.7.1
      '@scure/base': 1.2.6

  '@scure/bip39@1.5.4':
    dependencies:
      '@noble/hashes': 1.7.1
      '@scure/base': 1.2.6

  '@sindresorhus/is@7.0.2': {}

  '@sindresorhus/merge-streams@2.3.0': {}

  '@socket.io/component-emitter@3.1.2': {}

  '@solidjs/testing-library@0.8.10(solid-js@1.9.5)':
    dependencies:
      '@testing-library/dom': 10.4.0
      solid-js: 1.9.5

  '@speed-highlight/core@1.2.7': {}

  '@swc/counter@0.1.3': {}

  '@swc/helpers@0.5.5':
    dependencies:
      '@swc/counter': 0.1.3
      tslib: 2.8.1

  '@tanstack/react-store@0.7.0(react-dom@18.3.1(react@18.3.1))(react@18.3.1)':
    dependencies:
      '@tanstack/store': 0.7.0
      react: 18.3.1
      react-dom: 18.3.1(react@18.3.1)
      use-sync-external-store: 1.4.0(react@18.3.1)

  '@tanstack/solid-store@0.7.0(solid-js@1.9.5)':
    dependencies:
      '@tanstack/store': 0.7.0
      solid-js: 1.9.5

  '@tanstack/store@0.7.0': {}

  '@tanstack/vue-store@0.7.0(vue@3.5.13(typescript@5.8.2))':
    dependencies:
      '@tanstack/store': 0.7.0
      vue: 3.5.13(typescript@5.8.2)
      vue-demi: 0.14.10(vue@3.5.13(typescript@5.8.2))

  '@testing-library/dom@10.4.0':
    dependencies:
      '@babel/code-frame': 7.26.2
      '@babel/runtime': 7.26.0
      '@types/aria-query': 5.0.4
      aria-query: 5.3.0
      chalk: 4.1.2
      dom-accessibility-api: 0.5.16
      lz-string: 1.5.0
      pretty-format: 27.5.1

  '@testing-library/jest-dom@6.6.3':
    dependencies:
      '@adobe/css-tools': 4.4.1
      aria-query: 5.3.2
      chalk: 3.0.0
      css.escape: 1.5.1
      dom-accessibility-api: 0.6.3
      lodash: 4.17.21
      redent: 3.0.0

  '@testing-library/react@16.2.0(@testing-library/dom@10.4.0)(@types/react-dom@18.3.5(@types/react@18.3.20))(@types/react@18.3.20)(react-dom@18.3.1(react@18.3.1))(react@18.3.1)':
    dependencies:
      '@babel/runtime': 7.26.0
      '@testing-library/dom': 10.4.0
      react: 18.3.1
      react-dom: 18.3.1(react@18.3.1)
    optionalDependencies:
      '@types/react': 18.3.20
      '@types/react-dom': 18.3.5(@types/react@18.3.20)

  '@trysound/sax@0.2.0': {}

  '@tybys/wasm-util@0.9.0':
    dependencies:
      tslib: 2.8.1
    optional: true

  '@types/aria-query@5.0.4': {}

  '@types/babel__core@7.20.5':
    dependencies:
      '@babel/parser': 7.26.5
      '@babel/types': 7.26.5
      '@types/babel__generator': 7.6.8
      '@types/babel__template': 7.4.4
      '@types/babel__traverse': 7.20.6

  '@types/babel__generator@7.6.8':
    dependencies:
      '@babel/types': 7.26.5

  '@types/babel__template@7.4.4':
    dependencies:
      '@babel/parser': 7.26.5
      '@babel/types': 7.26.5

  '@types/babel__traverse@7.20.6':
    dependencies:
      '@babel/types': 7.26.5

  '@types/bn.js@4.11.6':
    dependencies:
      '@types/node': 20.11.30

  '@types/bn.js@5.1.6':
    dependencies:
      '@types/node': 20.11.30

  '@types/estree@1.0.6': {}

  '@types/estree@1.0.7': {}

  '@types/json5@0.0.29': {}

  '@types/node@12.20.55': {}

  '@types/node@20.11.30':
    dependencies:
      undici-types: 5.26.5

  '@types/normalize-package-data@2.4.4': {}

  '@types/parse-path@7.0.3': {}

  '@types/pbkdf2@3.1.2':
    dependencies:
      '@types/node': 20.11.30

  '@types/prop-types@15.7.14': {}

  '@types/react-dom@18.3.5(@types/react@18.3.20)':
    dependencies:
      '@types/react': 18.3.20

  '@types/react@18.3.20':
    dependencies:
      '@types/prop-types': 15.7.14
      csstype: 3.1.3

  '@types/resolve@1.20.2': {}

  '@types/secp256k1@4.0.6':
    dependencies:
      '@types/node': 20.11.30

  '@types/triple-beam@1.3.5': {}

  '@types/trusted-types@2.0.7': {}

  '@types/yauzl@2.10.3':
    dependencies:
      '@types/node': 20.11.30
    optional: true

  '@typescript-eslint/eslint-plugin@8.28.0(@typescript-eslint/parser@8.28.0(eslint@8.57.1)(typescript@5.8.2))(eslint@8.57.1)(typescript@5.8.2)':
    dependencies:
      '@eslint-community/regexpp': 4.12.1
      '@typescript-eslint/parser': 8.28.0(eslint@8.57.1)(typescript@5.8.2)
      '@typescript-eslint/scope-manager': 8.28.0
      '@typescript-eslint/type-utils': 8.28.0(eslint@8.57.1)(typescript@5.8.2)
      '@typescript-eslint/utils': 8.28.0(eslint@8.57.1)(typescript@5.8.2)
      '@typescript-eslint/visitor-keys': 8.28.0
      eslint: 8.57.1
      graphemer: 1.4.0
      ignore: 5.3.2
      natural-compare: 1.4.0
      ts-api-utils: 2.1.0(typescript@5.8.2)
      typescript: 5.8.2
    transitivePeerDependencies:
      - supports-color

  '@typescript-eslint/parser@8.28.0(eslint@8.57.1)(typescript@5.8.2)':
    dependencies:
      '@typescript-eslint/scope-manager': 8.28.0
      '@typescript-eslint/types': 8.28.0
      '@typescript-eslint/typescript-estree': 8.28.0(typescript@5.8.2)
      '@typescript-eslint/visitor-keys': 8.28.0
      debug: 4.4.0
      eslint: 8.57.1
      typescript: 5.8.2
    transitivePeerDependencies:
      - supports-color

  '@typescript-eslint/project-service@8.34.1(typescript@5.8.2)':
    dependencies:
      '@typescript-eslint/tsconfig-utils': 8.34.1(typescript@5.8.2)
      '@typescript-eslint/types': 8.34.1
      debug: 4.4.0
      typescript: 5.8.2
    transitivePeerDependencies:
      - supports-color

  '@typescript-eslint/scope-manager@8.28.0':
    dependencies:
      '@typescript-eslint/types': 8.28.0
      '@typescript-eslint/visitor-keys': 8.28.0

  '@typescript-eslint/tsconfig-utils@8.34.1(typescript@5.8.2)':
    dependencies:
      typescript: 5.8.2

  '@typescript-eslint/type-utils@8.28.0(eslint@8.57.1)(typescript@5.8.2)':
    dependencies:
      '@typescript-eslint/typescript-estree': 8.28.0(typescript@5.8.2)
      '@typescript-eslint/utils': 8.28.0(eslint@8.57.1)(typescript@5.8.2)
      debug: 4.4.0
      eslint: 8.57.1
      ts-api-utils: 2.1.0(typescript@5.8.2)
      typescript: 5.8.2
    transitivePeerDependencies:
      - supports-color

  '@typescript-eslint/types@8.28.0': {}

  '@typescript-eslint/types@8.34.1': {}

  '@typescript-eslint/typescript-estree@8.28.0(typescript@5.8.2)':
    dependencies:
      '@typescript-eslint/types': 8.28.0
      '@typescript-eslint/visitor-keys': 8.28.0
      debug: 4.4.0
      fast-glob: 3.3.3
      is-glob: 4.0.3
      minimatch: 9.0.5
      semver: 7.7.1
      ts-api-utils: 2.1.0(typescript@5.8.2)
      typescript: 5.8.2
    transitivePeerDependencies:
      - supports-color

  '@typescript-eslint/typescript-estree@8.34.1(typescript@5.8.2)':
    dependencies:
      '@typescript-eslint/project-service': 8.34.1(typescript@5.8.2)
      '@typescript-eslint/tsconfig-utils': 8.34.1(typescript@5.8.2)
      '@typescript-eslint/types': 8.34.1
      '@typescript-eslint/visitor-keys': 8.34.1
      debug: 4.4.0
      fast-glob: 3.3.3
      is-glob: 4.0.3
      minimatch: 9.0.5
      semver: 7.7.2
      ts-api-utils: 2.1.0(typescript@5.8.2)
      typescript: 5.8.2
    transitivePeerDependencies:
      - supports-color

  '@typescript-eslint/utils@8.28.0(eslint@8.57.1)(typescript@5.8.2)':
    dependencies:
      '@eslint-community/eslint-utils': 4.4.1(eslint@8.57.1)
      '@typescript-eslint/scope-manager': 8.28.0
      '@typescript-eslint/types': 8.28.0
      '@typescript-eslint/typescript-estree': 8.28.0(typescript@5.8.2)
      eslint: 8.57.1
      typescript: 5.8.2
    transitivePeerDependencies:
      - supports-color

  '@typescript-eslint/visitor-keys@8.28.0':
    dependencies:
      '@typescript-eslint/types': 8.28.0
      eslint-visitor-keys: 4.2.0

  '@typescript-eslint/visitor-keys@8.34.1':
    dependencies:
      '@typescript-eslint/types': 8.34.1
      eslint-visitor-keys: 4.2.1

  '@ungap/structured-clone@1.2.1': {}

  '@unhead/vue@2.0.10(vue@3.5.13(typescript@5.8.2))':
    dependencies:
      hookable: 5.5.3
      unhead: 2.0.10
      vue: 3.5.13(typescript@5.8.2)

  '@vercel/nft@0.29.4(rollup@4.43.0)':
    dependencies:
      '@mapbox/node-pre-gyp': 2.0.0
      '@rollup/pluginutils': 5.1.4(rollup@4.43.0)
      acorn: 8.14.0
      acorn-import-attributes: 1.9.5(acorn@8.14.0)
      async-sema: 3.1.1
      bindings: 1.5.0
      estree-walker: 2.0.2
      glob: 10.4.5
      graceful-fs: 4.2.11
      node-gyp-build: 4.8.4
      picomatch: 4.0.2
      resolve-from: 5.0.0
    transitivePeerDependencies:
      - encoding
      - rollup
      - supports-color

  '@vitejs/plugin-react@4.3.4(vite@6.2.3(@types/node@20.11.30)(jiti@2.4.2)(terser@5.37.0)(yaml@2.7.0))':
    dependencies:
      '@babel/core': 7.26.0
      '@babel/plugin-transform-react-jsx-self': 7.25.9(@babel/core@7.26.0)
      '@babel/plugin-transform-react-jsx-source': 7.25.9(@babel/core@7.26.0)
      '@types/babel__core': 7.20.5
      react-refresh: 0.14.2
      vite: 6.2.3(@types/node@20.11.30)(jiti@2.4.2)(terser@5.37.0)(yaml@2.7.0)
    transitivePeerDependencies:
      - supports-color

  '@vitejs/plugin-vue-jsx@4.1.2(vite@6.2.3(@types/node@20.11.30)(jiti@2.4.2)(terser@5.37.0)(yaml@2.7.0))(vue@3.5.13(typescript@5.8.2))':
    dependencies:
      '@babel/core': 7.27.4
      '@babel/plugin-transform-typescript': 7.27.1(@babel/core@7.27.4)
      '@vue/babel-plugin-jsx': 1.2.5(@babel/core@7.27.4)
      vite: 6.2.3(@types/node@20.11.30)(jiti@2.4.2)(terser@5.37.0)(yaml@2.7.0)
      vue: 3.5.13(typescript@5.8.2)
    transitivePeerDependencies:
      - supports-color

  '@vitejs/plugin-vue@5.2.3(vite@6.2.3(@types/node@20.11.30)(jiti@2.4.2)(terser@5.37.0)(yaml@2.7.0))(vue@3.5.13(typescript@5.8.2))':
    dependencies:
      vite: 6.2.3(@types/node@20.11.30)(jiti@2.4.2)(terser@5.37.0)(yaml@2.7.0)
      vue: 3.5.13(typescript@5.8.2)

  '@vitest/expect@3.0.9':
    dependencies:
      '@vitest/spy': 3.0.9
      '@vitest/utils': 3.0.9
      chai: 5.2.0
      tinyrainbow: 2.0.0

  '@vitest/mocker@3.0.9(vite@6.2.3(@types/node@20.11.30)(jiti@2.4.2)(terser@5.37.0)(yaml@2.7.0))':
    dependencies:
      '@vitest/spy': 3.0.9
      estree-walker: 3.0.3
      magic-string: 0.30.17
    optionalDependencies:
      vite: 6.2.3(@types/node@20.11.30)(jiti@2.4.2)(terser@5.37.0)(yaml@2.7.0)

  '@vitest/pretty-format@3.0.9':
    dependencies:
      tinyrainbow: 2.0.0

  '@vitest/pretty-format@3.2.4':
    dependencies:
      tinyrainbow: 2.0.0

  '@vitest/runner@3.0.9':
    dependencies:
      '@vitest/utils': 3.0.9
      pathe: 2.0.3

  '@vitest/snapshot@3.0.9':
    dependencies:
      '@vitest/pretty-format': 3.0.9
      magic-string: 0.30.17
      pathe: 2.0.3

  '@vitest/spy@3.0.9':
    dependencies:
      tinyspy: 3.0.2

  '@vitest/utils@3.0.9':
    dependencies:
      '@vitest/pretty-format': 3.0.9
      loupe: 3.1.4
      tinyrainbow: 2.0.0

  '@volar/language-core@2.4.11':
    dependencies:
      '@volar/source-map': 2.4.11

  '@volar/source-map@2.4.11': {}

  '@volar/typescript@2.4.11':
    dependencies:
      '@volar/language-core': 2.4.11
      path-browserify: 1.0.1
      vscode-uri: 3.0.8

  '@vue-macros/common@1.16.1(vue@3.5.13(typescript@5.8.2))':
    dependencies:
      '@vue/compiler-sfc': 3.5.13
      ast-kit: 1.4.3
      local-pkg: 1.0.0
      magic-string-ast: 0.7.1
      pathe: 2.0.3
      picomatch: 4.0.2
    optionalDependencies:
      vue: 3.5.13(typescript@5.8.2)

  '@vue/babel-helper-vue-transform-on@1.2.5': {}

  '@vue/babel-plugin-jsx@1.2.5(@babel/core@7.27.4)':
    dependencies:
      '@babel/helper-module-imports': 7.25.9
      '@babel/helper-plugin-utils': 7.26.5
      '@babel/plugin-syntax-jsx': 7.25.9(@babel/core@7.27.4)
      '@babel/template': 7.25.9
      '@babel/traverse': 7.26.5
      '@babel/types': 7.26.5
      '@vue/babel-helper-vue-transform-on': 1.2.5
      '@vue/babel-plugin-resolve-type': 1.2.5(@babel/core@7.27.4)
      html-tags: 3.3.1
      svg-tags: 1.0.0
    optionalDependencies:
      '@babel/core': 7.27.4
    transitivePeerDependencies:
      - supports-color

  '@vue/babel-plugin-resolve-type@1.2.5(@babel/core@7.27.4)':
    dependencies:
      '@babel/code-frame': 7.26.2
      '@babel/core': 7.27.4
      '@babel/helper-module-imports': 7.25.9
      '@babel/helper-plugin-utils': 7.26.5
      '@babel/parser': 7.26.5
      '@vue/compiler-sfc': 3.5.13
    transitivePeerDependencies:
      - supports-color

  '@vue/compiler-core@3.5.13':
    dependencies:
      '@babel/parser': 7.26.5
      '@vue/shared': 3.5.13
      entities: 4.5.0
      estree-walker: 2.0.2
      source-map-js: 1.2.1

  '@vue/compiler-dom@3.5.13':
    dependencies:
      '@vue/compiler-core': 3.5.13
      '@vue/shared': 3.5.13

  '@vue/compiler-sfc@3.5.13':
    dependencies:
      '@babel/parser': 7.26.5
      '@vue/compiler-core': 3.5.13
      '@vue/compiler-dom': 3.5.13
      '@vue/compiler-ssr': 3.5.13
      '@vue/shared': 3.5.13
      estree-walker: 2.0.2
      magic-string: 0.30.17
      postcss: 8.5.1
      source-map-js: 1.2.1

  '@vue/compiler-ssr@3.5.13':
    dependencies:
      '@vue/compiler-dom': 3.5.13
      '@vue/shared': 3.5.13

  '@vue/compiler-vue2@2.7.16':
    dependencies:
      de-indent: 1.0.2
      he: 1.2.0

  '@vue/devtools-api@6.6.4': {}

  '@vue/devtools-core@7.7.7(vite@6.2.3(@types/node@20.11.30)(jiti@2.4.2)(terser@5.37.0)(yaml@2.7.0))(vue@3.5.13(typescript@5.8.2))':
    dependencies:
      '@vue/devtools-kit': 7.7.7
      '@vue/devtools-shared': 7.7.7
      mitt: 3.0.1
      nanoid: 5.1.5
      pathe: 2.0.3
      vite-hot-client: 2.0.4(vite@6.2.3(@types/node@20.11.30)(jiti@2.4.2)(terser@5.37.0)(yaml@2.7.0))
      vue: 3.5.13(typescript@5.8.2)
    transitivePeerDependencies:
      - vite

  '@vue/devtools-kit@7.7.7':
    dependencies:
      '@vue/devtools-shared': 7.7.7
      birpc: 2.4.0
      hookable: 5.5.3
      mitt: 3.0.1
      perfect-debounce: 1.0.0
      speakingurl: 14.0.1
      superjson: 2.2.2

  '@vue/devtools-shared@7.7.7':
    dependencies:
      rfdc: 1.4.1

  '@vue/language-core@2.2.8(typescript@5.8.2)':
    dependencies:
      '@volar/language-core': 2.4.11
      '@vue/compiler-dom': 3.5.13
      '@vue/compiler-vue2': 2.7.16
      '@vue/shared': 3.5.13
      alien-signals: 1.0.13
      minimatch: 9.0.5
      muggle-string: 0.4.1
      path-browserify: 1.0.1
    optionalDependencies:
      typescript: 5.8.2

  '@vue/reactivity@3.5.13':
    dependencies:
      '@vue/shared': 3.5.13

  '@vue/runtime-core@3.5.13':
    dependencies:
      '@vue/reactivity': 3.5.13
      '@vue/shared': 3.5.13

  '@vue/runtime-dom@3.5.13':
    dependencies:
      '@vue/reactivity': 3.5.13
      '@vue/runtime-core': 3.5.13
      '@vue/shared': 3.5.13
      csstype: 3.1.3

  '@vue/server-renderer@3.5.13(vue@3.5.13(typescript@5.8.2))':
    dependencies:
      '@vue/compiler-ssr': 3.5.13
      '@vue/shared': 3.5.13
      vue: 3.5.13(typescript@5.8.2)

  '@vue/shared@3.5.13': {}

  '@vue/shared@3.5.16': {}

  '@vue/test-utils@2.4.6':
    dependencies:
      js-beautify: 1.15.1
      vue-component-type-helpers: 2.2.0

  '@walletconnect/browser-utils@1.8.0':
    dependencies:
      '@walletconnect/safe-json': 1.0.0
      '@walletconnect/types': 1.8.0
      '@walletconnect/window-getters': 1.0.0
      '@walletconnect/window-metadata': 1.0.0
      detect-browser: 5.2.0

  '@walletconnect/client@1.8.0(bufferutil@4.0.9)(utf-8-validate@5.0.10)':
    dependencies:
      '@walletconnect/core': 1.8.0(bufferutil@4.0.9)(utf-8-validate@5.0.10)
      '@walletconnect/iso-crypto': 1.8.0
      '@walletconnect/types': 1.8.0
      '@walletconnect/utils': 1.8.0
    transitivePeerDependencies:
      - bufferutil
      - utf-8-validate

  '@walletconnect/core@1.8.0(bufferutil@4.0.9)(utf-8-validate@5.0.10)':
    dependencies:
      '@walletconnect/socket-transport': 1.8.0(bufferutil@4.0.9)(utf-8-validate@5.0.10)
      '@walletconnect/types': 1.8.0
      '@walletconnect/utils': 1.8.0
    transitivePeerDependencies:
      - bufferutil
      - utf-8-validate

  '@walletconnect/core@2.19.2(bufferutil@4.0.9)(db0@0.3.2)(ioredis@5.6.1)(typescript@5.8.2)(utf-8-validate@5.0.10)(zod@3.25.67)':
    dependencies:
      '@walletconnect/heartbeat': 1.2.2
      '@walletconnect/jsonrpc-provider': 1.0.14
      '@walletconnect/jsonrpc-types': 1.0.4
      '@walletconnect/jsonrpc-utils': 1.0.8
      '@walletconnect/jsonrpc-ws-connection': 1.0.16(bufferutil@4.0.9)(utf-8-validate@5.0.10)
      '@walletconnect/keyvaluestorage': 1.1.1(db0@0.3.2)(ioredis@5.6.1)
      '@walletconnect/logger': 2.1.2
      '@walletconnect/relay-api': 1.0.11
      '@walletconnect/relay-auth': 1.1.0
      '@walletconnect/safe-json': 1.0.2
      '@walletconnect/time': 1.0.2
      '@walletconnect/types': 2.19.2(db0@0.3.2)(ioredis@5.6.1)
      '@walletconnect/utils': 2.19.2(bufferutil@4.0.9)(db0@0.3.2)(ioredis@5.6.1)(typescript@5.8.2)(utf-8-validate@5.0.10)(zod@3.25.67)
      '@walletconnect/window-getters': 1.0.1
      es-toolkit: 1.33.0
      events: 3.3.0
      uint8arrays: 3.1.0
    transitivePeerDependencies:
      - '@azure/app-configuration'
      - '@azure/cosmos'
      - '@azure/data-tables'
      - '@azure/identity'
      - '@azure/keyvault-secrets'
      - '@azure/storage-blob'
      - '@capacitor/preferences'
      - '@deno/kv'
      - '@netlify/blobs'
      - '@planetscale/database'
      - '@react-native-async-storage/async-storage'
      - '@upstash/redis'
      - '@vercel/blob'
      - '@vercel/kv'
      - aws4fetch
      - bufferutil
      - db0
      - ioredis
      - typescript
      - uploadthing
      - utf-8-validate
      - zod

  '@walletconnect/crypto@1.0.3':
    dependencies:
      '@walletconnect/encoding': 1.0.2
      '@walletconnect/environment': 1.0.1
      '@walletconnect/randombytes': 1.0.3
      aes-js: 3.1.2
      hash.js: 1.1.7
      tslib: 1.14.1

  '@walletconnect/encoding@1.0.2':
    dependencies:
      is-typedarray: 1.0.0
      tslib: 1.14.1
      typedarray-to-buffer: 3.1.5

  '@walletconnect/environment@1.0.1':
    dependencies:
      tslib: 1.14.1

  '@walletconnect/events@1.0.1':
    dependencies:
      keyvaluestorage-interface: 1.0.0
      tslib: 1.14.1

  '@walletconnect/heartbeat@1.2.2':
    dependencies:
      '@walletconnect/events': 1.0.1
      '@walletconnect/time': 1.0.2
      events: 3.3.0

  '@walletconnect/iso-crypto@1.8.0':
    dependencies:
      '@walletconnect/crypto': 1.0.3
      '@walletconnect/types': 1.8.0
      '@walletconnect/utils': 1.8.0

  '@walletconnect/jsonrpc-provider@1.0.14':
    dependencies:
      '@walletconnect/jsonrpc-utils': 1.0.8
      '@walletconnect/safe-json': 1.0.2
      events: 3.3.0

  '@walletconnect/jsonrpc-types@1.0.4':
    dependencies:
      events: 3.3.0
      keyvaluestorage-interface: 1.0.0

  '@walletconnect/jsonrpc-utils@1.0.8':
    dependencies:
      '@walletconnect/environment': 1.0.1
      '@walletconnect/jsonrpc-types': 1.0.4
      tslib: 1.14.1

  '@walletconnect/jsonrpc-ws-connection@1.0.16(bufferutil@4.0.9)(utf-8-validate@5.0.10)':
    dependencies:
      '@walletconnect/jsonrpc-utils': 1.0.8
      '@walletconnect/safe-json': 1.0.2
      events: 3.3.0
      ws: 7.5.10(bufferutil@4.0.9)(utf-8-validate@5.0.10)
    transitivePeerDependencies:
      - bufferutil
      - utf-8-validate

  '@walletconnect/keyvaluestorage@1.1.1(db0@0.3.2)(ioredis@5.6.1)':
    dependencies:
      '@walletconnect/safe-json': 1.0.2
      idb-keyval: 6.2.1
      unstorage: 1.14.4(db0@0.3.2)(idb-keyval@6.2.1)(ioredis@5.6.1)
    transitivePeerDependencies:
      - '@azure/app-configuration'
      - '@azure/cosmos'
      - '@azure/data-tables'
      - '@azure/identity'
      - '@azure/keyvault-secrets'
      - '@azure/storage-blob'
      - '@capacitor/preferences'
      - '@deno/kv'
      - '@netlify/blobs'
      - '@planetscale/database'
      - '@upstash/redis'
      - '@vercel/blob'
      - '@vercel/kv'
      - aws4fetch
      - db0
      - ioredis
      - uploadthing

  '@walletconnect/logger@2.1.2':
    dependencies:
      '@walletconnect/safe-json': 1.0.2
      pino: 7.11.0

  '@walletconnect/modal-core@2.7.0(@types/react@18.3.20)(react@18.3.1)':
    dependencies:
      valtio: 1.11.2(@types/react@18.3.20)(react@18.3.1)
    transitivePeerDependencies:
      - '@types/react'
      - react

  '@walletconnect/modal-ui@2.7.0(@types/react@18.3.20)(react@18.3.1)':
    dependencies:
      '@walletconnect/modal-core': 2.7.0(@types/react@18.3.20)(react@18.3.1)
      lit: 2.8.0
      motion: 10.16.2
      qrcode: 1.5.3
    transitivePeerDependencies:
      - '@types/react'
      - react

  '@walletconnect/modal@2.7.0(@types/react@18.3.20)(react@18.3.1)':
    dependencies:
      '@walletconnect/modal-core': 2.7.0(@types/react@18.3.20)(react@18.3.1)
      '@walletconnect/modal-ui': 2.7.0(@types/react@18.3.20)(react@18.3.1)
    transitivePeerDependencies:
      - '@types/react'
      - react

  '@walletconnect/randombytes@1.0.3':
    dependencies:
      '@walletconnect/encoding': 1.0.2
      '@walletconnect/environment': 1.0.1
      randombytes: 2.1.0
      tslib: 1.14.1

  '@walletconnect/relay-api@1.0.11':
    dependencies:
      '@walletconnect/jsonrpc-types': 1.0.4

  '@walletconnect/relay-auth@1.1.0':
    dependencies:
      '@noble/curves': 1.8.0
      '@noble/hashes': 1.7.0
      '@walletconnect/safe-json': 1.0.2
      '@walletconnect/time': 1.0.2
      uint8arrays: 3.1.0

  '@walletconnect/safe-json@1.0.0': {}

  '@walletconnect/safe-json@1.0.2':
    dependencies:
      tslib: 1.14.1

  '@walletconnect/sign-client@2.19.2(bufferutil@4.0.9)(db0@0.3.2)(ioredis@5.6.1)(typescript@5.8.2)(utf-8-validate@5.0.10)(zod@3.25.67)':
    dependencies:
      '@walletconnect/core': 2.19.2(bufferutil@4.0.9)(db0@0.3.2)(ioredis@5.6.1)(typescript@5.8.2)(utf-8-validate@5.0.10)(zod@3.25.67)
      '@walletconnect/events': 1.0.1
      '@walletconnect/heartbeat': 1.2.2
      '@walletconnect/jsonrpc-utils': 1.0.8
      '@walletconnect/logger': 2.1.2
      '@walletconnect/time': 1.0.2
      '@walletconnect/types': 2.19.2(db0@0.3.2)(ioredis@5.6.1)
      '@walletconnect/utils': 2.19.2(bufferutil@4.0.9)(db0@0.3.2)(ioredis@5.6.1)(typescript@5.8.2)(utf-8-validate@5.0.10)(zod@3.25.67)
      events: 3.3.0
    transitivePeerDependencies:
      - '@azure/app-configuration'
      - '@azure/cosmos'
      - '@azure/data-tables'
      - '@azure/identity'
      - '@azure/keyvault-secrets'
      - '@azure/storage-blob'
      - '@capacitor/preferences'
      - '@deno/kv'
      - '@netlify/blobs'
      - '@planetscale/database'
      - '@react-native-async-storage/async-storage'
      - '@upstash/redis'
      - '@vercel/blob'
      - '@vercel/kv'
      - aws4fetch
      - bufferutil
      - db0
      - ioredis
      - typescript
      - uploadthing
      - utf-8-validate
      - zod

  '@walletconnect/socket-transport@1.8.0(bufferutil@4.0.9)(utf-8-validate@5.0.10)':
    dependencies:
      '@walletconnect/types': 1.8.0
      '@walletconnect/utils': 1.8.0
      ws: 7.5.3(bufferutil@4.0.9)(utf-8-validate@5.0.10)
    transitivePeerDependencies:
      - bufferutil
      - utf-8-validate

  '@walletconnect/time@1.0.2':
    dependencies:
      tslib: 1.14.1

  '@walletconnect/types@1.8.0': {}

  '@walletconnect/types@2.19.2(db0@0.3.2)(ioredis@5.6.1)':
    dependencies:
      '@walletconnect/events': 1.0.1
      '@walletconnect/heartbeat': 1.2.2
      '@walletconnect/jsonrpc-types': 1.0.4
      '@walletconnect/keyvaluestorage': 1.1.1(db0@0.3.2)(ioredis@5.6.1)
      '@walletconnect/logger': 2.1.2
      events: 3.3.0
    transitivePeerDependencies:
      - '@azure/app-configuration'
      - '@azure/cosmos'
      - '@azure/data-tables'
      - '@azure/identity'
      - '@azure/keyvault-secrets'
      - '@azure/storage-blob'
      - '@capacitor/preferences'
      - '@deno/kv'
      - '@netlify/blobs'
      - '@planetscale/database'
      - '@react-native-async-storage/async-storage'
      - '@upstash/redis'
      - '@vercel/blob'
      - '@vercel/kv'
      - aws4fetch
      - db0
      - ioredis
      - uploadthing

  '@walletconnect/utils@1.8.0':
    dependencies:
      '@walletconnect/browser-utils': 1.8.0
      '@walletconnect/encoding': 1.0.2
      '@walletconnect/jsonrpc-utils': 1.0.8
      '@walletconnect/types': 1.8.0
      bn.js: 4.11.8
      js-sha3: 0.8.0
      query-string: 6.13.5

  '@walletconnect/utils@2.19.2(bufferutil@4.0.9)(db0@0.3.2)(ioredis@5.6.1)(typescript@5.8.2)(utf-8-validate@5.0.10)(zod@3.25.67)':
    dependencies:
      '@noble/ciphers': 1.2.1
      '@noble/curves': 1.8.1
      '@noble/hashes': 1.7.1
      '@walletconnect/jsonrpc-utils': 1.0.8
      '@walletconnect/keyvaluestorage': 1.1.1(db0@0.3.2)(ioredis@5.6.1)
      '@walletconnect/relay-api': 1.0.11
      '@walletconnect/relay-auth': 1.1.0
      '@walletconnect/safe-json': 1.0.2
      '@walletconnect/time': 1.0.2
      '@walletconnect/types': 2.19.2(db0@0.3.2)(ioredis@5.6.1)
      '@walletconnect/window-getters': 1.0.1
      '@walletconnect/window-metadata': 1.0.1
      bs58: 6.0.0
      detect-browser: 5.3.0
      query-string: 7.1.3
      uint8arrays: 3.1.0
      viem: 2.23.2(bufferutil@4.0.9)(typescript@5.8.2)(utf-8-validate@5.0.10)(zod@3.25.67)
    transitivePeerDependencies:
      - '@azure/app-configuration'
      - '@azure/cosmos'
      - '@azure/data-tables'
      - '@azure/identity'
      - '@azure/keyvault-secrets'
      - '@azure/storage-blob'
      - '@capacitor/preferences'
      - '@deno/kv'
      - '@netlify/blobs'
      - '@planetscale/database'
      - '@react-native-async-storage/async-storage'
      - '@upstash/redis'
      - '@vercel/blob'
      - '@vercel/kv'
      - aws4fetch
      - bufferutil
      - db0
      - ioredis
      - typescript
      - uploadthing
      - utf-8-validate
      - zod

  '@walletconnect/window-getters@1.0.0': {}

  '@walletconnect/window-getters@1.0.1':
    dependencies:
      tslib: 1.14.1

  '@walletconnect/window-metadata@1.0.0':
    dependencies:
      '@walletconnect/window-getters': 1.0.1

  '@walletconnect/window-metadata@1.0.1':
    dependencies:
      '@walletconnect/window-getters': 1.0.1
      tslib: 1.14.1

  '@whatwg-node/disposablestack@0.0.6':
    dependencies:
      '@whatwg-node/promise-helpers': 1.3.2
      tslib: 2.8.1

  '@whatwg-node/fetch@0.10.8':
    dependencies:
      '@whatwg-node/node-fetch': 0.7.21
      urlpattern-polyfill: 10.1.0

  '@whatwg-node/node-fetch@0.7.21':
    dependencies:
      '@fastify/busboy': 3.1.1
      '@whatwg-node/disposablestack': 0.0.6
      '@whatwg-node/promise-helpers': 1.3.2
      tslib: 2.8.1

  '@whatwg-node/promise-helpers@1.3.2':
    dependencies:
      tslib: 2.8.1

  '@whatwg-node/server@0.9.71':
    dependencies:
      '@whatwg-node/disposablestack': 0.0.6
      '@whatwg-node/fetch': 0.10.8
      '@whatwg-node/promise-helpers': 1.3.2
      tslib: 2.8.1

  abbrev@1.1.1: {}

  abbrev@2.0.0: {}

  abitype@1.0.8(typescript@5.8.2)(zod@3.25.67):
    optionalDependencies:
      typescript: 5.8.2
      zod: 3.25.67

  abort-controller@3.0.0:
    dependencies:
      event-target-shim: 5.0.1

  acorn-import-attributes@1.9.5(acorn@8.14.0):
    dependencies:
      acorn: 8.14.0

  acorn-jsx@5.3.2(acorn@8.14.0):
    dependencies:
      acorn: 8.14.0

  acorn@8.14.0: {}

  acorn@8.15.0: {}

  aes-js@3.1.2: {}

  agent-base@6.0.2:
    dependencies:
      debug: 4.4.0
    transitivePeerDependencies:
      - supports-color

  agent-base@7.1.3: {}

  ajv@6.12.6:
    dependencies:
      fast-deep-equal: 3.1.3
      fast-json-stable-stringify: 2.1.0
      json-schema-traverse: 0.4.1
      uri-js: 4.4.1

  algorand-msgpack@1.1.0: {}

  algosdk@3.2.0:
    dependencies:
      algorand-msgpack: 1.1.0
      hi-base32: 0.5.1
      js-sha256: 0.9.0
      js-sha3: 0.8.0
      js-sha512: 0.8.0
      json-bigint: 1.0.0
      tweetnacl: 1.0.3
      vlq: 2.0.4

  alien-signals@1.0.13: {}

  ansi-regex@5.0.1: {}

  ansi-regex@6.1.0: {}

  ansi-styles@4.3.0:
    dependencies:
      color-convert: 2.0.1

  ansi-styles@5.2.0: {}

  ansi-styles@6.2.1: {}

  ansis@3.17.0: {}

  any-promise@1.3.0: {}

  anymatch@3.1.3:
    dependencies:
      normalize-path: 3.0.0
      picomatch: 2.3.1

  aproba@2.0.0: {}

  archiver-utils@5.0.2:
    dependencies:
      glob: 10.4.5
      graceful-fs: 4.2.11
      is-stream: 2.0.1
      lazystream: 1.0.1
      lodash: 4.17.21
      normalize-path: 3.0.0
      readable-stream: 4.7.0

  archiver@7.0.1:
    dependencies:
      archiver-utils: 5.0.2
      async: 3.2.6
      buffer-crc32: 1.0.0
      readable-stream: 4.7.0
      readdir-glob: 1.1.3
      tar-stream: 3.1.7
      zip-stream: 6.0.1

  are-we-there-yet@2.0.0:
    dependencies:
      delegates: 1.0.0
      readable-stream: 3.6.2

  argparse@2.0.1: {}

  aria-query@5.3.0:
    dependencies:
      dequal: 2.0.3

  aria-query@5.3.2: {}

  array-buffer-byte-length@1.0.2:
    dependencies:
      call-bound: 1.0.3
      is-array-buffer: 3.0.5

  array-includes@3.1.8:
    dependencies:
      call-bind: 1.0.8
      define-properties: 1.2.1
      es-abstract: 1.23.9
      es-object-atoms: 1.1.1
      get-intrinsic: 1.2.7
      is-string: 1.1.1

  array.prototype.findlast@1.2.5:
    dependencies:
      call-bind: 1.0.8
      define-properties: 1.2.1
      es-abstract: 1.23.9
      es-errors: 1.3.0
      es-object-atoms: 1.1.1
      es-shim-unscopables: 1.0.2

  array.prototype.findlastindex@1.2.5:
    dependencies:
      call-bind: 1.0.8
      define-properties: 1.2.1
      es-abstract: 1.23.9
      es-errors: 1.3.0
      es-object-atoms: 1.1.1
      es-shim-unscopables: 1.0.2

  array.prototype.flat@1.3.3:
    dependencies:
      call-bind: 1.0.8
      define-properties: 1.2.1
      es-abstract: 1.23.9
      es-shim-unscopables: 1.0.2

  array.prototype.flatmap@1.3.3:
    dependencies:
      call-bind: 1.0.8
      define-properties: 1.2.1
      es-abstract: 1.23.9
      es-shim-unscopables: 1.0.2

  array.prototype.tosorted@1.1.4:
    dependencies:
      call-bind: 1.0.8
      define-properties: 1.2.1
      es-abstract: 1.23.9
      es-errors: 1.3.0
      es-shim-unscopables: 1.0.2

  arraybuffer.prototype.slice@1.0.4:
    dependencies:
      array-buffer-byte-length: 1.0.2
      call-bind: 1.0.8
      define-properties: 1.2.1
      es-abstract: 1.23.9
      es-errors: 1.3.0
      get-intrinsic: 1.2.7
      is-array-buffer: 3.0.5

  asn1.js@4.10.1:
    dependencies:
      bn.js: 4.12.1
      inherits: 2.0.4
      minimalistic-assert: 1.0.1

  assert@2.1.0:
    dependencies:
      call-bind: 1.0.8
      is-nan: 1.3.2
      object-is: 1.1.6
      object.assign: 4.1.7
      util: 0.12.5

  assertion-error@2.0.1: {}

  ast-kit@1.3.2:
    dependencies:
      '@babel/parser': 7.26.5
      pathe: 1.1.2

  ast-kit@1.4.3:
    dependencies:
      '@babel/parser': 7.27.5
      pathe: 2.0.3

  ast-module-types@6.0.1: {}

  ast-types-flow@0.0.8: {}

  ast-walker-scope@0.6.2:
    dependencies:
      '@babel/parser': 7.26.5
      ast-kit: 1.3.2

  async-sema@3.1.1: {}

  async@3.2.6: {}

  asynckit@0.4.0: {}

  atomic-sleep@1.0.0: {}

  autoprefixer@10.4.21(postcss@8.5.6):
    dependencies:
      browserslist: 4.24.4
      caniuse-lite: 1.0.30001723
      fraction.js: 4.3.7
      normalize-range: 0.1.2
      picocolors: 1.1.1
      postcss: 8.5.6
      postcss-value-parser: 4.2.0

  available-typed-arrays@1.0.7:
    dependencies:
      possible-typed-array-names: 1.0.0

  axe-core@4.10.2: {}

  axobject-query@4.1.0: {}

  b4a@1.6.7: {}

  babel-plugin-jsx-dom-expressions@0.39.5(@babel/core@7.26.0):
    dependencies:
      '@babel/core': 7.26.0
      '@babel/helper-module-imports': 7.18.6
      '@babel/plugin-syntax-jsx': 7.25.9(@babel/core@7.26.0)
      '@babel/types': 7.26.5
      html-entities: 2.3.3
      parse5: 7.2.1
      validate-html-nesting: 1.2.2

  babel-preset-solid@1.9.3(@babel/core@7.26.0):
    dependencies:
      '@babel/core': 7.26.0
      babel-plugin-jsx-dom-expressions: 0.39.5(@babel/core@7.26.0)

  balanced-match@1.0.2: {}

  bare-events@2.5.4:
    optional: true

  base-x@3.0.10:
    dependencies:
      safe-buffer: 5.2.1

  base-x@5.0.1: {}

  base64-js@1.5.1: {}

  bignumber.js@9.1.2: {}

  binary-extensions@2.3.0: {}

  bindings@1.5.0:
    dependencies:
      file-uri-to-path: 1.0.0

  birpc@2.4.0: {}

  blakejs@1.2.1: {}

  bn.js@4.11.6: {}

  bn.js@4.11.8: {}

  bn.js@4.12.1: {}

  bn.js@5.2.1: {}

  boolbase@1.0.0: {}

  bowser@2.11.0: {}

  brace-expansion@1.1.11:
    dependencies:
      balanced-match: 1.0.2
      concat-map: 0.0.1

  brace-expansion@2.0.1:
    dependencies:
      balanced-match: 1.0.2

  braces@3.0.3:
    dependencies:
      fill-range: 7.1.1

  brorand@1.1.0: {}

  browser-resolve@2.0.0:
    dependencies:
      resolve: 1.22.10

  browserify-aes@1.2.0:
    dependencies:
      buffer-xor: 1.0.3
      cipher-base: 1.0.6
      create-hash: 1.2.0
      evp_bytestokey: 1.0.3
      inherits: 2.0.4
      safe-buffer: 5.2.1

  browserify-cipher@1.0.1:
    dependencies:
      browserify-aes: 1.2.0
      browserify-des: 1.0.2
      evp_bytestokey: 1.0.3

  browserify-des@1.0.2:
    dependencies:
      cipher-base: 1.0.6
      des.js: 1.1.0
      inherits: 2.0.4
      safe-buffer: 5.2.1

  browserify-rsa@4.1.1:
    dependencies:
      bn.js: 5.2.1
      randombytes: 2.1.0
      safe-buffer: 5.2.1

  browserify-sign@4.2.3:
    dependencies:
      bn.js: 5.2.1
      browserify-rsa: 4.1.1
      create-hash: 1.2.0
      create-hmac: 1.1.7
      elliptic: 6.6.1
      hash-base: 3.0.5
      inherits: 2.0.4
      parse-asn1: 5.1.7
      readable-stream: 2.3.8
      safe-buffer: 5.2.1

  browserify-zlib@0.2.0:
    dependencies:
      pako: 1.0.11

  browserslist@4.24.4:
    dependencies:
      caniuse-lite: 1.0.30001692
      electron-to-chromium: 1.5.83
      node-releases: 2.0.19
      update-browserslist-db: 1.1.2(browserslist@4.24.4)

  bs58@4.0.1:
    dependencies:
      base-x: 3.0.10

  bs58@6.0.0:
    dependencies:
      base-x: 5.0.1

  bs58check@2.1.2:
    dependencies:
      bs58: 4.0.1
      create-hash: 1.2.0
      safe-buffer: 5.2.1

  buffer-crc32@0.2.13: {}

  buffer-crc32@1.0.0: {}

  buffer-from@1.1.2: {}

  buffer-to-arraybuffer@0.0.5: {}

  buffer-xor@1.0.3: {}

  buffer@5.7.1:
    dependencies:
      base64-js: 1.5.1
      ieee754: 1.2.1

  buffer@6.0.3:
    dependencies:
      base64-js: 1.5.1
      ieee754: 1.2.1

  bufferutil@4.0.9:
    dependencies:
      node-gyp-build: 4.8.4

<<<<<<< HEAD
  builtin-modules@3.3.0: {}
=======
  builtin-status-codes@3.0.0: {}
>>>>>>> e932dec5

  bundle-name@4.1.0:
    dependencies:
      run-applescript: 7.0.0

  bundle-require@5.1.0(esbuild@0.25.5):
    dependencies:
      esbuild: 0.25.5
      load-tsconfig: 0.2.5

  busboy@1.6.0:
    dependencies:
      streamsearch: 1.1.0

  c12@3.0.4(magicast@0.3.5):
    dependencies:
      chokidar: 4.0.3
      confbox: 0.2.2
      defu: 6.1.4
      dotenv: 16.5.0
      exsolve: 1.0.5
      giget: 2.0.0
      jiti: 2.4.2
      ohash: 2.0.11
      pathe: 2.0.3
      perfect-debounce: 1.0.0
      pkg-types: 2.1.0
      rc9: 2.1.2
    optionalDependencies:
      magicast: 0.3.5

  cac@6.7.14: {}

  call-bind-apply-helpers@1.0.1:
    dependencies:
      es-errors: 1.3.0
      function-bind: 1.1.2

  call-bind@1.0.8:
    dependencies:
      call-bind-apply-helpers: 1.0.1
      es-define-property: 1.0.1
      get-intrinsic: 1.2.7
      set-function-length: 1.2.2

  call-bound@1.0.3:
    dependencies:
      call-bind-apply-helpers: 1.0.1
      get-intrinsic: 1.2.7

  callsite@1.0.0: {}

  callsites@3.1.0: {}

  camelcase@5.3.1: {}

  caniuse-api@3.0.0:
    dependencies:
      browserslist: 4.24.4
      caniuse-lite: 1.0.30001692
      lodash.memoize: 4.1.2
      lodash.uniq: 4.5.0

  caniuse-lite@1.0.30001692: {}

  caniuse-lite@1.0.30001723: {}

  canonify@2.1.1: {}

  canvas@2.11.2:
    dependencies:
      '@mapbox/node-pre-gyp': 1.0.11
      nan: 2.22.2
      simple-get: 3.1.1
    transitivePeerDependencies:
      - encoding
      - supports-color

  cbor-extract@2.2.0:
    dependencies:
      node-gyp-build-optional-packages: 5.1.1
    optionalDependencies:
      '@cbor-extract/cbor-extract-darwin-arm64': 2.2.0
      '@cbor-extract/cbor-extract-darwin-x64': 2.2.0
      '@cbor-extract/cbor-extract-linux-arm': 2.2.0
      '@cbor-extract/cbor-extract-linux-arm64': 2.2.0
      '@cbor-extract/cbor-extract-linux-x64': 2.2.0
      '@cbor-extract/cbor-extract-win32-x64': 2.2.0
    optional: true

  cbor-x@1.6.0:
    optionalDependencies:
      cbor-extract: 2.2.0

  chai@5.2.0:
    dependencies:
      assertion-error: 2.0.1
      check-error: 2.1.1
      deep-eql: 5.0.2
      loupe: 3.1.2
      pathval: 2.0.0

  chalk@3.0.0:
    dependencies:
      ansi-styles: 4.3.0
      supports-color: 7.2.0

  chalk@4.1.2:
    dependencies:
      ansi-styles: 4.3.0
      supports-color: 7.2.0

  check-error@2.1.1: {}

  chokidar@3.6.0:
    dependencies:
      anymatch: 3.1.3
      braces: 3.0.3
      glob-parent: 5.1.2
      is-binary-path: 2.1.0
      is-glob: 4.0.3
      normalize-path: 3.0.0
      readdirp: 3.6.0
    optionalDependencies:
      fsevents: 2.3.3

  chokidar@4.0.3:
    dependencies:
      readdirp: 4.1.1

  chownr@2.0.0: {}

  chownr@3.0.0: {}

  cipher-base@1.0.6:
    dependencies:
      inherits: 2.0.4
      safe-buffer: 5.2.1

  citty@0.1.6:
    dependencies:
      consola: 3.4.2

  client-only@0.0.1: {}

  clipboardy@4.0.0:
    dependencies:
      execa: 8.0.1
      is-wsl: 3.1.0
      is64bit: 2.0.0

  cliui@6.0.0:
    dependencies:
      string-width: 4.2.3
      strip-ansi: 6.0.1
      wrap-ansi: 6.2.0

  cliui@8.0.1:
    dependencies:
      string-width: 4.2.3
      strip-ansi: 6.0.1
      wrap-ansi: 7.0.0

  cluster-key-slot@1.1.2: {}

  color-convert@1.9.3:
    dependencies:
      color-name: 1.1.3

  color-convert@2.0.1:
    dependencies:
      color-name: 1.1.4

  color-name@1.1.3: {}

  color-name@1.1.4: {}

  color-string@1.9.1:
    dependencies:
      color-name: 1.1.4
      simple-swizzle: 0.2.2

  color-support@1.1.3: {}

  color@3.2.1:
    dependencies:
      color-convert: 1.9.3
      color-string: 1.9.1

  colord@2.9.3: {}

  colorspace@1.1.4:
    dependencies:
      color: 3.2.1
      text-hex: 1.0.0

  combined-stream@1.0.8:
    dependencies:
      delayed-stream: 1.0.0

  commander@10.0.1: {}

  commander@12.1.0: {}

  commander@2.20.3: {}

  commander@4.1.1: {}

  commander@7.2.0: {}

  common-path-prefix@3.0.0: {}

  commondir@1.0.1: {}

  compatx@0.1.8: {}

  compatx@0.2.0: {}

  compress-commons@6.0.2:
    dependencies:
      crc-32: 1.2.2
      crc32-stream: 6.0.0
      is-stream: 2.0.1
      normalize-path: 3.0.0
      readable-stream: 4.7.0

  concat-map@0.0.1: {}

  confbox@0.1.8: {}

  confbox@0.2.2: {}

  config-chain@1.1.13:
    dependencies:
      ini: 1.3.8
      proto-list: 1.2.4

  consola@3.4.0: {}

<<<<<<< HEAD
  consola@3.4.2: {}
=======
  console-browserify@1.2.0: {}

  constants-browserify@1.0.0: {}

  content-disposition@1.0.0:
    dependencies:
      safe-buffer: 5.2.1
    optional: true
>>>>>>> e932dec5

  console-control-strings@1.1.0: {}

  convert-source-map@2.0.0: {}

  cookie-es@1.2.2: {}

  cookie-es@2.0.0: {}

  cookie@1.0.2: {}

  cookiejar@2.1.4: {}

  copy-anything@3.0.5:
    dependencies:
      is-what: 4.1.16

  copy-file@11.0.0:
    dependencies:
      graceful-fs: 4.2.11
      p-event: 6.0.1

  core-util-is@1.0.3: {}

  crc-32@1.2.2: {}

  crc32-stream@6.0.0:
    dependencies:
      crc-32: 1.2.2
      readable-stream: 4.7.0

  create-ecdh@4.0.4:
    dependencies:
      bn.js: 4.12.1
      elliptic: 6.6.1

  create-hash@1.2.0:
    dependencies:
      cipher-base: 1.0.6
      inherits: 2.0.4
      md5.js: 1.3.5
      ripemd160: 2.0.2
      sha.js: 2.4.11

  create-hmac@1.1.7:
    dependencies:
      cipher-base: 1.0.6
      create-hash: 1.2.0
      inherits: 2.0.4
      ripemd160: 2.0.2
      safe-buffer: 5.2.1
      sha.js: 2.4.11

<<<<<<< HEAD
  cron-parser@4.9.0:
    dependencies:
      luxon: 3.6.1
=======
  create-require@1.1.1: {}
>>>>>>> e932dec5

  croner@9.0.0: {}

  cross-spawn@7.0.6:
    dependencies:
      path-key: 3.1.1
      shebang-command: 2.0.0
      which: 2.0.2

  crossws@0.3.1:
    dependencies:
      uncrypto: 0.1.3

  crossws@0.3.5:
    dependencies:
      uncrypto: 0.1.3

<<<<<<< HEAD
  css-declaration-sorter@7.2.0(postcss@8.5.6):
=======
  crypto-browserify@3.12.1:
    dependencies:
      browserify-cipher: 1.0.1
      browserify-sign: 4.2.3
      create-ecdh: 4.0.4
      create-hash: 1.2.0
      create-hmac: 1.1.7
      diffie-hellman: 5.0.3
      hash-base: 3.0.5
      inherits: 2.0.4
      pbkdf2: 3.1.2
      public-encrypt: 4.0.3
      randombytes: 2.1.0
      randomfill: 1.0.4

  css-declaration-sorter@7.2.0(postcss@8.5.3):
>>>>>>> e932dec5
    dependencies:
      postcss: 8.5.6

  css-select@5.1.0:
    dependencies:
      boolbase: 1.0.0
      css-what: 6.1.0
      domhandler: 5.0.3
      domutils: 3.2.2
      nth-check: 2.1.1

  css-tree@2.2.1:
    dependencies:
      mdn-data: 2.0.28
      source-map-js: 1.2.1

  css-tree@2.3.1:
    dependencies:
      mdn-data: 2.0.30
      source-map-js: 1.2.1

  css-what@6.1.0: {}

  css.escape@1.5.1: {}

  cssesc@3.0.0: {}

  cssnano-preset-default@7.0.6(postcss@8.5.6):
    dependencies:
      browserslist: 4.24.4
      css-declaration-sorter: 7.2.0(postcss@8.5.6)
      cssnano-utils: 5.0.0(postcss@8.5.6)
      postcss: 8.5.6
      postcss-calc: 10.1.0(postcss@8.5.6)
      postcss-colormin: 7.0.2(postcss@8.5.6)
      postcss-convert-values: 7.0.4(postcss@8.5.6)
      postcss-discard-comments: 7.0.3(postcss@8.5.6)
      postcss-discard-duplicates: 7.0.1(postcss@8.5.6)
      postcss-discard-empty: 7.0.0(postcss@8.5.6)
      postcss-discard-overridden: 7.0.0(postcss@8.5.6)
      postcss-merge-longhand: 7.0.4(postcss@8.5.6)
      postcss-merge-rules: 7.0.4(postcss@8.5.6)
      postcss-minify-font-values: 7.0.0(postcss@8.5.6)
      postcss-minify-gradients: 7.0.0(postcss@8.5.6)
      postcss-minify-params: 7.0.2(postcss@8.5.6)
      postcss-minify-selectors: 7.0.4(postcss@8.5.6)
      postcss-normalize-charset: 7.0.0(postcss@8.5.6)
      postcss-normalize-display-values: 7.0.0(postcss@8.5.6)
      postcss-normalize-positions: 7.0.0(postcss@8.5.6)
      postcss-normalize-repeat-style: 7.0.0(postcss@8.5.6)
      postcss-normalize-string: 7.0.0(postcss@8.5.6)
      postcss-normalize-timing-functions: 7.0.0(postcss@8.5.6)
      postcss-normalize-unicode: 7.0.2(postcss@8.5.6)
      postcss-normalize-url: 7.0.0(postcss@8.5.6)
      postcss-normalize-whitespace: 7.0.0(postcss@8.5.6)
      postcss-ordered-values: 7.0.1(postcss@8.5.6)
      postcss-reduce-initial: 7.0.2(postcss@8.5.6)
      postcss-reduce-transforms: 7.0.0(postcss@8.5.6)
      postcss-svgo: 7.0.1(postcss@8.5.6)
      postcss-unique-selectors: 7.0.3(postcss@8.5.6)

  cssnano-utils@5.0.0(postcss@8.5.6):
    dependencies:
      postcss: 8.5.6

  cssnano@7.0.6(postcss@8.5.6):
    dependencies:
      cssnano-preset-default: 7.0.6(postcss@8.5.6)
      lilconfig: 3.1.3
      postcss: 8.5.6

  csso@5.0.5:
    dependencies:
      css-tree: 2.2.1

  cssstyle@4.2.1:
    dependencies:
      '@asamuzakjp/css-color': 2.8.3
      rrweb-cssom: 0.8.0

  csstype@3.1.3: {}

  d@1.0.2:
    dependencies:
      es5-ext: 0.10.64
      type: 2.7.3

  damerau-levenshtein@1.0.8: {}

  data-uri-to-buffer@4.0.1: {}

  data-urls@5.0.0:
    dependencies:
      whatwg-mimetype: 4.0.0
      whatwg-url: 14.1.0

  data-view-buffer@1.0.2:
    dependencies:
      call-bound: 1.0.3
      es-errors: 1.3.0
      is-data-view: 1.0.2

  data-view-byte-length@1.0.2:
    dependencies:
      call-bound: 1.0.3
      es-errors: 1.3.0
      is-data-view: 1.0.2

  data-view-byte-offset@1.0.1:
    dependencies:
      call-bound: 1.0.3
      es-errors: 1.3.0
      is-data-view: 1.0.2

  db0@0.3.2: {}

  de-indent@1.0.2: {}

  debug@2.6.9:
    dependencies:
      ms: 2.0.0

  debug@3.2.7:
    dependencies:
      ms: 2.1.3

  debug@4.3.7:
    dependencies:
      ms: 2.1.3

  debug@4.4.0:
    dependencies:
      ms: 2.1.3

  debug@4.4.1:
    dependencies:
      ms: 2.1.3

  decache@4.6.2:
    dependencies:
      callsite: 1.0.0

  decamelize@1.2.0: {}

  decimal.js@10.4.3: {}

  decode-uri-component@0.2.2: {}

  decompress-response@3.3.0:
    dependencies:
      mimic-response: 1.0.1

  decompress-response@4.2.1:
    dependencies:
      mimic-response: 2.1.0

  deep-eql@5.0.2: {}

  deep-is@0.1.4: {}

  deepmerge@4.3.1: {}

  default-browser-id@5.0.0: {}

  default-browser@5.2.1:
    dependencies:
      bundle-name: 4.1.0
      default-browser-id: 5.0.0

  define-data-property@1.1.4:
    dependencies:
      es-define-property: 1.0.1
      es-errors: 1.3.0
      gopd: 1.2.0

  define-lazy-prop@2.0.0: {}

  define-lazy-prop@3.0.0: {}

  define-properties@1.2.1:
    dependencies:
      define-data-property: 1.1.4
      has-property-descriptors: 1.0.2
      object-keys: 1.1.1

  defu@6.1.4: {}

  delayed-stream@1.0.0: {}

  delegates@1.0.0: {}

  denque@2.1.0: {}

  depd@2.0.0: {}

  dequal@2.0.3: {}

  des.js@1.1.0:
    dependencies:
      inherits: 2.0.4
      minimalistic-assert: 1.0.1

  destr@2.0.3: {}

  destr@2.0.5: {}

  detect-browser@5.2.0: {}

  detect-browser@5.3.0: {}

  detect-libc@1.0.3: {}

  detect-libc@2.0.3: {}

  detective-amd@6.0.1:
    dependencies:
      ast-module-types: 6.0.1
      escodegen: 2.1.0
      get-amd-module-type: 6.0.1
      node-source-walk: 7.0.1

  detective-cjs@6.0.1:
    dependencies:
      ast-module-types: 6.0.1
      node-source-walk: 7.0.1

  detective-es6@5.0.1:
    dependencies:
      node-source-walk: 7.0.1

  detective-postcss@7.0.1(postcss@8.5.1):
    dependencies:
      is-url: 1.2.4
      postcss: 8.5.1
      postcss-values-parser: 6.0.2(postcss@8.5.1)

  detective-sass@6.0.1:
    dependencies:
      gonzales-pe: 4.3.0
      node-source-walk: 7.0.1

  detective-scss@5.0.1:
    dependencies:
      gonzales-pe: 4.3.0
      node-source-walk: 7.0.1

  detective-stylus@5.0.1: {}

  detective-typescript@14.0.0(typescript@5.8.2):
    dependencies:
      '@typescript-eslint/typescript-estree': 8.34.1(typescript@5.8.2)
      ast-module-types: 6.0.1
      node-source-walk: 7.0.1
      typescript: 5.8.2
    transitivePeerDependencies:
      - supports-color

  detective-vue2@2.2.0(typescript@5.8.2):
    dependencies:
      '@dependents/detective-less': 5.0.1
      '@vue/compiler-sfc': 3.5.13
      detective-es6: 5.0.1
      detective-sass: 6.0.1
      detective-scss: 5.0.1
      detective-stylus: 5.0.1
      detective-typescript: 14.0.0(typescript@5.8.2)
      typescript: 5.8.2
    transitivePeerDependencies:
      - supports-color

  devalue@5.1.1: {}

  diff@8.0.2: {}

  diffie-hellman@5.0.3:
    dependencies:
      bn.js: 4.12.1
      miller-rabin: 4.0.1
      randombytes: 2.1.0

  dijkstrajs@1.0.3: {}

  doctrine@2.1.0:
    dependencies:
      esutils: 2.0.3

  doctrine@3.0.0:
    dependencies:
      esutils: 2.0.3

  dom-accessibility-api@0.5.16: {}

  dom-accessibility-api@0.6.3: {}

  dom-serializer@2.0.0:
    dependencies:
      domelementtype: 2.3.0
      domhandler: 5.0.3
      entities: 4.5.0

  dom-walk@0.1.2: {}

  domain-browser@4.22.0: {}

  domelementtype@2.3.0: {}

  domhandler@5.0.3:
    dependencies:
      domelementtype: 2.3.0

  domutils@3.2.2:
    dependencies:
      dom-serializer: 2.0.0
      domelementtype: 2.3.0
      domhandler: 5.0.3

  dot-prop@9.0.0:
    dependencies:
      type-fest: 4.32.0

  dotenv@16.4.7: {}

  dotenv@16.5.0: {}

  dunder-proto@1.0.1:
    dependencies:
      call-bind-apply-helpers: 1.0.1
      es-errors: 1.3.0
      gopd: 1.2.0

  duplexer@0.1.2: {}

  duplexify@4.1.3:
    dependencies:
      end-of-stream: 1.4.4
      inherits: 2.0.4
      readable-stream: 3.6.2
      stream-shift: 1.0.3

  eastasianwidth@0.2.0: {}

  editorconfig@1.0.4:
    dependencies:
      '@one-ini/wasm': 0.1.1
      commander: 10.0.1
      minimatch: 9.0.1
      semver: 7.6.3

  ee-first@1.1.1: {}

  electron-to-chromium@1.5.83: {}

  elliptic@6.5.4:
    dependencies:
      bn.js: 4.12.1
      brorand: 1.1.0
      hash.js: 1.1.7
      hmac-drbg: 1.0.1
      inherits: 2.0.4
      minimalistic-assert: 1.0.1
      minimalistic-crypto-utils: 1.0.1

  elliptic@6.6.1:
    dependencies:
      bn.js: 4.12.1
      brorand: 1.1.0
      hash.js: 1.1.7
      hmac-drbg: 1.0.1
      inherits: 2.0.4
      minimalistic-assert: 1.0.1
      minimalistic-crypto-utils: 1.0.1

  emoji-regex@8.0.0: {}

  emoji-regex@9.2.2: {}

  enabled@2.0.0: {}

  encode-utf8@1.0.3: {}

  encodeurl@2.0.0: {}

  end-of-stream@1.4.4:
    dependencies:
      once: 1.4.0

  engine.io-client@6.6.3(bufferutil@4.0.9)(utf-8-validate@5.0.10):
    dependencies:
      '@socket.io/component-emitter': 3.1.2
      debug: 4.3.7
      engine.io-parser: 5.2.3
      ws: 8.17.1(bufferutil@4.0.9)(utf-8-validate@5.0.10)
      xmlhttprequest-ssl: 2.1.2
    transitivePeerDependencies:
      - bufferutil
      - supports-color
      - utf-8-validate

  engine.io-parser@5.2.3: {}

  enhanced-resolve@5.18.0:
    dependencies:
      graceful-fs: 4.2.11
      tapable: 2.2.1

  entities@4.5.0: {}

  env-paths@3.0.0: {}

  error-stack-parser-es@1.0.5: {}

  errx@0.1.0: {}

  es-abstract@1.23.9:
    dependencies:
      array-buffer-byte-length: 1.0.2
      arraybuffer.prototype.slice: 1.0.4
      available-typed-arrays: 1.0.7
      call-bind: 1.0.8
      call-bound: 1.0.3
      data-view-buffer: 1.0.2
      data-view-byte-length: 1.0.2
      data-view-byte-offset: 1.0.1
      es-define-property: 1.0.1
      es-errors: 1.3.0
      es-object-atoms: 1.1.1
      es-set-tostringtag: 2.1.0
      es-to-primitive: 1.3.0
      function.prototype.name: 1.1.8
      get-intrinsic: 1.2.7
      get-proto: 1.0.1
      get-symbol-description: 1.1.0
      globalthis: 1.0.4
      gopd: 1.2.0
      has-property-descriptors: 1.0.2
      has-proto: 1.2.0
      has-symbols: 1.1.0
      hasown: 2.0.2
      internal-slot: 1.1.0
      is-array-buffer: 3.0.5
      is-callable: 1.2.7
      is-data-view: 1.0.2
      is-regex: 1.2.1
      is-shared-array-buffer: 1.0.4
      is-string: 1.1.1
      is-typed-array: 1.1.15
      is-weakref: 1.1.0
      math-intrinsics: 1.1.0
      object-inspect: 1.13.3
      object-keys: 1.1.1
      object.assign: 4.1.7
      own-keys: 1.0.1
      regexp.prototype.flags: 1.5.4
      safe-array-concat: 1.1.3
      safe-push-apply: 1.0.0
      safe-regex-test: 1.1.0
      set-proto: 1.0.0
      string.prototype.trim: 1.2.10
      string.prototype.trimend: 1.0.9
      string.prototype.trimstart: 1.0.8
      typed-array-buffer: 1.0.3
      typed-array-byte-length: 1.0.3
      typed-array-byte-offset: 1.0.4
      typed-array-length: 1.0.7
      unbox-primitive: 1.1.0
      which-typed-array: 1.1.18

  es-define-property@1.0.1: {}

  es-errors@1.3.0: {}

  es-iterator-helpers@1.2.1:
    dependencies:
      call-bind: 1.0.8
      call-bound: 1.0.3
      define-properties: 1.2.1
      es-abstract: 1.23.9
      es-errors: 1.3.0
      es-set-tostringtag: 2.1.0
      function-bind: 1.1.2
      get-intrinsic: 1.2.7
      globalthis: 1.0.4
      gopd: 1.2.0
      has-property-descriptors: 1.0.2
      has-proto: 1.2.0
      has-symbols: 1.1.0
      internal-slot: 1.1.0
      iterator.prototype: 1.1.5
      safe-array-concat: 1.1.3

  es-module-lexer@1.6.0: {}

  es-module-lexer@1.7.0: {}

  es-object-atoms@1.1.1:
    dependencies:
      es-errors: 1.3.0

  es-set-tostringtag@2.1.0:
    dependencies:
      es-errors: 1.3.0
      get-intrinsic: 1.2.7
      has-tostringtag: 1.0.2
      hasown: 2.0.2

  es-shim-unscopables@1.0.2:
    dependencies:
      hasown: 2.0.2

  es-to-primitive@1.3.0:
    dependencies:
      is-callable: 1.2.7
      is-date-object: 1.1.0
      is-symbol: 1.1.1

  es-toolkit@1.33.0: {}

  es5-ext@0.10.64:
    dependencies:
      es6-iterator: 2.0.3
      es6-symbol: 3.1.4
      esniff: 2.0.1
      next-tick: 1.1.0

  es6-iterator@2.0.3:
    dependencies:
      d: 1.0.2
      es5-ext: 0.10.64
      es6-symbol: 3.1.4

  es6-symbol@3.1.4:
    dependencies:
      d: 1.0.2
      ext: 1.7.0

  esbuild-plugin-solid@0.5.0(esbuild@0.25.5)(solid-js@1.9.5):
    dependencies:
      '@babel/core': 7.26.0
      '@babel/preset-typescript': 7.26.0(@babel/core@7.26.0)
      babel-preset-solid: 1.9.3(@babel/core@7.26.0)
      esbuild: 0.25.5
      solid-js: 1.9.5
    transitivePeerDependencies:
      - supports-color

  esbuild@0.25.5:
    optionalDependencies:
      '@esbuild/aix-ppc64': 0.25.5
      '@esbuild/android-arm': 0.25.5
      '@esbuild/android-arm64': 0.25.5
      '@esbuild/android-x64': 0.25.5
      '@esbuild/darwin-arm64': 0.25.5
      '@esbuild/darwin-x64': 0.25.5
      '@esbuild/freebsd-arm64': 0.25.5
      '@esbuild/freebsd-x64': 0.25.5
      '@esbuild/linux-arm': 0.25.5
      '@esbuild/linux-arm64': 0.25.5
      '@esbuild/linux-ia32': 0.25.5
      '@esbuild/linux-loong64': 0.25.5
      '@esbuild/linux-mips64el': 0.25.5
      '@esbuild/linux-ppc64': 0.25.5
      '@esbuild/linux-riscv64': 0.25.5
      '@esbuild/linux-s390x': 0.25.5
      '@esbuild/linux-x64': 0.25.5
      '@esbuild/netbsd-arm64': 0.25.5
      '@esbuild/netbsd-x64': 0.25.5
      '@esbuild/openbsd-arm64': 0.25.5
      '@esbuild/openbsd-x64': 0.25.5
      '@esbuild/sunos-x64': 0.25.5
      '@esbuild/win32-arm64': 0.25.5
      '@esbuild/win32-ia32': 0.25.5
      '@esbuild/win32-x64': 0.25.5

  escalade@3.2.0: {}

  escape-html@1.0.3: {}

  escape-string-regexp@4.0.0: {}

  escape-string-regexp@5.0.0: {}

  escodegen@2.1.0:
    dependencies:
      esprima: 4.0.1
      estraverse: 5.3.0
      esutils: 2.0.3
    optionalDependencies:
      source-map: 0.6.1

  eslint-config-next@14.2.26(eslint@8.57.1)(typescript@5.8.2):
    dependencies:
      '@next/eslint-plugin-next': 14.2.26
      '@rushstack/eslint-patch': 1.10.5
      '@typescript-eslint/eslint-plugin': 8.28.0(@typescript-eslint/parser@8.28.0(eslint@8.57.1)(typescript@5.8.2))(eslint@8.57.1)(typescript@5.8.2)
      '@typescript-eslint/parser': 8.28.0(eslint@8.57.1)(typescript@5.8.2)
      eslint: 8.57.1
      eslint-import-resolver-node: 0.3.9
      eslint-import-resolver-typescript: 3.7.0(eslint-plugin-import@2.31.0)(eslint@8.57.1)
      eslint-plugin-import: 2.31.0(@typescript-eslint/parser@8.28.0(eslint@8.57.1)(typescript@5.8.2))(eslint-import-resolver-typescript@3.7.0)(eslint@8.57.1)
      eslint-plugin-jsx-a11y: 6.10.2(eslint@8.57.1)
      eslint-plugin-react: 7.37.4(eslint@8.57.1)
      eslint-plugin-react-hooks: 5.0.0-canary-7118f5dd7-20230705(eslint@8.57.1)
    optionalDependencies:
      typescript: 5.8.2
    transitivePeerDependencies:
      - eslint-import-resolver-webpack
      - eslint-plugin-import-x
      - supports-color

  eslint-config-prettier@10.1.1(eslint@8.57.1):
    dependencies:
      eslint: 8.57.1

  eslint-import-resolver-node@0.3.9:
    dependencies:
      debug: 3.2.7
      is-core-module: 2.16.1
      resolve: 1.22.10
    transitivePeerDependencies:
      - supports-color

  eslint-import-resolver-typescript@3.7.0(eslint-plugin-import@2.31.0)(eslint@8.57.1):
    dependencies:
      '@nolyfill/is-core-module': 1.0.39
      debug: 4.4.0
      enhanced-resolve: 5.18.0
      eslint: 8.57.1
      fast-glob: 3.3.3
      get-tsconfig: 4.8.1
      is-bun-module: 1.3.0
      is-glob: 4.0.3
      stable-hash: 0.0.4
    optionalDependencies:
      eslint-plugin-import: 2.31.0(@typescript-eslint/parser@8.28.0(eslint@8.57.1)(typescript@5.8.2))(eslint-import-resolver-typescript@3.7.0)(eslint@8.57.1)
    transitivePeerDependencies:
      - supports-color

  eslint-module-utils@2.12.0(@typescript-eslint/parser@8.28.0(eslint@8.57.1)(typescript@5.8.2))(eslint-import-resolver-node@0.3.9)(eslint-import-resolver-typescript@3.7.0)(eslint@8.57.1):
    dependencies:
      debug: 3.2.7
    optionalDependencies:
      '@typescript-eslint/parser': 8.28.0(eslint@8.57.1)(typescript@5.8.2)
      eslint: 8.57.1
      eslint-import-resolver-node: 0.3.9
      eslint-import-resolver-typescript: 3.7.0(eslint-plugin-import@2.31.0)(eslint@8.57.1)
    transitivePeerDependencies:
      - supports-color

  eslint-plugin-import@2.31.0(@typescript-eslint/parser@8.28.0(eslint@8.57.1)(typescript@5.8.2))(eslint-import-resolver-typescript@3.7.0)(eslint@8.57.1):
    dependencies:
      '@rtsao/scc': 1.1.0
      array-includes: 3.1.8
      array.prototype.findlastindex: 1.2.5
      array.prototype.flat: 1.3.3
      array.prototype.flatmap: 1.3.3
      debug: 3.2.7
      doctrine: 2.1.0
      eslint: 8.57.1
      eslint-import-resolver-node: 0.3.9
      eslint-module-utils: 2.12.0(@typescript-eslint/parser@8.28.0(eslint@8.57.1)(typescript@5.8.2))(eslint-import-resolver-node@0.3.9)(eslint-import-resolver-typescript@3.7.0)(eslint@8.57.1)
      hasown: 2.0.2
      is-core-module: 2.16.1
      is-glob: 4.0.3
      minimatch: 3.1.2
      object.fromentries: 2.0.8
      object.groupby: 1.0.3
      object.values: 1.2.1
      semver: 6.3.1
      string.prototype.trimend: 1.0.9
      tsconfig-paths: 3.15.0
    optionalDependencies:
      '@typescript-eslint/parser': 8.28.0(eslint@8.57.1)(typescript@5.8.2)
    transitivePeerDependencies:
      - eslint-import-resolver-typescript
      - eslint-import-resolver-webpack
      - supports-color

  eslint-plugin-jsx-a11y@6.10.2(eslint@8.57.1):
    dependencies:
      aria-query: 5.3.2
      array-includes: 3.1.8
      array.prototype.flatmap: 1.3.3
      ast-types-flow: 0.0.8
      axe-core: 4.10.2
      axobject-query: 4.1.0
      damerau-levenshtein: 1.0.8
      emoji-regex: 9.2.2
      eslint: 8.57.1
      hasown: 2.0.2
      jsx-ast-utils: 3.3.5
      language-tags: 1.0.9
      minimatch: 3.1.2
      object.fromentries: 2.0.8
      safe-regex-test: 1.1.0
      string.prototype.includes: 2.0.1

  eslint-plugin-prettier@5.2.5(eslint-config-prettier@10.1.1(eslint@8.57.1))(eslint@8.57.1)(prettier@3.5.3):
    dependencies:
      eslint: 8.57.1
      prettier: 3.5.3
      prettier-linter-helpers: 1.0.0
      synckit: 0.10.4
    optionalDependencies:
      eslint-config-prettier: 10.1.1(eslint@8.57.1)

  eslint-plugin-react-hooks@5.0.0-canary-7118f5dd7-20230705(eslint@8.57.1):
    dependencies:
      eslint: 8.57.1

  eslint-plugin-react-hooks@5.2.0(eslint@8.57.1):
    dependencies:
      eslint: 8.57.1

  eslint-plugin-react-refresh@0.4.19(eslint@8.57.1):
    dependencies:
      eslint: 8.57.1

  eslint-plugin-react@7.37.4(eslint@8.57.1):
    dependencies:
      array-includes: 3.1.8
      array.prototype.findlast: 1.2.5
      array.prototype.flatmap: 1.3.3
      array.prototype.tosorted: 1.1.4
      doctrine: 2.1.0
      es-iterator-helpers: 1.2.1
      eslint: 8.57.1
      estraverse: 5.3.0
      hasown: 2.0.2
      jsx-ast-utils: 3.3.5
      minimatch: 3.1.2
      object.entries: 1.1.8
      object.fromentries: 2.0.8
      object.values: 1.2.1
      prop-types: 15.8.1
      resolve: 2.0.0-next.5
      semver: 6.3.1
      string.prototype.matchall: 4.0.12
      string.prototype.repeat: 1.0.0

  eslint-scope@7.2.2:
    dependencies:
      esrecurse: 4.3.0
      estraverse: 5.3.0

  eslint-visitor-keys@3.4.3: {}

  eslint-visitor-keys@4.2.0: {}

  eslint-visitor-keys@4.2.1: {}

  eslint@8.57.1:
    dependencies:
      '@eslint-community/eslint-utils': 4.4.1(eslint@8.57.1)
      '@eslint-community/regexpp': 4.12.1
      '@eslint/eslintrc': 2.1.4
      '@eslint/js': 8.57.1
      '@humanwhocodes/config-array': 0.13.0
      '@humanwhocodes/module-importer': 1.0.1
      '@nodelib/fs.walk': 1.2.8
      '@ungap/structured-clone': 1.2.1
      ajv: 6.12.6
      chalk: 4.1.2
      cross-spawn: 7.0.6
      debug: 4.4.0
      doctrine: 3.0.0
      escape-string-regexp: 4.0.0
      eslint-scope: 7.2.2
      eslint-visitor-keys: 3.4.3
      espree: 9.6.1
      esquery: 1.6.0
      esutils: 2.0.3
      fast-deep-equal: 3.1.3
      file-entry-cache: 6.0.1
      find-up: 5.0.0
      glob-parent: 6.0.2
      globals: 13.24.0
      graphemer: 1.4.0
      ignore: 5.3.2
      imurmurhash: 0.1.4
      is-glob: 4.0.3
      is-path-inside: 3.0.3
      js-yaml: 4.1.0
      json-stable-stringify-without-jsonify: 1.0.1
      levn: 0.4.1
      lodash.merge: 4.6.2
      minimatch: 3.1.2
      natural-compare: 1.4.0
      optionator: 0.9.4
      strip-ansi: 6.0.1
      text-table: 0.2.0
    transitivePeerDependencies:
      - supports-color

  esniff@2.0.1:
    dependencies:
      d: 1.0.2
      es5-ext: 0.10.64
      event-emitter: 0.3.5
      type: 2.7.3

  espree@9.6.1:
    dependencies:
      acorn: 8.14.0
      acorn-jsx: 5.3.2(acorn@8.14.0)
      eslint-visitor-keys: 3.4.3

  esprima@4.0.1: {}

  esquery@1.6.0:
    dependencies:
      estraverse: 5.3.0

  esrecurse@4.3.0:
    dependencies:
      estraverse: 5.3.0

  estraverse@5.3.0: {}

  estree-walker@2.0.2: {}

  estree-walker@3.0.3:
    dependencies:
      '@types/estree': 1.0.6

  esutils@2.0.3: {}

  etag@1.8.1: {}

  eth-lib@0.2.8:
    dependencies:
      bn.js: 4.12.1
      elliptic: 6.6.1
      xhr-request-promise: 0.1.3

  ethereum-bloom-filters@1.2.0:
    dependencies:
      '@noble/hashes': 1.7.0

  ethereum-cryptography@0.1.3:
    dependencies:
      '@types/pbkdf2': 3.1.2
      '@types/secp256k1': 4.0.6
      blakejs: 1.2.1
      browserify-aes: 1.2.0
      bs58check: 2.1.2
      create-hash: 1.2.0
      create-hmac: 1.1.7
      hash.js: 1.1.7
      keccak: 3.0.4
      pbkdf2: 3.1.2
      randombytes: 2.1.0
      safe-buffer: 5.2.1
      scrypt-js: 3.0.1
      secp256k1: 4.0.4
      setimmediate: 1.0.5

  ethereumjs-util@7.1.5:
    dependencies:
      '@types/bn.js': 5.1.6
      bn.js: 5.2.1
      create-hash: 1.2.0
      ethereum-cryptography: 0.1.3
      rlp: 2.2.7

  ethjs-unit@0.1.6:
    dependencies:
      bn.js: 4.11.6
      number-to-bn: 1.7.0

  event-emitter@0.3.5:
    dependencies:
      d: 1.0.2
      es5-ext: 0.10.64

  event-target-shim@5.0.1: {}

  eventemitter3@4.0.4: {}

  eventemitter3@4.0.7: {}

  eventemitter3@5.0.1: {}

  events@3.3.0: {}

  evp_bytestokey@1.0.3:
    dependencies:
      md5.js: 1.3.5
      safe-buffer: 5.2.1

  execa@8.0.1:
    dependencies:
      cross-spawn: 7.0.6
      get-stream: 8.0.1
      human-signals: 5.0.0
      is-stream: 3.0.0
      merge-stream: 2.0.0
      npm-run-path: 5.3.0
      onetime: 6.0.0
      signal-exit: 4.1.0
      strip-final-newline: 3.0.0

  expect-type@1.1.0: {}

  exsolve@1.0.5: {}

  ext@1.7.0:
    dependencies:
      type: 2.7.3

  externality@1.0.2:
    dependencies:
      enhanced-resolve: 5.18.0
      mlly: 1.7.4
      pathe: 1.1.2
      ufo: 1.5.4

  extract-zip@2.0.1:
    dependencies:
      debug: 4.4.0
      get-stream: 5.2.0
      yauzl: 2.10.0
    optionalDependencies:
      '@types/yauzl': 2.10.3
    transitivePeerDependencies:
      - supports-color

  fast-deep-equal@3.1.3: {}

  fast-diff@1.3.0: {}

  fast-fifo@1.3.2: {}

  fast-glob@3.3.3:
    dependencies:
      '@nodelib/fs.stat': 2.0.5
      '@nodelib/fs.walk': 1.2.8
      glob-parent: 5.1.2
      merge2: 1.4.1
      micromatch: 4.0.8

  fast-json-stable-stringify@2.1.0: {}

  fast-levenshtein@2.0.6: {}

  fast-npm-meta@0.4.3: {}

  fast-redact@3.5.0: {}

  fastq@1.18.0:
    dependencies:
      reusify: 1.0.4

  fd-slicer@1.1.0:
    dependencies:
      pend: 1.2.0

  fdir@6.4.2(picomatch@4.0.2):
    optionalDependencies:
      picomatch: 4.0.2

  fdir@6.4.6(picomatch@4.0.2):
    optionalDependencies:
      picomatch: 4.0.2

  fecha@4.2.3: {}

  fetch-blob@3.2.0:
    dependencies:
      node-domexception: 1.0.0
      web-streams-polyfill: 3.3.3

  file-entry-cache@6.0.1:
    dependencies:
      flat-cache: 3.2.0

  file-uri-to-path@1.0.0: {}

  fill-range@7.1.1:
    dependencies:
      to-regex-range: 5.0.1

  filter-obj@1.1.0: {}

  filter-obj@6.1.0: {}

  find-up-simple@1.0.1: {}

  find-up@4.1.0:
    dependencies:
      locate-path: 5.0.0
      path-exists: 4.0.0

  find-up@5.0.0:
    dependencies:
      locate-path: 6.0.0
      path-exists: 4.0.0

  find-up@7.0.0:
    dependencies:
      locate-path: 7.2.0
      path-exists: 5.0.0
      unicorn-magic: 0.1.0

  flat-cache@3.2.0:
    dependencies:
      flatted: 3.3.2
      keyv: 4.5.4
      rimraf: 3.0.2

  flatted@3.3.2: {}

  fn.name@1.1.0: {}

  for-each@0.3.3:
    dependencies:
      is-callable: 1.2.7

  foreground-child@3.3.0:
    dependencies:
      cross-spawn: 7.0.6
      signal-exit: 4.1.0

  form-data@4.0.1:
    dependencies:
      asynckit: 0.4.0
      combined-stream: 1.0.8
      mime-types: 2.1.35

  formdata-polyfill@4.0.10:
    dependencies:
      fetch-blob: 3.2.0

  fraction.js@4.3.7: {}

  fresh@2.0.0: {}

  fs-minipass@2.1.0:
    dependencies:
      minipass: 3.3.6

  fs.realpath@1.0.0: {}

  fsevents@2.3.2:
    optional: true

  fsevents@2.3.3:
    optional: true

  function-bind@1.1.2: {}

  function.prototype.name@1.1.8:
    dependencies:
      call-bind: 1.0.8
      call-bound: 1.0.3
      define-properties: 1.2.1
      functions-have-names: 1.2.3
      hasown: 2.0.2
      is-callable: 1.2.7

  functions-have-names@1.2.3: {}

  fuse.js@7.1.0: {}

  gauge@3.0.2:
    dependencies:
      aproba: 2.0.0
      color-support: 1.1.3
      console-control-strings: 1.1.0
      has-unicode: 2.0.1
      object-assign: 4.1.1
      signal-exit: 3.0.7
      string-width: 4.2.3
      strip-ansi: 6.0.1
      wide-align: 1.1.5

  gensync@1.0.0-beta.2: {}

  get-amd-module-type@6.0.1:
    dependencies:
      ast-module-types: 6.0.1
      node-source-walk: 7.0.1

  get-caller-file@2.0.5: {}

  get-intrinsic@1.2.7:
    dependencies:
      call-bind-apply-helpers: 1.0.1
      es-define-property: 1.0.1
      es-errors: 1.3.0
      es-object-atoms: 1.1.1
      function-bind: 1.1.2
      get-proto: 1.0.1
      gopd: 1.2.0
      has-symbols: 1.1.0
      hasown: 2.0.2
      math-intrinsics: 1.1.0

  get-port-please@3.1.2: {}

  get-proto@1.0.1:
    dependencies:
      dunder-proto: 1.0.1
      es-object-atoms: 1.1.1

  get-stream@5.2.0:
    dependencies:
      pump: 3.0.3

  get-stream@8.0.1: {}

  get-symbol-description@1.1.0:
    dependencies:
      call-bound: 1.0.3
      es-errors: 1.3.0
      get-intrinsic: 1.2.7

  get-tsconfig@4.8.1:
    dependencies:
      resolve-pkg-maps: 1.0.0

  giget@2.0.0:
    dependencies:
      citty: 0.1.6
      consola: 3.4.2
      defu: 6.1.4
      node-fetch-native: 1.6.6
      nypm: 0.6.0
      pathe: 2.0.3

  git-up@8.1.1:
    dependencies:
      is-ssh: 1.4.0
      parse-url: 9.2.0

  git-url-parse@16.1.0:
    dependencies:
      git-up: 8.1.1

  glob-parent@5.1.2:
    dependencies:
      is-glob: 4.0.3

  glob-parent@6.0.2:
    dependencies:
      is-glob: 4.0.3

  glob@10.3.10:
    dependencies:
      foreground-child: 3.3.0
      jackspeak: 2.3.6
      minimatch: 9.0.5
      minipass: 7.1.2
      path-scurry: 1.11.1

  glob@10.4.5:
    dependencies:
      foreground-child: 3.3.0
      jackspeak: 3.4.3
      minimatch: 9.0.5
      minipass: 7.1.2
      package-json-from-dist: 1.0.1
      path-scurry: 1.11.1

  glob@7.2.3:
    dependencies:
      fs.realpath: 1.0.0
      inflight: 1.0.6
      inherits: 2.0.4
      minimatch: 3.1.2
      once: 1.4.0
      path-is-absolute: 1.0.1

  global-directory@4.0.1:
    dependencies:
      ini: 4.1.1

  global@4.4.0:
    dependencies:
      min-document: 2.19.0
      process: 0.11.10

  globals@11.12.0: {}

  globals@13.24.0:
    dependencies:
      type-fest: 0.20.2

  globalthis@1.0.4:
    dependencies:
      define-properties: 1.2.1
      gopd: 1.2.0

  globby@14.1.0:
    dependencies:
      '@sindresorhus/merge-streams': 2.3.0
      fast-glob: 3.3.3
      ignore: 7.0.3
      path-type: 6.0.0
      slash: 5.1.0
      unicorn-magic: 0.3.0

  gonzales-pe@4.3.0:
    dependencies:
      minimist: 1.2.8

  gopd@1.2.0: {}

  graceful-fs@4.2.11: {}

  graphemer@1.4.0: {}

  gzip-size@7.0.0:
    dependencies:
      duplexer: 0.1.2

  h3@1.13.1:
    dependencies:
      cookie-es: 1.2.2
      crossws: 0.3.1
      defu: 6.1.4
      destr: 2.0.3
      iron-webcrypto: 1.2.1
      ohash: 1.1.4
      radix3: 1.1.2
      ufo: 1.5.4
      uncrypto: 0.1.3
      unenv: 1.10.0

  h3@1.15.3:
    dependencies:
      cookie-es: 1.2.2
      crossws: 0.3.5
      defu: 6.1.4
      destr: 2.0.5
      iron-webcrypto: 1.2.1
      node-mock-http: 1.0.0
      radix3: 1.1.2
      ufo: 1.6.1
      uncrypto: 0.1.3

  has-bigints@1.1.0: {}

  has-flag@4.0.0: {}

  has-property-descriptors@1.0.2:
    dependencies:
      es-define-property: 1.0.1

  has-proto@1.2.0:
    dependencies:
      dunder-proto: 1.0.1

  has-symbols@1.1.0: {}

  has-tostringtag@1.0.2:
    dependencies:
      has-symbols: 1.1.0

<<<<<<< HEAD
  has-unicode@2.0.1: {}
=======
  hash-base@3.0.5:
    dependencies:
      inherits: 2.0.4
      safe-buffer: 5.2.1
>>>>>>> e932dec5

  hash-base@3.1.0:
    dependencies:
      inherits: 2.0.4
      readable-stream: 3.6.2
      safe-buffer: 5.2.1

  hash.js@1.1.7:
    dependencies:
      inherits: 2.0.4
      minimalistic-assert: 1.0.1

  hasown@2.0.2:
    dependencies:
      function-bind: 1.1.2

  he@1.2.0: {}

  hey-listen@1.0.8: {}

  hi-base32@0.5.1: {}

  hmac-drbg@1.0.1:
    dependencies:
      hash.js: 1.1.7
      minimalistic-assert: 1.0.1
      minimalistic-crypto-utils: 1.0.1

  hookable@5.5.3: {}

  hosted-git-info@7.0.2:
    dependencies:
      lru-cache: 10.4.3

  html-encoding-sniffer@4.0.0:
    dependencies:
      whatwg-encoding: 3.1.1

  html-entities@2.3.3: {}

  html-tags@3.3.1: {}

  http-errors@2.0.0:
    dependencies:
      depd: 2.0.0
      inherits: 2.0.4
      setprototypeof: 1.2.0
      statuses: 2.0.1
      toidentifier: 1.0.1

  http-https@1.0.0: {}

  http-proxy-agent@7.0.2:
    dependencies:
      agent-base: 7.1.3
      debug: 4.4.0
    transitivePeerDependencies:
      - supports-color

  http-shutdown@1.2.2: {}

<<<<<<< HEAD
  https-proxy-agent@5.0.1:
    dependencies:
      agent-base: 6.0.2
      debug: 4.4.0
    transitivePeerDependencies:
      - supports-color
=======
  https-browserify@1.0.0: {}
>>>>>>> e932dec5

  https-proxy-agent@7.0.6:
    dependencies:
      agent-base: 7.1.3
      debug: 4.4.0
    transitivePeerDependencies:
      - supports-color

  httpxy@0.1.7: {}

  human-signals@5.0.0: {}

  iconv-lite@0.6.3:
    dependencies:
      safer-buffer: 2.1.2

  idb-keyval@6.2.1: {}

  ieee754@1.2.1: {}

  ignore@5.3.2: {}

  ignore@7.0.3: {}

  ignore@7.0.5: {}

  image-meta@0.2.1: {}

  immediate@3.0.6: {}

  import-fresh@3.3.0:
    dependencies:
      parent-module: 1.0.1
      resolve-from: 4.0.0

  impound@0.2.2(rollup@4.43.0):
    dependencies:
      '@rollup/pluginutils': 5.1.4(rollup@4.43.0)
      mlly: 1.7.4
      mocked-exports: 0.1.1
      pathe: 2.0.3
      unplugin: 2.3.5
    transitivePeerDependencies:
      - rollup

  imurmurhash@0.1.4: {}

  indent-string@4.0.0: {}

  index-to-position@0.1.2: {}

  inflight@1.0.6:
    dependencies:
      once: 1.4.0
      wrappy: 1.0.2

  inherits@2.0.4: {}

  ini@1.3.8: {}

  ini@4.1.1: {}

  internal-slot@1.1.0:
    dependencies:
      es-errors: 1.3.0
      hasown: 2.0.2
      side-channel: 1.1.0

  ioredis@5.6.1:
    dependencies:
      '@ioredis/commands': 1.2.0
      cluster-key-slot: 1.1.2
      debug: 4.4.0
      denque: 2.1.0
      lodash.defaults: 4.2.0
      lodash.isarguments: 3.1.0
      redis-errors: 1.2.0
      redis-parser: 3.0.0
      standard-as-callback: 2.1.0
    transitivePeerDependencies:
      - supports-color

  iron-webcrypto@1.2.1: {}

  is-arguments@1.2.0:
    dependencies:
      call-bound: 1.0.3
      has-tostringtag: 1.0.2

  is-array-buffer@3.0.5:
    dependencies:
      call-bind: 1.0.8
      call-bound: 1.0.3
      get-intrinsic: 1.2.7

  is-arrayish@0.3.2: {}

  is-async-function@2.1.0:
    dependencies:
      call-bound: 1.0.3
      get-proto: 1.0.1
      has-tostringtag: 1.0.2
      safe-regex-test: 1.1.0

  is-bigint@1.1.0:
    dependencies:
      has-bigints: 1.1.0

  is-binary-path@2.1.0:
    dependencies:
      binary-extensions: 2.3.0

  is-boolean-object@1.2.1:
    dependencies:
      call-bound: 1.0.3
      has-tostringtag: 1.0.2

  is-builtin-module@3.2.1:
    dependencies:
      builtin-modules: 3.3.0

  is-bun-module@1.3.0:
    dependencies:
      semver: 7.7.1

  is-callable@1.2.7: {}

  is-core-module@2.16.1:
    dependencies:
      hasown: 2.0.2

  is-data-view@1.0.2:
    dependencies:
      call-bound: 1.0.3
      get-intrinsic: 1.2.7
      is-typed-array: 1.1.15

  is-date-object@1.1.0:
    dependencies:
      call-bound: 1.0.3
      has-tostringtag: 1.0.2

  is-docker@2.2.1: {}

  is-docker@3.0.0: {}

  is-extglob@2.1.1: {}

  is-finalizationregistry@1.1.1:
    dependencies:
      call-bound: 1.0.3

  is-fullwidth-code-point@3.0.0: {}

  is-function@1.0.2: {}

  is-generator-function@1.1.0:
    dependencies:
      call-bound: 1.0.3
      get-proto: 1.0.1
      has-tostringtag: 1.0.2
      safe-regex-test: 1.1.0

  is-glob@4.0.3:
    dependencies:
      is-extglob: 2.1.1

  is-hex-prefixed@1.0.0: {}

  is-inside-container@1.0.0:
    dependencies:
      is-docker: 3.0.0

  is-installed-globally@1.0.0:
    dependencies:
      global-directory: 4.0.1
      is-path-inside: 4.0.0

  is-map@2.0.3: {}

  is-module@1.0.0: {}

  is-nan@1.3.2:
    dependencies:
      call-bind: 1.0.8
      define-properties: 1.2.1

  is-number-object@1.1.1:
    dependencies:
      call-bound: 1.0.3
      has-tostringtag: 1.0.2

  is-number@7.0.0: {}

  is-path-inside@3.0.3: {}

  is-path-inside@4.0.0: {}

  is-plain-obj@2.1.0: {}

  is-potential-custom-element-name@1.0.1: {}

  is-reference@1.2.1:
    dependencies:
      '@types/estree': 1.0.6

  is-regex@1.2.1:
    dependencies:
      call-bound: 1.0.3
      gopd: 1.2.0
      has-tostringtag: 1.0.2
      hasown: 2.0.2

  is-set@2.0.3: {}

  is-shared-array-buffer@1.0.4:
    dependencies:
      call-bound: 1.0.3

  is-ssh@1.4.0:
    dependencies:
      protocols: 2.0.1

  is-stream@2.0.1: {}

  is-stream@3.0.0: {}

  is-stream@4.0.1: {}

  is-string@1.1.1:
    dependencies:
      call-bound: 1.0.3
      has-tostringtag: 1.0.2

  is-symbol@1.1.1:
    dependencies:
      call-bound: 1.0.3
      has-symbols: 1.1.0
      safe-regex-test: 1.1.0

  is-typed-array@1.1.15:
    dependencies:
      which-typed-array: 1.1.18

  is-typedarray@1.0.0: {}

  is-url-superb@4.0.0: {}

  is-url@1.2.4: {}

  is-weakmap@2.0.2: {}

  is-weakref@1.1.0:
    dependencies:
      call-bound: 1.0.3

  is-weakset@2.0.4:
    dependencies:
      call-bound: 1.0.3
      get-intrinsic: 1.2.7

  is-what@4.1.16: {}

  is-wsl@2.2.0:
    dependencies:
      is-docker: 2.2.1

  is-wsl@3.1.0:
    dependencies:
      is-inside-container: 1.0.0

  is64bit@2.0.0:
    dependencies:
      system-architecture: 0.1.0

  isarray@1.0.0: {}

  isarray@2.0.5: {}

  isexe@2.0.0: {}

  isexe@3.1.1: {}

  isomorphic-timers-promises@1.0.1: {}

  isows@1.0.6(ws@8.18.0(bufferutil@4.0.9)(utf-8-validate@5.0.10)):
    dependencies:
      ws: 8.18.0(bufferutil@4.0.9)(utf-8-validate@5.0.10)

  iterator.prototype@1.1.5:
    dependencies:
      define-data-property: 1.1.4
      es-object-atoms: 1.1.1
      get-intrinsic: 1.2.7
      get-proto: 1.0.1
      has-symbols: 1.1.0
      set-function-name: 2.0.2

  jackspeak@2.3.6:
    dependencies:
      '@isaacs/cliui': 8.0.2
    optionalDependencies:
      '@pkgjs/parseargs': 0.11.0

  jackspeak@3.4.3:
    dependencies:
      '@isaacs/cliui': 8.0.2
    optionalDependencies:
      '@pkgjs/parseargs': 0.11.0

  jiti@2.4.2: {}

  joycon@3.1.1: {}

  js-beautify@1.15.1:
    dependencies:
      config-chain: 1.1.13
      editorconfig: 1.0.4
      glob: 10.4.5
      js-cookie: 3.0.5
      nopt: 7.2.1

  js-cookie@3.0.5: {}

  js-sha256@0.9.0: {}

  js-sha3@0.8.0: {}

  js-sha512@0.8.0: {}

  js-tokens@4.0.0: {}

  js-tokens@9.0.1: {}

  js-yaml@4.1.0:
    dependencies:
      argparse: 2.0.1

  jsdom@26.0.0(bufferutil@4.0.9)(utf-8-validate@5.0.10):
    dependencies:
      cssstyle: 4.2.1
      data-urls: 5.0.0
      decimal.js: 10.4.3
      form-data: 4.0.1
      html-encoding-sniffer: 4.0.0
      http-proxy-agent: 7.0.2
      https-proxy-agent: 7.0.6
      is-potential-custom-element-name: 1.0.1
      nwsapi: 2.2.16
      parse5: 7.2.1
      rrweb-cssom: 0.8.0
      saxes: 6.0.0
      symbol-tree: 3.2.4
      tough-cookie: 5.1.0
      w3c-xmlserializer: 5.0.0
      webidl-conversions: 7.0.0
      whatwg-encoding: 3.1.1
      whatwg-mimetype: 4.0.0
      whatwg-url: 14.1.0
      ws: 8.18.0(bufferutil@4.0.9)(utf-8-validate@5.0.10)
      xml-name-validator: 5.0.0
    transitivePeerDependencies:
      - bufferutil
      - supports-color
      - utf-8-validate

  jsesc@3.1.0: {}

  json-bigint@1.0.0:
    dependencies:
      bignumber.js: 9.1.2

  json-buffer@3.0.1: {}

  json-schema-traverse@0.4.1: {}

  json-stable-stringify-without-jsonify@1.0.1: {}

  json5@1.0.2:
    dependencies:
      minimist: 1.2.8

  json5@2.2.3: {}

  jsx-ast-utils@3.3.5:
    dependencies:
      array-includes: 3.1.8
      array.prototype.flat: 1.3.3
      object.assign: 4.1.7
      object.values: 1.2.1

  junk@4.0.1: {}

  jwt-decode@4.0.0: {}

  keccak@3.0.4:
    dependencies:
      node-addon-api: 2.0.2
      node-gyp-build: 4.8.4
      readable-stream: 3.6.2

  keyv@4.5.4:
    dependencies:
      json-buffer: 3.0.1

  keyvaluestorage-interface@1.0.0: {}

  kleur@3.0.3: {}

  kleur@4.1.5: {}

  klona@2.0.6: {}

  knitwork@1.2.0: {}

  kuler@2.0.0: {}

  lambda-local@2.2.0:
    dependencies:
      commander: 10.0.1
      dotenv: 16.4.7
      winston: 3.17.0

  language-subtag-registry@0.3.23: {}

  language-tags@1.0.9:
    dependencies:
      language-subtag-registry: 0.3.23

  launch-editor@2.10.0:
    dependencies:
      picocolors: 1.1.1
      shell-quote: 1.8.2

  lazystream@1.0.1:
    dependencies:
      readable-stream: 2.3.8

  levn@0.4.1:
    dependencies:
      prelude-ls: 1.2.1
      type-check: 0.4.0

  lie@3.1.1:
    dependencies:
      immediate: 3.0.6

  lilconfig@3.1.3: {}

  lines-and-columns@1.2.4: {}

  listhen@1.9.0:
    dependencies:
      '@parcel/watcher': 2.5.0
      '@parcel/watcher-wasm': 2.5.0
      citty: 0.1.6
      clipboardy: 4.0.0
      consola: 3.4.2
      crossws: 0.3.1
      defu: 6.1.4
      get-port-please: 3.1.2
      h3: 1.15.3
      http-shutdown: 1.2.2
      jiti: 2.4.2
      mlly: 1.7.4
      node-forge: 1.3.1
      pathe: 1.1.2
      std-env: 3.9.0
      ufo: 1.6.1
      untun: 0.1.3
      uqr: 0.1.2

  lit-element@3.3.3:
    dependencies:
      '@lit-labs/ssr-dom-shim': 1.3.0
      '@lit/reactive-element': 1.6.3
      lit-html: 2.8.0

  lit-html@2.8.0:
    dependencies:
      '@types/trusted-types': 2.0.7

  lit@2.8.0:
    dependencies:
      '@lit/reactive-element': 1.6.3
      lit-element: 3.3.3
      lit-html: 2.8.0

  load-tsconfig@0.2.5: {}

  local-pkg@1.0.0:
    dependencies:
      mlly: 1.7.4
      pkg-types: 1.3.1

  local-pkg@1.1.1:
    dependencies:
      mlly: 1.7.4
      pkg-types: 2.1.0
      quansync: 0.2.10

  localforage@1.10.0:
    dependencies:
      lie: 3.1.1

  locate-path@5.0.0:
    dependencies:
      p-locate: 4.1.0

  locate-path@6.0.0:
    dependencies:
      p-locate: 5.0.0

  locate-path@7.2.0:
    dependencies:
      p-locate: 6.0.0

  lodash-es@4.17.21: {}

  lodash.debounce@4.0.8: {}

  lodash.defaults@4.2.0: {}

  lodash.isarguments@3.1.0: {}

  lodash.memoize@4.1.2: {}

  lodash.merge@4.6.2: {}

  lodash.sortby@4.7.0: {}

  lodash.uniq@4.5.0: {}

  lodash@4.17.21: {}

  logform@2.7.0:
    dependencies:
      '@colors/colors': 1.6.0
      '@types/triple-beam': 1.3.5
      fecha: 4.2.3
      ms: 2.1.3
      safe-stable-stringify: 2.5.0
      triple-beam: 1.4.1

  loose-envify@1.4.0:
    dependencies:
      js-tokens: 4.0.0

  lottie-web@5.12.2: {}

  loupe@3.1.2: {}

  loupe@3.1.4: {}

  lru-cache@10.4.3: {}

  lru-cache@5.1.1:
    dependencies:
      yallist: 3.1.1

  lute-connect@1.6.1: {}

  luxon@3.6.1: {}

  lz-string@1.5.0: {}

  magic-sdk@28.21.1:
    dependencies:
      '@magic-sdk/commons': 24.20.0(@magic-sdk/provider@28.20.0(localforage@1.10.0))(@magic-sdk/types@24.18.0)
      '@magic-sdk/provider': 28.20.0(localforage@1.10.0)
      '@magic-sdk/types': 24.18.0
      localforage: 1.10.0
    transitivePeerDependencies:
      - supports-color

  magic-string-ast@0.7.1:
    dependencies:
      magic-string: 0.30.17

  magic-string@0.30.17:
    dependencies:
      '@jridgewell/sourcemap-codec': 1.5.0

  magicast@0.3.5:
    dependencies:
      '@babel/parser': 7.26.5
      '@babel/types': 7.26.5
      source-map-js: 1.2.1

  make-dir@3.1.0:
    dependencies:
      semver: 6.3.1

  math-intrinsics@1.1.0: {}

  md5.js@1.3.5:
    dependencies:
      hash-base: 3.1.0
      inherits: 2.0.4
      safe-buffer: 5.2.1

  mdn-data@2.0.28: {}

  mdn-data@2.0.30: {}

  merge-anything@5.1.7:
    dependencies:
      is-what: 4.1.16

  merge-options@3.0.4:
    dependencies:
      is-plain-obj: 2.1.0

  merge-stream@2.0.0: {}

  merge2@1.4.1: {}

  micro-api-client@3.3.0: {}

  micromatch@4.0.8:
    dependencies:
      braces: 3.0.3
      picomatch: 2.3.1

  miller-rabin@4.0.1:
    dependencies:
      bn.js: 4.12.1
      brorand: 1.1.0

  mime-db@1.52.0: {}

  mime-db@1.54.0: {}

  mime-types@2.1.35:
    dependencies:
      mime-db: 1.52.0

  mime-types@3.0.1:
    dependencies:
      mime-db: 1.54.0

  mime@3.0.0: {}

  mime@4.0.7: {}

  mimic-fn@4.0.0: {}

  mimic-response@1.0.1: {}

  mimic-response@2.1.0: {}

  min-document@2.19.0:
    dependencies:
      dom-walk: 0.1.2

  min-indent@1.0.1: {}

  minimalistic-assert@1.0.1: {}

  minimalistic-crypto-utils@1.0.1: {}

  minimatch@3.1.2:
    dependencies:
      brace-expansion: 1.1.11

  minimatch@5.1.6:
    dependencies:
      brace-expansion: 2.0.1

  minimatch@9.0.1:
    dependencies:
      brace-expansion: 2.0.1

  minimatch@9.0.5:
    dependencies:
      brace-expansion: 2.0.1

  minimist@1.2.8: {}

  minipass@3.3.6:
    dependencies:
      yallist: 4.0.0

  minipass@5.0.0: {}

  minipass@7.1.2: {}

  minizlib@2.1.2:
    dependencies:
      minipass: 3.3.6
      yallist: 4.0.0

  minizlib@3.0.1:
    dependencies:
      minipass: 7.1.2
      rimraf: 5.0.10

  mitt@3.0.1: {}

  mkdirp@1.0.4: {}

  mkdirp@3.0.1: {}

  mlly@1.7.4:
    dependencies:
      acorn: 8.14.0
      pathe: 2.0.3
      pkg-types: 1.3.1
      ufo: 1.5.4

  mocked-exports@0.1.1: {}

  module-definition@6.0.1:
    dependencies:
      ast-module-types: 6.0.1
      node-source-walk: 7.0.1

  motion@10.16.2:
    dependencies:
      '@motionone/animation': 10.18.0
      '@motionone/dom': 10.18.0
      '@motionone/svelte': 10.16.4
      '@motionone/types': 10.17.1
      '@motionone/utils': 10.18.0
      '@motionone/vue': 10.16.4

  mrmime@2.0.0: {}

  ms@2.0.0: {}

  ms@2.1.3: {}

  muggle-string@0.4.1: {}

  multiformats@9.9.0: {}

  mz@2.7.0:
    dependencies:
      any-promise: 1.3.0
      object-assign: 4.1.1
      thenify-all: 1.6.0

  nan@2.22.2: {}

  nanoid@3.3.11: {}

  nanoid@3.3.8: {}

  nanoid@5.1.5: {}

  nanotar@0.2.0: {}

  natural-compare@1.4.0: {}

  netlify@13.3.5:
    dependencies:
      '@netlify/open-api': 2.37.0
      lodash-es: 4.17.21
      micro-api-client: 3.3.0
      node-fetch: 3.3.2
      p-wait-for: 5.0.2
      qs: 6.14.0

  next-tick@1.1.0: {}

  next@14.2.26(@babel/core@7.27.4)(@playwright/test@1.51.1)(react-dom@18.3.1(react@18.3.1))(react@18.3.1):
    dependencies:
      '@next/env': 14.2.26
      '@swc/helpers': 0.5.5
      busboy: 1.6.0
      caniuse-lite: 1.0.30001692
      graceful-fs: 4.2.11
      postcss: 8.4.31
      react: 18.3.1
      react-dom: 18.3.1(react@18.3.1)
      styled-jsx: 5.1.1(@babel/core@7.27.4)(react@18.3.1)
    optionalDependencies:
      '@next/swc-darwin-arm64': 14.2.26
      '@next/swc-darwin-x64': 14.2.26
      '@next/swc-linux-arm64-gnu': 14.2.26
      '@next/swc-linux-arm64-musl': 14.2.26
      '@next/swc-linux-x64-gnu': 14.2.26
      '@next/swc-linux-x64-musl': 14.2.26
      '@next/swc-win32-arm64-msvc': 14.2.26
      '@next/swc-win32-ia32-msvc': 14.2.26
      '@next/swc-win32-x64-msvc': 14.2.26
      '@playwright/test': 1.51.1
    transitivePeerDependencies:
      - '@babel/core'
      - babel-plugin-macros

  nitropack@2.11.12(idb-keyval@6.2.1):
    dependencies:
      '@cloudflare/kv-asset-handler': 0.4.0
      '@netlify/functions': 3.1.10(rollup@4.43.0)
      '@rollup/plugin-alias': 5.1.1(rollup@4.43.0)
      '@rollup/plugin-commonjs': 28.0.6(rollup@4.43.0)
      '@rollup/plugin-inject': 5.0.5(rollup@4.43.0)
      '@rollup/plugin-json': 6.1.0(rollup@4.43.0)
      '@rollup/plugin-node-resolve': 16.0.1(rollup@4.43.0)
      '@rollup/plugin-replace': 6.0.2(rollup@4.43.0)
      '@rollup/plugin-terser': 0.4.4(rollup@4.43.0)
      '@vercel/nft': 0.29.4(rollup@4.43.0)
      archiver: 7.0.1
      c12: 3.0.4(magicast@0.3.5)
      chokidar: 4.0.3
      citty: 0.1.6
      compatx: 0.2.0
      confbox: 0.2.2
      consola: 3.4.2
      cookie-es: 2.0.0
      croner: 9.0.0
      crossws: 0.3.5
      db0: 0.3.2
      defu: 6.1.4
      destr: 2.0.5
      dot-prop: 9.0.0
      esbuild: 0.25.5
      escape-string-regexp: 5.0.0
      etag: 1.8.1
      exsolve: 1.0.5
      globby: 14.1.0
      gzip-size: 7.0.0
      h3: 1.15.3
      hookable: 5.5.3
      httpxy: 0.1.7
      ioredis: 5.6.1
      jiti: 2.4.2
      klona: 2.0.6
      knitwork: 1.2.0
      listhen: 1.9.0
      magic-string: 0.30.17
      magicast: 0.3.5
      mime: 4.0.7
      mlly: 1.7.4
      node-fetch-native: 1.6.6
      node-mock-http: 1.0.0
      ofetch: 1.4.1
      ohash: 2.0.11
      pathe: 2.0.3
      perfect-debounce: 1.0.0
      pkg-types: 2.1.0
      pretty-bytes: 6.1.1
      radix3: 1.1.2
      rollup: 4.43.0
      rollup-plugin-visualizer: 5.14.0(rollup@4.43.0)
      scule: 1.3.0
      semver: 7.7.2
      serve-placeholder: 2.0.2
      serve-static: 2.2.0
      source-map: 0.7.4
      std-env: 3.9.0
      ufo: 1.6.1
      ultrahtml: 1.6.0
      uncrypto: 0.1.3
      unctx: 2.4.1
      unenv: 2.0.0-rc.17
      unimport: 5.0.1
      unplugin-utils: 0.2.4
      unstorage: 1.16.0(db0@0.3.2)(idb-keyval@6.2.1)(ioredis@5.6.1)
      untyped: 2.0.0
      unwasm: 0.3.9
      youch: 4.1.0-beta.8
      youch-core: 0.3.2
    transitivePeerDependencies:
      - '@azure/app-configuration'
      - '@azure/cosmos'
      - '@azure/data-tables'
      - '@azure/identity'
      - '@azure/keyvault-secrets'
      - '@azure/storage-blob'
      - '@capacitor/preferences'
      - '@deno/kv'
      - '@electric-sql/pglite'
      - '@libsql/client'
      - '@netlify/blobs'
      - '@planetscale/database'
      - '@upstash/redis'
      - '@vercel/blob'
      - '@vercel/kv'
      - aws4fetch
      - better-sqlite3
      - drizzle-orm
      - encoding
      - idb-keyval
      - mysql2
      - rolldown
      - sqlite3
      - supports-color
      - uploadthing

  node-addon-api@2.0.2: {}

  node-addon-api@5.1.0: {}

  node-addon-api@7.1.1: {}

  node-domexception@1.0.0: {}

  node-fetch-native@1.6.4: {}

  node-fetch-native@1.6.6: {}

  node-fetch@2.7.0:
    dependencies:
      whatwg-url: 5.0.0

  node-fetch@3.3.2:
    dependencies:
      data-uri-to-buffer: 4.0.1
      fetch-blob: 3.2.0
      formdata-polyfill: 4.0.10

  node-forge@1.3.1: {}

  node-gyp-build-optional-packages@5.1.1:
    dependencies:
      detect-libc: 2.0.3
    optional: true

  node-gyp-build@4.8.4: {}

  node-mock-http@1.0.0: {}

  node-releases@2.0.19: {}

<<<<<<< HEAD
  node-source-walk@7.0.1:
    dependencies:
      '@babel/parser': 7.27.5

  nopt@5.0.0:
    dependencies:
      abbrev: 1.1.1
=======
  node-stdlib-browser@1.3.1:
    dependencies:
      assert: 2.1.0
      browser-resolve: 2.0.0
      browserify-zlib: 0.2.0
      buffer: 5.7.1
      console-browserify: 1.2.0
      constants-browserify: 1.0.0
      create-require: 1.1.1
      crypto-browserify: 3.12.1
      domain-browser: 4.22.0
      events: 3.3.0
      https-browserify: 1.0.0
      isomorphic-timers-promises: 1.0.1
      os-browserify: 0.3.0
      path-browserify: 1.0.1
      pkg-dir: 5.0.0
      process: 0.11.10
      punycode: 1.4.1
      querystring-es3: 0.2.1
      readable-stream: 3.6.2
      stream-browserify: 3.0.0
      stream-http: 3.2.0
      string_decoder: 1.3.0
      timers-browserify: 2.0.12
      tty-browserify: 0.0.1
      url: 0.11.4
      util: 0.12.5
      vm-browserify: 1.1.2
>>>>>>> e932dec5

  nopt@7.2.1:
    dependencies:
      abbrev: 2.0.0

  nopt@8.0.0:
    dependencies:
      abbrev: 2.0.0

  normalize-package-data@6.0.2:
    dependencies:
      hosted-git-info: 7.0.2
      semver: 7.7.2
      validate-npm-package-license: 3.0.4

  normalize-path@2.1.1:
    dependencies:
      remove-trailing-separator: 1.1.0

  normalize-path@3.0.0: {}

  normalize-range@0.1.2: {}

  npm-run-path@5.3.0:
    dependencies:
      path-key: 4.0.0

  npm-run-path@6.0.0:
    dependencies:
      path-key: 4.0.0
      unicorn-magic: 0.3.0

  npmlog@5.0.1:
    dependencies:
      are-we-there-yet: 2.0.0
      console-control-strings: 1.1.0
      gauge: 3.0.2
      set-blocking: 2.0.0

  nth-check@2.1.1:
    dependencies:
      boolbase: 1.0.0

  number-to-bn@1.7.0:
    dependencies:
      bn.js: 4.11.6
      strip-hex-prefix: 1.0.0

  nuxt@3.16.1(@parcel/watcher@2.5.0)(@types/node@20.11.30)(bufferutil@4.0.9)(db0@0.3.2)(eslint@8.57.1)(idb-keyval@6.2.1)(ioredis@5.6.1)(magicast@0.3.5)(optionator@0.9.4)(rollup@4.43.0)(terser@5.37.0)(typescript@5.8.2)(utf-8-validate@5.0.10)(vite@6.2.3(@types/node@20.11.30)(jiti@2.4.2)(terser@5.37.0)(yaml@2.7.0))(vue-tsc@2.2.8(typescript@5.8.2))(yaml@2.7.0):
    dependencies:
      '@nuxt/cli': 3.25.1(magicast@0.3.5)
      '@nuxt/devalue': 2.0.2
      '@nuxt/devtools': 2.5.0(bufferutil@4.0.9)(utf-8-validate@5.0.10)(vite@6.2.3(@types/node@20.11.30)(jiti@2.4.2)(terser@5.37.0)(yaml@2.7.0))(vue@3.5.13(typescript@5.8.2))
      '@nuxt/kit': 3.16.1(magicast@0.3.5)
      '@nuxt/schema': 3.16.1
      '@nuxt/telemetry': 2.6.6(magicast@0.3.5)
      '@nuxt/vite-builder': 3.16.1(@types/node@20.11.30)(eslint@8.57.1)(magicast@0.3.5)(optionator@0.9.4)(rollup@4.43.0)(terser@5.37.0)(typescript@5.8.2)(vue-tsc@2.2.8(typescript@5.8.2))(vue@3.5.13(typescript@5.8.2))(yaml@2.7.0)
      '@oxc-parser/wasm': 0.60.0
      '@unhead/vue': 2.0.10(vue@3.5.13(typescript@5.8.2))
      '@vue/shared': 3.5.13
      c12: 3.0.4(magicast@0.3.5)
      chokidar: 4.0.3
      compatx: 0.1.8
      consola: 3.4.2
      cookie-es: 2.0.0
      defu: 6.1.4
      destr: 2.0.3
      devalue: 5.1.1
      errx: 0.1.0
      esbuild: 0.25.5
      escape-string-regexp: 5.0.0
      estree-walker: 3.0.3
      exsolve: 1.0.5
      globby: 14.1.0
      h3: 1.15.3
      hookable: 5.5.3
      ignore: 7.0.3
      impound: 0.2.2(rollup@4.43.0)
      jiti: 2.4.2
      klona: 2.0.6
      knitwork: 1.2.0
      magic-string: 0.30.17
      mlly: 1.7.4
      mocked-exports: 0.1.1
      nanotar: 0.2.0
      nitropack: 2.11.12(idb-keyval@6.2.1)
      nypm: 0.6.0
      ofetch: 1.4.1
      ohash: 2.0.11
      on-change: 5.0.1
      oxc-parser: 0.56.5
      pathe: 2.0.3
      perfect-debounce: 1.0.0
      pkg-types: 2.1.0
      radix3: 1.1.2
      scule: 1.3.0
      semver: 7.7.1
      std-env: 3.9.0
      strip-literal: 3.0.0
      tinyglobby: 0.2.12
      ufo: 1.5.4
      ultrahtml: 1.5.3
      uncrypto: 0.1.3
      unctx: 2.4.1
      unimport: 4.2.0
      unplugin: 2.3.5
      unplugin-vue-router: 0.12.0(vue-router@4.5.0(vue@3.5.13(typescript@5.8.2)))(vue@3.5.13(typescript@5.8.2))
      unstorage: 1.16.0(db0@0.3.2)(idb-keyval@6.2.1)(ioredis@5.6.1)
      untyped: 2.0.0
      vue: 3.5.13(typescript@5.8.2)
      vue-bundle-renderer: 2.1.1
      vue-devtools-stub: 0.1.0
      vue-router: 4.5.0(vue@3.5.13(typescript@5.8.2))
    optionalDependencies:
      '@parcel/watcher': 2.5.0
      '@types/node': 20.11.30
    transitivePeerDependencies:
      - '@azure/app-configuration'
      - '@azure/cosmos'
      - '@azure/data-tables'
      - '@azure/identity'
      - '@azure/keyvault-secrets'
      - '@azure/storage-blob'
      - '@biomejs/biome'
      - '@capacitor/preferences'
      - '@deno/kv'
      - '@electric-sql/pglite'
      - '@libsql/client'
      - '@netlify/blobs'
      - '@planetscale/database'
      - '@upstash/redis'
      - '@vercel/blob'
      - '@vercel/kv'
      - aws4fetch
      - better-sqlite3
      - bufferutil
      - db0
      - drizzle-orm
      - encoding
      - eslint
      - idb-keyval
      - ioredis
      - less
      - lightningcss
      - magicast
      - meow
      - mysql2
      - optionator
      - rolldown
      - rollup
      - sass
      - sass-embedded
      - sqlite3
      - stylelint
      - stylus
      - sugarss
      - supports-color
      - terser
      - tsx
      - typescript
      - uploadthing
      - utf-8-validate
      - vite
      - vls
      - vti
      - vue-tsc
      - xml2js
      - yaml

  nwsapi@2.2.16: {}

  nypm@0.6.0:
    dependencies:
      citty: 0.1.6
      consola: 3.4.2
      pathe: 2.0.3
      pkg-types: 2.1.0
      tinyexec: 0.3.2

  object-assign@4.1.1: {}

  object-inspect@1.13.3: {}

  object-is@1.1.6:
    dependencies:
      call-bind: 1.0.8
      define-properties: 1.2.1

  object-keys@1.1.1: {}

  object.assign@4.1.7:
    dependencies:
      call-bind: 1.0.8
      call-bound: 1.0.3
      define-properties: 1.2.1
      es-object-atoms: 1.1.1
      has-symbols: 1.1.0
      object-keys: 1.1.1

  object.entries@1.1.8:
    dependencies:
      call-bind: 1.0.8
      define-properties: 1.2.1
      es-object-atoms: 1.1.1

  object.fromentries@2.0.8:
    dependencies:
      call-bind: 1.0.8
      define-properties: 1.2.1
      es-abstract: 1.23.9
      es-object-atoms: 1.1.1

  object.groupby@1.0.3:
    dependencies:
      call-bind: 1.0.8
      define-properties: 1.2.1
      es-abstract: 1.23.9

  object.values@1.2.1:
    dependencies:
      call-bind: 1.0.8
      call-bound: 1.0.3
      define-properties: 1.2.1
      es-object-atoms: 1.1.1

  oboe@2.1.5:
    dependencies:
      http-https: 1.0.0

  ofetch@1.4.1:
    dependencies:
      destr: 2.0.3
      node-fetch-native: 1.6.4
      ufo: 1.5.4

  ohash@1.1.4: {}

  ohash@2.0.11: {}

  on-change@5.0.1: {}

  on-exit-leak-free@0.2.0: {}

  on-finished@2.4.1:
    dependencies:
      ee-first: 1.1.1

  once@1.4.0:
    dependencies:
      wrappy: 1.0.2

  one-time@1.0.0:
    dependencies:
      fn.name: 1.1.0

  onetime@6.0.0:
    dependencies:
      mimic-fn: 4.0.0

  open@10.1.2:
    dependencies:
      default-browser: 5.2.1
      define-lazy-prop: 3.0.0
      is-inside-container: 1.0.0
      is-wsl: 3.1.0

  open@8.4.2:
    dependencies:
      define-lazy-prop: 2.0.0
      is-docker: 2.2.1
      is-wsl: 2.2.0

  optionator@0.9.4:
    dependencies:
      deep-is: 0.1.4
      fast-levenshtein: 2.0.6
      levn: 0.4.1
      prelude-ls: 1.2.1
      type-check: 0.4.0
      word-wrap: 1.2.5

  os-browserify@0.3.0: {}

  own-keys@1.0.1:
    dependencies:
      get-intrinsic: 1.2.7
      object-keys: 1.1.1
      safe-push-apply: 1.0.0

  ox@0.6.7(typescript@5.8.2)(zod@3.25.67):
    dependencies:
      '@adraffy/ens-normalize': 1.11.0
      '@noble/curves': 1.8.1
      '@noble/hashes': 1.7.1
      '@scure/bip32': 1.6.2
      '@scure/bip39': 1.5.4
      abitype: 1.0.8(typescript@5.8.2)(zod@3.25.67)
      eventemitter3: 5.0.1
    optionalDependencies:
      typescript: 5.8.2
    transitivePeerDependencies:
      - zod

  oxc-parser@0.56.5:
    dependencies:
      '@oxc-project/types': 0.56.5
    optionalDependencies:
      '@oxc-parser/binding-darwin-arm64': 0.56.5
      '@oxc-parser/binding-darwin-x64': 0.56.5
      '@oxc-parser/binding-linux-arm-gnueabihf': 0.56.5
      '@oxc-parser/binding-linux-arm64-gnu': 0.56.5
      '@oxc-parser/binding-linux-arm64-musl': 0.56.5
      '@oxc-parser/binding-linux-x64-gnu': 0.56.5
      '@oxc-parser/binding-linux-x64-musl': 0.56.5
      '@oxc-parser/binding-wasm32-wasi': 0.56.5
      '@oxc-parser/binding-win32-arm64-msvc': 0.56.5
      '@oxc-parser/binding-win32-x64-msvc': 0.56.5

  p-event@6.0.1:
    dependencies:
      p-timeout: 6.1.4

  p-limit@2.3.0:
    dependencies:
      p-try: 2.2.0

  p-limit@3.1.0:
    dependencies:
      yocto-queue: 0.1.0

  p-limit@4.0.0:
    dependencies:
      yocto-queue: 1.2.1

  p-locate@4.1.0:
    dependencies:
      p-limit: 2.3.0

  p-locate@5.0.0:
    dependencies:
      p-limit: 3.1.0

  p-locate@6.0.0:
    dependencies:
      p-limit: 4.0.0

  p-map@7.0.3: {}

  p-timeout@6.1.4: {}

  p-try@2.2.0: {}

  p-wait-for@5.0.2:
    dependencies:
      p-timeout: 6.1.4

  package-json-from-dist@1.0.1: {}

  package-manager-detector@1.3.0: {}

  pako@1.0.11: {}

  parent-module@1.0.1:
    dependencies:
      callsites: 3.1.0

<<<<<<< HEAD
  parse-gitignore@2.0.0: {}

  parse-headers@2.0.5: {}

  parse-json@8.1.0:
    dependencies:
      '@babel/code-frame': 7.26.2
      index-to-position: 0.1.2
      type-fest: 4.32.0
=======
  parse-asn1@5.1.7:
    dependencies:
      asn1.js: 4.10.1
      browserify-aes: 1.2.0
      evp_bytestokey: 1.0.3
      hash-base: 3.0.5
      pbkdf2: 3.1.2
      safe-buffer: 5.2.1

  parse-headers@2.0.6: {}
>>>>>>> e932dec5

  parse-path@7.0.0:
    dependencies:
      protocols: 2.0.1

  parse-url@9.2.0:
    dependencies:
      '@types/parse-path': 7.0.3
      parse-path: 7.0.0

  parse5@7.2.1:
    dependencies:
      entities: 4.5.0

  parseurl@1.3.3: {}

  path-browserify@1.0.1: {}

  path-exists@4.0.0: {}

  path-exists@5.0.0: {}

  path-is-absolute@1.0.1: {}

  path-key@3.1.1: {}

  path-key@4.0.0: {}

  path-parse@1.0.7: {}

  path-scurry@1.11.1:
    dependencies:
      lru-cache: 10.4.3
      minipass: 7.1.2

  path-type@6.0.0: {}

  pathe@1.1.2: {}

  pathe@2.0.3: {}

  pathval@2.0.0: {}

  pbkdf2@3.1.2:
    dependencies:
      create-hash: 1.2.0
      create-hmac: 1.1.7
      ripemd160: 2.0.2
      safe-buffer: 5.2.1
      sha.js: 2.4.11

  pend@1.2.0: {}

  perfect-debounce@1.0.0: {}

  picocolors@1.1.1: {}

  picomatch@2.3.1: {}

  picomatch@4.0.2: {}

  pino-abstract-transport@0.5.0:
    dependencies:
      duplexify: 4.1.3
      split2: 4.2.0

  pino-std-serializers@4.0.0: {}

  pino@7.11.0:
    dependencies:
      atomic-sleep: 1.0.0
      fast-redact: 3.5.0
      on-exit-leak-free: 0.2.0
      pino-abstract-transport: 0.5.0
      pino-std-serializers: 4.0.0
      process-warning: 1.0.0
      quick-format-unescaped: 4.0.4
      real-require: 0.1.0
      safe-stable-stringify: 2.5.0
      sonic-boom: 2.8.0
      thread-stream: 0.15.2

  pirates@4.0.6: {}

  pkg-dir@5.0.0:
    dependencies:
      find-up: 5.0.0

  pkg-types@1.3.1:
    dependencies:
      confbox: 0.1.8
      mlly: 1.7.4
      pathe: 2.0.3

  pkg-types@2.1.0:
    dependencies:
      confbox: 0.2.2
      exsolve: 1.0.5
      pathe: 2.0.3

  playwright-core@1.51.1: {}

  playwright@1.51.1:
    dependencies:
      playwright-core: 1.51.1
    optionalDependencies:
      fsevents: 2.3.2

  pngjs@5.0.0: {}

  possible-typed-array-names@1.0.0: {}

  postcss-calc@10.1.0(postcss@8.5.6):
    dependencies:
      postcss: 8.5.6
      postcss-selector-parser: 7.0.0
      postcss-value-parser: 4.2.0

  postcss-colormin@7.0.2(postcss@8.5.6):
    dependencies:
      browserslist: 4.24.4
      caniuse-api: 3.0.0
      colord: 2.9.3
      postcss: 8.5.6
      postcss-value-parser: 4.2.0

  postcss-convert-values@7.0.4(postcss@8.5.6):
    dependencies:
      browserslist: 4.24.4
      postcss: 8.5.6
      postcss-value-parser: 4.2.0

  postcss-discard-comments@7.0.3(postcss@8.5.6):
    dependencies:
      postcss: 8.5.6
      postcss-selector-parser: 6.1.2

  postcss-discard-duplicates@7.0.1(postcss@8.5.6):
    dependencies:
      postcss: 8.5.6

  postcss-discard-empty@7.0.0(postcss@8.5.6):
    dependencies:
      postcss: 8.5.6

  postcss-discard-overridden@7.0.0(postcss@8.5.6):
    dependencies:
      postcss: 8.5.6

  postcss-load-config@6.0.1(jiti@2.4.2)(postcss@8.5.6)(yaml@2.7.0):
    dependencies:
      lilconfig: 3.1.3
    optionalDependencies:
      jiti: 2.4.2
      postcss: 8.5.6
      yaml: 2.7.0

  postcss-merge-longhand@7.0.4(postcss@8.5.6):
    dependencies:
      postcss: 8.5.6
      postcss-value-parser: 4.2.0
      stylehacks: 7.0.4(postcss@8.5.6)

  postcss-merge-rules@7.0.4(postcss@8.5.6):
    dependencies:
      browserslist: 4.24.4
      caniuse-api: 3.0.0
      cssnano-utils: 5.0.0(postcss@8.5.6)
      postcss: 8.5.6
      postcss-selector-parser: 6.1.2

  postcss-minify-font-values@7.0.0(postcss@8.5.6):
    dependencies:
      postcss: 8.5.6
      postcss-value-parser: 4.2.0

  postcss-minify-gradients@7.0.0(postcss@8.5.6):
    dependencies:
      colord: 2.9.3
      cssnano-utils: 5.0.0(postcss@8.5.6)
      postcss: 8.5.6
      postcss-value-parser: 4.2.0

  postcss-minify-params@7.0.2(postcss@8.5.6):
    dependencies:
      browserslist: 4.24.4
      cssnano-utils: 5.0.0(postcss@8.5.6)
      postcss: 8.5.6
      postcss-value-parser: 4.2.0

  postcss-minify-selectors@7.0.4(postcss@8.5.6):
    dependencies:
      cssesc: 3.0.0
      postcss: 8.5.6
      postcss-selector-parser: 6.1.2

  postcss-normalize-charset@7.0.0(postcss@8.5.6):
    dependencies:
      postcss: 8.5.6

  postcss-normalize-display-values@7.0.0(postcss@8.5.6):
    dependencies:
      postcss: 8.5.6
      postcss-value-parser: 4.2.0

  postcss-normalize-positions@7.0.0(postcss@8.5.6):
    dependencies:
      postcss: 8.5.6
      postcss-value-parser: 4.2.0

  postcss-normalize-repeat-style@7.0.0(postcss@8.5.6):
    dependencies:
      postcss: 8.5.6
      postcss-value-parser: 4.2.0

  postcss-normalize-string@7.0.0(postcss@8.5.6):
    dependencies:
      postcss: 8.5.6
      postcss-value-parser: 4.2.0

  postcss-normalize-timing-functions@7.0.0(postcss@8.5.6):
    dependencies:
      postcss: 8.5.6
      postcss-value-parser: 4.2.0

  postcss-normalize-unicode@7.0.2(postcss@8.5.6):
    dependencies:
      browserslist: 4.24.4
      postcss: 8.5.6
      postcss-value-parser: 4.2.0

  postcss-normalize-url@7.0.0(postcss@8.5.6):
    dependencies:
      postcss: 8.5.6
      postcss-value-parser: 4.2.0

  postcss-normalize-whitespace@7.0.0(postcss@8.5.6):
    dependencies:
      postcss: 8.5.6
      postcss-value-parser: 4.2.0

  postcss-ordered-values@7.0.1(postcss@8.5.6):
    dependencies:
      cssnano-utils: 5.0.0(postcss@8.5.6)
      postcss: 8.5.6
      postcss-value-parser: 4.2.0

  postcss-reduce-initial@7.0.2(postcss@8.5.6):
    dependencies:
      browserslist: 4.24.4
      caniuse-api: 3.0.0
      postcss: 8.5.6

  postcss-reduce-transforms@7.0.0(postcss@8.5.6):
    dependencies:
      postcss: 8.5.6
      postcss-value-parser: 4.2.0

  postcss-selector-parser@6.1.2:
    dependencies:
      cssesc: 3.0.0
      util-deprecate: 1.0.2

  postcss-selector-parser@7.0.0:
    dependencies:
      cssesc: 3.0.0
      util-deprecate: 1.0.2

  postcss-svgo@7.0.1(postcss@8.5.6):
    dependencies:
      postcss: 8.5.6
      postcss-value-parser: 4.2.0
      svgo: 3.3.2

  postcss-unique-selectors@7.0.3(postcss@8.5.6):
    dependencies:
      postcss: 8.5.6
      postcss-selector-parser: 6.1.2

  postcss-value-parser@4.2.0: {}

  postcss-values-parser@6.0.2(postcss@8.5.1):
    dependencies:
      color-name: 1.1.4
      is-url-superb: 4.0.0
      postcss: 8.5.1
      quote-unquote: 1.0.0

  postcss@8.4.31:
    dependencies:
      nanoid: 3.3.8
      picocolors: 1.1.1
      source-map-js: 1.2.1

  postcss@8.5.1:
    dependencies:
      nanoid: 3.3.8
      picocolors: 1.1.1
      source-map-js: 1.2.1

  postcss@8.5.6:
    dependencies:
      nanoid: 3.3.11
      picocolors: 1.1.1
      source-map-js: 1.2.1

  precinct@12.2.0:
    dependencies:
      '@dependents/detective-less': 5.0.1
      commander: 12.1.0
      detective-amd: 6.0.1
      detective-cjs: 6.0.1
      detective-es6: 5.0.1
      detective-postcss: 7.0.1(postcss@8.5.1)
      detective-sass: 6.0.1
      detective-scss: 5.0.1
      detective-stylus: 5.0.1
      detective-typescript: 14.0.0(typescript@5.8.2)
      detective-vue2: 2.2.0(typescript@5.8.2)
      module-definition: 6.0.1
      node-source-walk: 7.0.1
      postcss: 8.5.1
      typescript: 5.8.2
    transitivePeerDependencies:
      - supports-color

  prelude-ls@1.2.1: {}

  prettier-linter-helpers@1.0.0:
    dependencies:
      fast-diff: 1.3.0

  prettier@3.5.3: {}

  pretty-bytes@6.1.1: {}

  pretty-format@27.5.1:
    dependencies:
      ansi-regex: 5.0.1
      ansi-styles: 5.2.0
      react-is: 17.0.2

  process-nextick-args@2.0.1: {}

  process-warning@1.0.0: {}

  process@0.11.10: {}

  prompts@2.4.2:
    dependencies:
      kleur: 3.0.3
      sisteransi: 1.0.5

  prop-types@15.8.1:
    dependencies:
      loose-envify: 1.4.0
      object-assign: 4.1.1
      react-is: 16.13.1

  proto-list@1.2.4: {}

  protocols@2.0.1: {}

  proxy-compare@2.5.1: {}

<<<<<<< HEAD
  pump@3.0.3:
    dependencies:
      end-of-stream: 1.4.4
      once: 1.4.0
=======
  public-encrypt@4.0.3:
    dependencies:
      bn.js: 4.12.1
      browserify-rsa: 4.1.1
      create-hash: 1.2.0
      parse-asn1: 5.1.7
      randombytes: 2.1.0
      safe-buffer: 5.2.1

  punycode@1.4.1: {}
>>>>>>> e932dec5

  punycode@2.3.1: {}

  qr-code-styling@1.6.0-rc.1:
    dependencies:
      qrcode-generator: 1.4.4

  qrcode-generator@1.4.4: {}

  qrcode@1.5.3:
    dependencies:
      dijkstrajs: 1.0.3
      encode-utf8: 1.0.3
      pngjs: 5.0.0
      yargs: 15.4.1

  qs@6.14.0:
    dependencies:
      side-channel: 1.1.0

  quansync@0.2.10: {}

  query-string@5.1.1:
    dependencies:
      decode-uri-component: 0.2.2
      object-assign: 4.1.1
      strict-uri-encode: 1.1.0

  query-string@6.13.5:
    dependencies:
      decode-uri-component: 0.2.2
      split-on-first: 1.1.0
      strict-uri-encode: 2.0.0

  query-string@7.1.3:
    dependencies:
      decode-uri-component: 0.2.2
      filter-obj: 1.1.0
      split-on-first: 1.1.0
      strict-uri-encode: 2.0.0

  querystring-es3@0.2.1: {}

  queue-microtask@1.2.3: {}

  queue-tick@1.0.1: {}

  quick-format-unescaped@4.0.4: {}

  quote-unquote@1.0.0: {}

  radix3@1.1.2: {}

  randombytes@2.1.0:
    dependencies:
      safe-buffer: 5.2.1

  randomfill@1.0.4:
    dependencies:
      randombytes: 2.1.0
      safe-buffer: 5.2.1

  range-parser@1.2.1: {}

  rc9@2.1.2:
    dependencies:
      defu: 6.1.4
      destr: 2.0.3

  react-dom@18.3.1(react@18.3.1):
    dependencies:
      loose-envify: 1.4.0
      react: 18.3.1
      scheduler: 0.23.2

  react-is@16.13.1: {}

  react-is@17.0.2: {}

  react-refresh@0.14.2: {}

  react@18.3.1:
    dependencies:
      loose-envify: 1.4.0

  read-package-up@11.0.0:
    dependencies:
      find-up-simple: 1.0.1
      read-pkg: 9.0.1
      type-fest: 4.32.0

  read-pkg@9.0.1:
    dependencies:
      '@types/normalize-package-data': 2.4.4
      normalize-package-data: 6.0.2
      parse-json: 8.1.0
      type-fest: 4.32.0
      unicorn-magic: 0.1.0

  readable-stream@2.3.8:
    dependencies:
      core-util-is: 1.0.3
      inherits: 2.0.4
      isarray: 1.0.0
      process-nextick-args: 2.0.1
      safe-buffer: 5.1.2
      string_decoder: 1.1.1
      util-deprecate: 1.0.2

  readable-stream@3.6.2:
    dependencies:
      inherits: 2.0.4
      string_decoder: 1.3.0
      util-deprecate: 1.0.2

  readable-stream@4.7.0:
    dependencies:
      abort-controller: 3.0.0
      buffer: 6.0.3
      events: 3.3.0
      process: 0.11.10
      string_decoder: 1.3.0

  readdir-glob@1.1.3:
    dependencies:
      minimatch: 5.1.6

  readdirp@3.6.0:
    dependencies:
      picomatch: 2.3.1

  readdirp@4.1.1: {}

  real-require@0.1.0: {}

  redent@3.0.0:
    dependencies:
      indent-string: 4.0.0
      strip-indent: 3.0.0

  redis-errors@1.2.0: {}

  redis-parser@3.0.0:
    dependencies:
      redis-errors: 1.2.0

  reflect.getprototypeof@1.0.10:
    dependencies:
      call-bind: 1.0.8
      define-properties: 1.2.1
      es-abstract: 1.23.9
      es-errors: 1.3.0
      es-object-atoms: 1.1.1
      get-intrinsic: 1.2.7
      get-proto: 1.0.1
      which-builtin-type: 1.2.1

  regenerator-runtime@0.14.1: {}

  regexp.prototype.flags@1.5.4:
    dependencies:
      call-bind: 1.0.8
      define-properties: 1.2.1
      es-errors: 1.3.0
      get-proto: 1.0.1
      gopd: 1.2.0
      set-function-name: 2.0.2

  remove-trailing-separator@1.1.0: {}

  require-directory@2.1.1: {}

  require-main-filename@2.0.0: {}

  require-package-name@2.0.1: {}

  resolve-from@4.0.0: {}

  resolve-from@5.0.0: {}

  resolve-pkg-maps@1.0.0: {}

  resolve@1.22.10:
    dependencies:
      is-core-module: 2.16.1
      path-parse: 1.0.7
      supports-preserve-symlinks-flag: 1.0.0

  resolve@2.0.0-next.5:
    dependencies:
      is-core-module: 2.16.1
      path-parse: 1.0.7
      supports-preserve-symlinks-flag: 1.0.0

  reusify@1.0.4: {}

  rfdc@1.4.1: {}

  rimraf@3.0.2:
    dependencies:
      glob: 7.2.3

  rimraf@5.0.10:
    dependencies:
      glob: 10.4.5

  ripemd160@2.0.2:
    dependencies:
      hash-base: 3.1.0
      inherits: 2.0.4

  rlp@2.2.7:
    dependencies:
      bn.js: 5.2.1

  rollup-plugin-visualizer@5.14.0(rollup@4.43.0):
    dependencies:
      open: 8.4.2
      picomatch: 4.0.2
      source-map: 0.7.4
      yargs: 17.7.2
    optionalDependencies:
      rollup: 4.43.0

  rollup@4.30.1:
    dependencies:
      '@types/estree': 1.0.6
    optionalDependencies:
      '@rollup/rollup-android-arm-eabi': 4.30.1
      '@rollup/rollup-android-arm64': 4.30.1
      '@rollup/rollup-darwin-arm64': 4.30.1
      '@rollup/rollup-darwin-x64': 4.30.1
      '@rollup/rollup-freebsd-arm64': 4.30.1
      '@rollup/rollup-freebsd-x64': 4.30.1
      '@rollup/rollup-linux-arm-gnueabihf': 4.30.1
      '@rollup/rollup-linux-arm-musleabihf': 4.30.1
      '@rollup/rollup-linux-arm64-gnu': 4.30.1
      '@rollup/rollup-linux-arm64-musl': 4.30.1
      '@rollup/rollup-linux-loongarch64-gnu': 4.30.1
      '@rollup/rollup-linux-powerpc64le-gnu': 4.30.1
      '@rollup/rollup-linux-riscv64-gnu': 4.30.1
      '@rollup/rollup-linux-s390x-gnu': 4.30.1
      '@rollup/rollup-linux-x64-gnu': 4.30.1
      '@rollup/rollup-linux-x64-musl': 4.30.1
      '@rollup/rollup-win32-arm64-msvc': 4.30.1
      '@rollup/rollup-win32-ia32-msvc': 4.30.1
      '@rollup/rollup-win32-x64-msvc': 4.30.1
      fsevents: 2.3.3

  rollup@4.43.0:
    dependencies:
      '@types/estree': 1.0.7
    optionalDependencies:
      '@rollup/rollup-android-arm-eabi': 4.43.0
      '@rollup/rollup-android-arm64': 4.43.0
      '@rollup/rollup-darwin-arm64': 4.43.0
      '@rollup/rollup-darwin-x64': 4.43.0
      '@rollup/rollup-freebsd-arm64': 4.43.0
      '@rollup/rollup-freebsd-x64': 4.43.0
      '@rollup/rollup-linux-arm-gnueabihf': 4.43.0
      '@rollup/rollup-linux-arm-musleabihf': 4.43.0
      '@rollup/rollup-linux-arm64-gnu': 4.43.0
      '@rollup/rollup-linux-arm64-musl': 4.43.0
      '@rollup/rollup-linux-loongarch64-gnu': 4.43.0
      '@rollup/rollup-linux-powerpc64le-gnu': 4.43.0
      '@rollup/rollup-linux-riscv64-gnu': 4.43.0
      '@rollup/rollup-linux-riscv64-musl': 4.43.0
      '@rollup/rollup-linux-s390x-gnu': 4.43.0
      '@rollup/rollup-linux-x64-gnu': 4.43.0
      '@rollup/rollup-linux-x64-musl': 4.43.0
      '@rollup/rollup-win32-arm64-msvc': 4.43.0
      '@rollup/rollup-win32-ia32-msvc': 4.43.0
      '@rollup/rollup-win32-x64-msvc': 4.43.0
      fsevents: 2.3.3

  rrweb-cssom@0.8.0: {}

  run-applescript@7.0.0: {}

  run-parallel@1.2.0:
    dependencies:
      queue-microtask: 1.2.3

  safe-array-concat@1.1.3:
    dependencies:
      call-bind: 1.0.8
      call-bound: 1.0.3
      get-intrinsic: 1.2.7
      has-symbols: 1.1.0
      isarray: 2.0.5

  safe-buffer@5.1.2: {}

  safe-buffer@5.2.1: {}

  safe-push-apply@1.0.0:
    dependencies:
      es-errors: 1.3.0
      isarray: 2.0.5

  safe-regex-test@1.1.0:
    dependencies:
      call-bound: 1.0.3
      es-errors: 1.3.0
      is-regex: 1.2.1

  safe-stable-stringify@2.5.0: {}

  safer-buffer@2.1.2: {}

  saxes@6.0.0:
    dependencies:
      xmlchars: 2.2.0

  scheduler@0.23.2:
    dependencies:
      loose-envify: 1.4.0

  scrypt-js@3.0.1: {}

  scule@1.3.0: {}

  secp256k1@4.0.4:
    dependencies:
      elliptic: 6.6.1
      node-addon-api: 5.1.0
      node-gyp-build: 4.8.4

  semver@6.3.1: {}

  semver@7.6.3: {}

  semver@7.7.1: {}

  semver@7.7.2: {}

  send@1.2.0:
    dependencies:
      debug: 4.4.0
      encodeurl: 2.0.0
      escape-html: 1.0.3
      etag: 1.8.1
      fresh: 2.0.0
      http-errors: 2.0.0
      mime-types: 3.0.1
      ms: 2.1.3
      on-finished: 2.4.1
      range-parser: 1.2.1
      statuses: 2.0.1
    transitivePeerDependencies:
      - supports-color

  serialize-javascript@6.0.2:
    dependencies:
      randombytes: 2.1.0

  seroval-plugins@1.2.0(seroval@1.2.0):
    dependencies:
      seroval: 1.2.0

  seroval@1.2.0: {}

  serve-placeholder@2.0.2:
    dependencies:
      defu: 6.1.4

  serve-static@2.2.0:
    dependencies:
      encodeurl: 2.0.0
      escape-html: 1.0.3
      parseurl: 1.3.3
      send: 1.2.0
    transitivePeerDependencies:
      - supports-color

  set-blocking@2.0.0: {}

  set-function-length@1.2.2:
    dependencies:
      define-data-property: 1.1.4
      es-errors: 1.3.0
      function-bind: 1.1.2
      get-intrinsic: 1.2.7
      gopd: 1.2.0
      has-property-descriptors: 1.0.2

  set-function-name@2.0.2:
    dependencies:
      define-data-property: 1.1.4
      es-errors: 1.3.0
      functions-have-names: 1.2.3
      has-property-descriptors: 1.0.2

  set-proto@1.0.0:
    dependencies:
      dunder-proto: 1.0.1
      es-errors: 1.3.0
      es-object-atoms: 1.1.1

  setimmediate@1.0.5: {}

  setprototypeof@1.2.0: {}

  sha.js@2.4.11:
    dependencies:
      inherits: 2.0.4
      safe-buffer: 5.2.1

  shebang-command@2.0.0:
    dependencies:
      shebang-regex: 3.0.0

  shebang-regex@3.0.0: {}

  shell-quote@1.8.2: {}

  side-channel-list@1.0.0:
    dependencies:
      es-errors: 1.3.0
      object-inspect: 1.13.3

  side-channel-map@1.0.1:
    dependencies:
      call-bound: 1.0.3
      es-errors: 1.3.0
      get-intrinsic: 1.2.7
      object-inspect: 1.13.3

  side-channel-weakmap@1.0.2:
    dependencies:
      call-bound: 1.0.3
      es-errors: 1.3.0
      get-intrinsic: 1.2.7
      object-inspect: 1.13.3
      side-channel-map: 1.0.1

  side-channel@1.1.0:
    dependencies:
      es-errors: 1.3.0
      object-inspect: 1.13.3
      side-channel-list: 1.0.0
      side-channel-map: 1.0.1
      side-channel-weakmap: 1.0.2

  siginfo@2.0.0: {}

  signal-exit@3.0.7: {}

  signal-exit@4.1.0: {}

  simple-concat@1.0.1: {}

  simple-get@2.8.2:
    dependencies:
      decompress-response: 3.3.0
      once: 1.4.0
      simple-concat: 1.0.1

  simple-get@3.1.1:
    dependencies:
      decompress-response: 4.2.1
      once: 1.4.0
      simple-concat: 1.0.1

  simple-git@3.27.0:
    dependencies:
      '@kwsites/file-exists': 1.1.1
      '@kwsites/promise-deferred': 1.1.1
      debug: 4.4.0
    transitivePeerDependencies:
      - supports-color

  simple-swizzle@0.2.2:
    dependencies:
      is-arrayish: 0.3.2

  sirv@3.0.1:
    dependencies:
      '@polka/url': 1.0.0-next.28
      mrmime: 2.0.0
      totalist: 3.0.1

  sisteransi@1.0.5: {}

  slash@5.1.0: {}

  smob@1.5.0: {}

  socket.io-client@4.8.1(bufferutil@4.0.9)(utf-8-validate@5.0.10):
    dependencies:
      '@socket.io/component-emitter': 3.1.2
      debug: 4.3.7
      engine.io-client: 6.6.3(bufferutil@4.0.9)(utf-8-validate@5.0.10)
      socket.io-parser: 4.2.4
    transitivePeerDependencies:
      - bufferutil
      - supports-color
      - utf-8-validate

  socket.io-parser@4.2.4:
    dependencies:
      '@socket.io/component-emitter': 3.1.2
      debug: 4.3.7
    transitivePeerDependencies:
      - supports-color

  solid-js@1.9.5:
    dependencies:
      csstype: 3.1.3
      seroval: 1.2.0
      seroval-plugins: 1.2.0(seroval@1.2.0)

  solid-refresh@0.6.3(solid-js@1.9.5):
    dependencies:
      '@babel/generator': 7.26.5
      '@babel/helper-module-imports': 7.25.9
      '@babel/types': 7.26.5
      solid-js: 1.9.5
    transitivePeerDependencies:
      - supports-color

  sonic-boom@2.8.0:
    dependencies:
      atomic-sleep: 1.0.0

  source-map-js@1.2.1: {}

  source-map-support@0.5.21:
    dependencies:
      buffer-from: 1.1.2
      source-map: 0.6.1

  source-map@0.6.1: {}

  source-map@0.7.4: {}

  source-map@0.8.0-beta.0:
    dependencies:
      whatwg-url: 7.1.0

  spdx-correct@3.2.0:
    dependencies:
      spdx-expression-parse: 3.0.1
      spdx-license-ids: 3.0.21

  spdx-exceptions@2.5.0: {}

  spdx-expression-parse@3.0.1:
    dependencies:
      spdx-exceptions: 2.5.0
      spdx-license-ids: 3.0.21

  spdx-license-ids@3.0.21: {}

  speakingurl@14.0.1: {}

  split-on-first@1.1.0: {}

  split2@4.2.0: {}

  stable-hash@0.0.4: {}

  stack-trace@0.0.10: {}

  stackback@0.0.2: {}

  standard-as-callback@2.1.0: {}

  statuses@2.0.1: {}

  std-env@3.8.0: {}

  std-env@3.9.0: {}

  stream-browserify@3.0.0:
    dependencies:
      inherits: 2.0.4
      readable-stream: 3.6.2

  stream-http@3.2.0:
    dependencies:
      builtin-status-codes: 3.0.0
      inherits: 2.0.4
      readable-stream: 3.6.2
      xtend: 4.0.2

  stream-shift@1.0.3: {}

  streamsearch@1.1.0: {}

  streamx@2.21.1:
    dependencies:
      fast-fifo: 1.3.2
      queue-tick: 1.0.1
      text-decoder: 1.2.3
    optionalDependencies:
      bare-events: 2.5.4

  strict-uri-encode@1.1.0: {}

  strict-uri-encode@2.0.0: {}

  string-width@4.2.3:
    dependencies:
      emoji-regex: 8.0.0
      is-fullwidth-code-point: 3.0.0
      strip-ansi: 6.0.1

  string-width@5.1.2:
    dependencies:
      eastasianwidth: 0.2.0
      emoji-regex: 9.2.2
      strip-ansi: 7.1.0

  string.prototype.includes@2.0.1:
    dependencies:
      call-bind: 1.0.8
      define-properties: 1.2.1
      es-abstract: 1.23.9

  string.prototype.matchall@4.0.12:
    dependencies:
      call-bind: 1.0.8
      call-bound: 1.0.3
      define-properties: 1.2.1
      es-abstract: 1.23.9
      es-errors: 1.3.0
      es-object-atoms: 1.1.1
      get-intrinsic: 1.2.7
      gopd: 1.2.0
      has-symbols: 1.1.0
      internal-slot: 1.1.0
      regexp.prototype.flags: 1.5.4
      set-function-name: 2.0.2
      side-channel: 1.1.0

  string.prototype.repeat@1.0.0:
    dependencies:
      define-properties: 1.2.1
      es-abstract: 1.23.9

  string.prototype.trim@1.2.10:
    dependencies:
      call-bind: 1.0.8
      call-bound: 1.0.3
      define-data-property: 1.1.4
      define-properties: 1.2.1
      es-abstract: 1.23.9
      es-object-atoms: 1.1.1
      has-property-descriptors: 1.0.2

  string.prototype.trimend@1.0.9:
    dependencies:
      call-bind: 1.0.8
      call-bound: 1.0.3
      define-properties: 1.2.1
      es-object-atoms: 1.1.1

  string.prototype.trimstart@1.0.8:
    dependencies:
      call-bind: 1.0.8
      define-properties: 1.2.1
      es-object-atoms: 1.1.1

  string_decoder@1.1.1:
    dependencies:
      safe-buffer: 5.1.2

  string_decoder@1.3.0:
    dependencies:
      safe-buffer: 5.2.1

  strip-ansi@6.0.1:
    dependencies:
      ansi-regex: 5.0.1

  strip-ansi@7.1.0:
    dependencies:
      ansi-regex: 6.1.0

  strip-bom@3.0.0: {}

  strip-final-newline@3.0.0: {}

  strip-hex-prefix@1.0.0:
    dependencies:
      is-hex-prefixed: 1.0.0

  strip-indent@3.0.0:
    dependencies:
      min-indent: 1.0.1

  strip-json-comments@3.1.1: {}

  strip-literal@3.0.0:
    dependencies:
      js-tokens: 9.0.1

  structured-clone-es@1.0.0: {}

  styled-jsx@5.1.1(@babel/core@7.27.4)(react@18.3.1):
    dependencies:
      client-only: 0.0.1
      react: 18.3.1
    optionalDependencies:
      '@babel/core': 7.27.4

  stylehacks@7.0.4(postcss@8.5.6):
    dependencies:
      browserslist: 4.24.4
      postcss: 8.5.6
      postcss-selector-parser: 6.1.2

  sucrase@3.35.0:
    dependencies:
      '@jridgewell/gen-mapping': 0.3.8
      commander: 4.1.1
      glob: 10.4.5
      lines-and-columns: 1.2.4
      mz: 2.7.0
      pirates: 4.0.6
      ts-interface-checker: 0.1.13

  superjson@2.2.2:
    dependencies:
      copy-anything: 3.0.5

  supports-color@10.0.0: {}

  supports-color@7.2.0:
    dependencies:
      has-flag: 4.0.0

  supports-preserve-symlinks-flag@1.0.0: {}

  svg-tags@1.0.0: {}

  svgo@3.3.2:
    dependencies:
      '@trysound/sax': 0.2.0
      commander: 7.2.0
      css-select: 5.1.0
      css-tree: 2.3.1
      css-what: 6.1.0
      csso: 5.0.5
      picocolors: 1.1.1

  symbol-tree@3.2.4: {}

  synckit@0.10.4:
    dependencies:
      '@pkgr/core': 0.2.7
      tslib: 2.8.1

  system-architecture@0.1.0: {}

  tapable@2.2.1: {}

  tar-stream@3.1.7:
    dependencies:
      b4a: 1.6.7
      fast-fifo: 1.3.2
      streamx: 2.21.1

  tar@6.2.1:
    dependencies:
      chownr: 2.0.0
      fs-minipass: 2.1.0
      minipass: 5.0.0
      minizlib: 2.1.2
      mkdirp: 1.0.4
      yallist: 4.0.0

  tar@7.4.3:
    dependencies:
      '@isaacs/fs-minipass': 4.0.1
      chownr: 3.0.0
      minipass: 7.1.2
      minizlib: 3.0.1
      mkdirp: 3.0.1
      yallist: 5.0.0

  terser@5.37.0:
    dependencies:
      '@jridgewell/source-map': 0.3.6
      acorn: 8.14.0
      commander: 2.20.3
      source-map-support: 0.5.21

  text-decoder@1.2.3:
    dependencies:
      b4a: 1.6.7

  text-hex@1.0.0: {}

  text-table@0.2.0: {}

  thenify-all@1.6.0:
    dependencies:
      thenify: 3.3.1

  thenify@3.3.1:
    dependencies:
      any-promise: 1.3.0

  thread-stream@0.15.2:
    dependencies:
      real-require: 0.1.0

  timed-out@4.0.1: {}

  timers-browserify@2.0.12:
    dependencies:
      setimmediate: 1.0.5

  tiny-invariant@1.3.3: {}

  tinybench@2.9.0: {}

  tinyexec@0.3.2: {}

  tinyexec@1.0.1: {}

  tinyglobby@0.2.12:
    dependencies:
      fdir: 6.4.6(picomatch@4.0.2)
      picomatch: 4.0.2

  tinyglobby@0.2.14:
    dependencies:
      fdir: 6.4.6(picomatch@4.0.2)
      picomatch: 4.0.2

  tinypool@1.0.2: {}

  tinyrainbow@2.0.0: {}

  tinyspy@3.0.2: {}

  tldts-core@6.1.72: {}

  tldts@6.1.72:
    dependencies:
      tldts-core: 6.1.72

  tmp-promise@3.0.3:
    dependencies:
      tmp: 0.2.3

  tmp@0.2.3: {}

  to-regex-range@5.0.1:
    dependencies:
      is-number: 7.0.0

  toidentifier@1.0.1: {}

  toml@3.0.0: {}

  totalist@3.0.1: {}

  tough-cookie@5.1.0:
    dependencies:
      tldts: 6.1.72

  tr46@0.0.3: {}

  tr46@1.0.1:
    dependencies:
      punycode: 2.3.1

  tr46@5.0.0:
    dependencies:
      punycode: 2.3.1

  tree-kill@1.2.2: {}

  triple-beam@1.4.1: {}

  ts-api-utils@2.1.0(typescript@5.8.2):
    dependencies:
      typescript: 5.8.2

  ts-interface-checker@0.1.13: {}

  tsconfig-paths@3.15.0:
    dependencies:
      '@types/json5': 0.0.29
      json5: 1.0.2
      minimist: 1.2.8
      strip-bom: 3.0.0

  tslib@1.14.1: {}

  tslib@2.8.1: {}

  tsup-preset-solid@2.2.0(esbuild@0.25.5)(solid-js@1.9.5)(tsup@8.4.0(jiti@2.4.2)(postcss@8.5.6)(typescript@5.8.2)(yaml@2.7.0)):
    dependencies:
      esbuild-plugin-solid: 0.5.0(esbuild@0.25.5)(solid-js@1.9.5)
      tsup: 8.4.0(jiti@2.4.2)(postcss@8.5.6)(typescript@5.8.2)(yaml@2.7.0)
    transitivePeerDependencies:
      - esbuild
      - solid-js
      - supports-color

  tsup@8.4.0(jiti@2.4.2)(postcss@8.5.6)(typescript@5.8.2)(yaml@2.7.0):
    dependencies:
      bundle-require: 5.1.0(esbuild@0.25.5)
      cac: 6.7.14
      chokidar: 4.0.3
      consola: 3.4.0
      debug: 4.4.0
      esbuild: 0.25.5
      joycon: 3.1.1
      picocolors: 1.1.1
      postcss-load-config: 6.0.1(jiti@2.4.2)(postcss@8.5.6)(yaml@2.7.0)
      resolve-from: 5.0.0
      rollup: 4.43.0
      source-map: 0.8.0-beta.0
      sucrase: 3.35.0
      tinyexec: 0.3.2
      tinyglobby: 0.2.14
      tree-kill: 1.2.2
    optionalDependencies:
      postcss: 8.5.6
      typescript: 5.8.2
    transitivePeerDependencies:
      - jiti
      - supports-color
      - tsx
      - yaml

  tty-browserify@0.0.1: {}

  tweetnacl@1.0.3: {}

  type-check@0.4.0:
    dependencies:
      prelude-ls: 1.2.1

  type-fest@0.20.2: {}

  type-fest@4.32.0: {}

  type@2.7.3: {}

  typed-array-buffer@1.0.3:
    dependencies:
      call-bound: 1.0.3
      es-errors: 1.3.0
      is-typed-array: 1.1.15

  typed-array-byte-length@1.0.3:
    dependencies:
      call-bind: 1.0.8
      for-each: 0.3.3
      gopd: 1.2.0
      has-proto: 1.2.0
      is-typed-array: 1.1.15

  typed-array-byte-offset@1.0.4:
    dependencies:
      available-typed-arrays: 1.0.7
      call-bind: 1.0.8
      for-each: 0.3.3
      gopd: 1.2.0
      has-proto: 1.2.0
      is-typed-array: 1.1.15
      reflect.getprototypeof: 1.0.10

  typed-array-length@1.0.7:
    dependencies:
      call-bind: 1.0.8
      for-each: 0.3.3
      gopd: 1.2.0
      is-typed-array: 1.1.15
      possible-typed-array-names: 1.0.0
      reflect.getprototypeof: 1.0.10

  typedarray-to-buffer@3.1.5:
    dependencies:
      is-typedarray: 1.0.0

  typescript@5.8.2: {}

  ufo@1.5.4: {}

  ufo@1.6.1: {}

  uint8arrays@3.1.0:
    dependencies:
      multiformats: 9.9.0

  ultrahtml@1.5.3: {}

  ultrahtml@1.6.0: {}

  unbox-primitive@1.1.0:
    dependencies:
      call-bound: 1.0.3
      has-bigints: 1.1.0
      has-symbols: 1.1.0
      which-boxed-primitive: 1.1.1

  uncrypto@0.1.3: {}

  unctx@2.4.1:
    dependencies:
      acorn: 8.14.0
      estree-walker: 3.0.3
      magic-string: 0.30.17
      unplugin: 2.3.5

  undici-types@5.26.5: {}

  unenv@1.10.0:
    dependencies:
      consola: 3.4.0
      defu: 6.1.4
      mime: 3.0.0
      node-fetch-native: 1.6.4
      pathe: 1.1.2

  unenv@2.0.0-rc.17:
    dependencies:
      defu: 6.1.4
      exsolve: 1.0.5
      ohash: 2.0.11
      pathe: 2.0.3
      ufo: 1.6.1

  unhead@2.0.10:
    dependencies:
      hookable: 5.5.3

  unicorn-magic@0.1.0: {}

  unicorn-magic@0.3.0: {}

  unimport@4.2.0:
    dependencies:
      acorn: 8.15.0
      escape-string-regexp: 5.0.0
      estree-walker: 3.0.3
      local-pkg: 1.1.1
      magic-string: 0.30.17
      mlly: 1.7.4
      pathe: 2.0.3
      picomatch: 4.0.2
      pkg-types: 2.1.0
      scule: 1.3.0
      strip-literal: 3.0.0
      tinyglobby: 0.2.12
      unplugin: 2.3.5
      unplugin-utils: 0.2.4

  unimport@5.0.1:
    dependencies:
      acorn: 8.15.0
      escape-string-regexp: 5.0.0
      estree-walker: 3.0.3
      local-pkg: 1.1.1
      magic-string: 0.30.17
      mlly: 1.7.4
      pathe: 2.0.3
      picomatch: 4.0.2
      pkg-types: 2.1.0
      scule: 1.3.0
      strip-literal: 3.0.0
      tinyglobby: 0.2.14
      unplugin: 2.3.5
      unplugin-utils: 0.2.4

  unixify@1.0.0:
    dependencies:
      normalize-path: 2.1.1

  unplugin-utils@0.2.4:
    dependencies:
      pathe: 2.0.3
      picomatch: 4.0.2

  unplugin-vue-router@0.12.0(vue-router@4.5.0(vue@3.5.13(typescript@5.8.2)))(vue@3.5.13(typescript@5.8.2)):
    dependencies:
      '@babel/types': 7.27.6
      '@vue-macros/common': 1.16.1(vue@3.5.13(typescript@5.8.2))
      ast-walker-scope: 0.6.2
      chokidar: 4.0.3
      fast-glob: 3.3.3
      json5: 2.2.3
      local-pkg: 1.0.0
      magic-string: 0.30.17
      micromatch: 4.0.8
      mlly: 1.7.4
      pathe: 2.0.3
      scule: 1.3.0
      unplugin: 2.3.5
      unplugin-utils: 0.2.4
      yaml: 2.7.0
    optionalDependencies:
      vue-router: 4.5.0(vue@3.5.13(typescript@5.8.2))
    transitivePeerDependencies:
      - vue

  unplugin@1.16.1:
    dependencies:
      acorn: 8.14.0
      webpack-virtual-modules: 0.6.2

  unplugin@2.3.5:
    dependencies:
      acorn: 8.15.0
      picomatch: 4.0.2
      webpack-virtual-modules: 0.6.2

  unstorage@1.14.4(db0@0.3.2)(idb-keyval@6.2.1)(ioredis@5.6.1):
    dependencies:
      anymatch: 3.1.3
      chokidar: 3.6.0
      destr: 2.0.3
      h3: 1.13.1
      lru-cache: 10.4.3
      node-fetch-native: 1.6.4
      ofetch: 1.4.1
      ufo: 1.5.4
    optionalDependencies:
      db0: 0.3.2
      idb-keyval: 6.2.1
      ioredis: 5.6.1

  unstorage@1.16.0(db0@0.3.2)(idb-keyval@6.2.1)(ioredis@5.6.1):
    dependencies:
      anymatch: 3.1.3
      chokidar: 4.0.3
      destr: 2.0.5
      h3: 1.15.3
      lru-cache: 10.4.3
      node-fetch-native: 1.6.6
      ofetch: 1.4.1
      ufo: 1.6.1
    optionalDependencies:
      db0: 0.3.2
      idb-keyval: 6.2.1
      ioredis: 5.6.1

  untun@0.1.3:
    dependencies:
      citty: 0.1.6
      consola: 3.4.2
      pathe: 1.1.2

  untyped@2.0.0:
    dependencies:
      citty: 0.1.6
      defu: 6.1.4
      jiti: 2.4.2
      knitwork: 1.2.0
      scule: 1.3.0

  unwasm@0.3.9:
    dependencies:
      knitwork: 1.2.0
      magic-string: 0.30.17
      mlly: 1.7.4
      pathe: 1.1.2
      pkg-types: 1.3.1
      unplugin: 1.16.1

  update-browserslist-db@1.1.2(browserslist@4.24.4):
    dependencies:
      browserslist: 4.24.4
      escalade: 3.2.0
      picocolors: 1.1.1

  uqr@0.1.2: {}

  uri-js@4.4.1:
    dependencies:
      punycode: 2.3.1

  url-set-query@1.0.0: {}

<<<<<<< HEAD
  urlpattern-polyfill@10.1.0: {}

  urlpattern-polyfill@8.0.2: {}
=======
  url@0.11.4:
    dependencies:
      punycode: 1.4.1
      qs: 6.14.0
>>>>>>> e932dec5

  use-sync-external-store@1.2.0(react@18.3.1):
    dependencies:
      react: 18.3.1

  use-sync-external-store@1.4.0(react@18.3.1):
    dependencies:
      react: 18.3.1

  utf-8-validate@5.0.10:
    dependencies:
      node-gyp-build: 4.8.4

  utf8@3.0.0: {}

  util-deprecate@1.0.2: {}

  util@0.12.5:
    dependencies:
      inherits: 2.0.4
      is-arguments: 1.2.0
      is-generator-function: 1.1.0
      is-typed-array: 1.1.15
      which-typed-array: 1.1.18

  uuid@10.0.0: {}

  uuid@11.1.0: {}

  uuid@9.0.1: {}

  validate-html-nesting@1.2.2: {}

  validate-npm-package-license@3.0.4:
    dependencies:
      spdx-correct: 3.2.0
      spdx-expression-parse: 3.0.1

  valtio@1.11.2(@types/react@18.3.20)(react@18.3.1):
    dependencies:
      proxy-compare: 2.5.1
      use-sync-external-store: 1.2.0(react@18.3.1)
    optionalDependencies:
      '@types/react': 18.3.20
      react: 18.3.1

  viem@2.23.2(bufferutil@4.0.9)(typescript@5.8.2)(utf-8-validate@5.0.10)(zod@3.25.67):
    dependencies:
      '@noble/curves': 1.8.1
      '@noble/hashes': 1.7.1
      '@scure/bip32': 1.6.2
      '@scure/bip39': 1.5.4
      abitype: 1.0.8(typescript@5.8.2)(zod@3.25.67)
      isows: 1.0.6(ws@8.18.0(bufferutil@4.0.9)(utf-8-validate@5.0.10))
      ox: 0.6.7(typescript@5.8.2)(zod@3.25.67)
      ws: 8.18.0(bufferutil@4.0.9)(utf-8-validate@5.0.10)
    optionalDependencies:
      typescript: 5.8.2
    transitivePeerDependencies:
      - bufferutil
      - utf-8-validate
      - zod

  vite-dev-rpc@1.0.7(vite@6.2.3(@types/node@20.11.30)(jiti@2.4.2)(terser@5.37.0)(yaml@2.7.0)):
    dependencies:
      birpc: 2.4.0
      vite: 6.2.3(@types/node@20.11.30)(jiti@2.4.2)(terser@5.37.0)(yaml@2.7.0)
      vite-hot-client: 2.0.4(vite@6.2.3(@types/node@20.11.30)(jiti@2.4.2)(terser@5.37.0)(yaml@2.7.0))

  vite-hot-client@2.0.4(vite@6.2.3(@types/node@20.11.30)(jiti@2.4.2)(terser@5.37.0)(yaml@2.7.0)):
    dependencies:
      vite: 6.2.3(@types/node@20.11.30)(jiti@2.4.2)(terser@5.37.0)(yaml@2.7.0)

  vite-node@3.0.9(@types/node@20.11.30)(jiti@2.4.2)(terser@5.37.0)(yaml@2.7.0):
    dependencies:
      cac: 6.7.14
      debug: 4.4.0
      es-module-lexer: 1.6.0
      pathe: 2.0.3
      vite: 6.2.3(@types/node@20.11.30)(jiti@2.4.2)(terser@5.37.0)(yaml@2.7.0)
    transitivePeerDependencies:
      - '@types/node'
      - jiti
      - less
      - lightningcss
      - sass
      - sass-embedded
      - stylus
      - sugarss
      - supports-color
      - terser
      - tsx
      - yaml

  vite-node@3.2.4(@types/node@20.11.30)(jiti@2.4.2)(terser@5.37.0)(yaml@2.7.0):
    dependencies:
      cac: 6.7.14
      debug: 4.4.1
      es-module-lexer: 1.7.0
      pathe: 2.0.3
      vite: 6.2.3(@types/node@20.11.30)(jiti@2.4.2)(terser@5.37.0)(yaml@2.7.0)
    transitivePeerDependencies:
      - '@types/node'
      - jiti
      - less
      - lightningcss
      - sass
      - sass-embedded
      - stylus
      - sugarss
      - supports-color
      - terser
      - tsx
      - yaml

  vite-plugin-checker@0.9.3(eslint@8.57.1)(optionator@0.9.4)(typescript@5.8.2)(vite@6.2.3(@types/node@20.11.30)(jiti@2.4.2)(terser@5.37.0)(yaml@2.7.0))(vue-tsc@2.2.8(typescript@5.8.2)):
    dependencies:
      '@babel/code-frame': 7.27.1
      chokidar: 4.0.3
      npm-run-path: 6.0.0
      picocolors: 1.1.1
      picomatch: 4.0.2
      strip-ansi: 7.1.0
      tiny-invariant: 1.3.3
      tinyglobby: 0.2.14
      vite: 6.2.3(@types/node@20.11.30)(jiti@2.4.2)(terser@5.37.0)(yaml@2.7.0)
      vscode-uri: 3.1.0
    optionalDependencies:
      eslint: 8.57.1
      optionator: 0.9.4
      typescript: 5.8.2
      vue-tsc: 2.2.8(typescript@5.8.2)

  vite-plugin-inspect@11.2.0(@nuxt/kit@3.17.5(magicast@0.3.5))(vite@6.2.3(@types/node@20.11.30)(jiti@2.4.2)(terser@5.37.0)(yaml@2.7.0)):
    dependencies:
      ansis: 3.17.0
      debug: 4.4.1
      error-stack-parser-es: 1.0.5
      ohash: 2.0.11
      open: 10.1.2
      perfect-debounce: 1.0.0
      sirv: 3.0.1
      unplugin-utils: 0.2.4
<<<<<<< HEAD
      vite: 6.2.3(@types/node@20.11.30)(jiti@2.4.2)(terser@5.37.0)(yaml@2.7.0)
      vite-dev-rpc: 1.0.7(vite@6.2.3(@types/node@20.11.30)(jiti@2.4.2)(terser@5.37.0)(yaml@2.7.0))
=======
      vite: 6.2.3(@types/node@20.11.30)(jiti@2.4.2)(terser@5.39.0)(yaml@2.7.1)
      vite-dev-rpc: 1.0.7(vite@6.2.3(@types/node@20.11.30)(jiti@2.4.2)(terser@5.39.0)(yaml@2.7.1))
    optionalDependencies:
      '@nuxt/kit': 3.16.1(magicast@0.3.5)
    transitivePeerDependencies:
      - supports-color

  vite-plugin-node-polyfills@0.23.0(rollup@4.38.0)(vite@6.2.3(@types/node@20.11.30)(jiti@2.4.2)(terser@5.39.0)(yaml@2.7.1)):
    dependencies:
      '@rollup/plugin-inject': 5.0.5(rollup@4.38.0)
      node-stdlib-browser: 1.3.1
      vite: 6.2.3(@types/node@20.11.30)(jiti@2.4.2)(terser@5.39.0)(yaml@2.7.1)
    transitivePeerDependencies:
      - rollup

  vite-plugin-node-polyfills@0.23.0(rollup@4.38.0)(vite@6.2.3(@types/node@22.15.3)(jiti@2.4.2)(terser@5.39.0)(yaml@2.7.1)):
    dependencies:
      '@rollup/plugin-inject': 5.0.5(rollup@4.38.0)
      node-stdlib-browser: 1.3.1
      vite: 6.2.3(@types/node@22.15.3)(jiti@2.4.2)(terser@5.39.0)(yaml@2.7.1)
    transitivePeerDependencies:
      - rollup

  vite-plugin-solid@2.11.6(@testing-library/jest-dom@6.6.3)(solid-js@1.9.5)(vite@6.2.3(@types/node@20.11.30)(jiti@2.4.2)(terser@5.39.0)(yaml@2.7.1)):
    dependencies:
      '@babel/core': 7.26.10
      '@types/babel__core': 7.20.5
      babel-preset-solid: 1.9.5(@babel/core@7.26.10)
      merge-anything: 5.1.7
      solid-js: 1.9.5
      solid-refresh: 0.6.3(solid-js@1.9.5)
      vite: 6.2.3(@types/node@20.11.30)(jiti@2.4.2)(terser@5.39.0)(yaml@2.7.1)
      vitefu: 1.0.6(vite@6.2.3(@types/node@20.11.30)(jiti@2.4.2)(terser@5.39.0)(yaml@2.7.1))
>>>>>>> e932dec5
    optionalDependencies:
      '@nuxt/kit': 3.17.5(magicast@0.3.5)
    transitivePeerDependencies:
      - supports-color

  vite-plugin-solid@2.11.6(@testing-library/jest-dom@6.6.3)(solid-js@1.9.5)(vite@6.2.3(@types/node@20.11.30)(jiti@2.4.2)(terser@5.37.0)(yaml@2.7.0)):
    dependencies:
      '@babel/core': 7.26.0
      '@types/babel__core': 7.20.5
      babel-preset-solid: 1.9.3(@babel/core@7.26.0)
      merge-anything: 5.1.7
      solid-js: 1.9.5
      solid-refresh: 0.6.3(solid-js@1.9.5)
      vite: 6.2.3(@types/node@20.11.30)(jiti@2.4.2)(terser@5.37.0)(yaml@2.7.0)
      vitefu: 1.0.5(vite@6.2.3(@types/node@20.11.30)(jiti@2.4.2)(terser@5.37.0)(yaml@2.7.0))
    optionalDependencies:
      '@testing-library/jest-dom': 6.6.3
    transitivePeerDependencies:
      - supports-color

  vite-plugin-vue-tracer@0.1.4(vite@6.2.3(@types/node@20.11.30)(jiti@2.4.2)(terser@5.37.0)(yaml@2.7.0))(vue@3.5.13(typescript@5.8.2)):
    dependencies:
      estree-walker: 3.0.3
      exsolve: 1.0.5
      magic-string: 0.30.17
      pathe: 2.0.3
      source-map-js: 1.2.1
      vite: 6.2.3(@types/node@20.11.30)(jiti@2.4.2)(terser@5.37.0)(yaml@2.7.0)
      vue: 3.5.13(typescript@5.8.2)

  vite@6.2.3(@types/node@20.11.30)(jiti@2.4.2)(terser@5.37.0)(yaml@2.7.0):
    dependencies:
      esbuild: 0.25.5
      postcss: 8.5.6
      rollup: 4.30.1
    optionalDependencies:
      '@types/node': 20.11.30
      fsevents: 2.3.3
      jiti: 2.4.2
      terser: 5.37.0
      yaml: 2.7.0

  vitefu@1.0.5(vite@6.2.3(@types/node@20.11.30)(jiti@2.4.2)(terser@5.37.0)(yaml@2.7.0)):
    optionalDependencies:
      vite: 6.2.3(@types/node@20.11.30)(jiti@2.4.2)(terser@5.37.0)(yaml@2.7.0)

  vitest@3.0.9(@types/node@20.11.30)(jiti@2.4.2)(jsdom@26.0.0(bufferutil@4.0.9)(utf-8-validate@5.0.10))(terser@5.37.0)(yaml@2.7.0):
    dependencies:
      '@vitest/expect': 3.0.9
      '@vitest/mocker': 3.0.9(vite@6.2.3(@types/node@20.11.30)(jiti@2.4.2)(terser@5.37.0)(yaml@2.7.0))
      '@vitest/pretty-format': 3.2.4
      '@vitest/runner': 3.0.9
      '@vitest/snapshot': 3.0.9
      '@vitest/spy': 3.0.9
      '@vitest/utils': 3.0.9
      chai: 5.2.0
      debug: 4.4.0
      expect-type: 1.1.0
      magic-string: 0.30.17
      pathe: 2.0.3
      std-env: 3.8.0
      tinybench: 2.9.0
      tinyexec: 0.3.2
      tinypool: 1.0.2
      tinyrainbow: 2.0.0
      vite: 6.2.3(@types/node@20.11.30)(jiti@2.4.2)(terser@5.37.0)(yaml@2.7.0)
      vite-node: 3.0.9(@types/node@20.11.30)(jiti@2.4.2)(terser@5.37.0)(yaml@2.7.0)
      why-is-node-running: 2.3.0
    optionalDependencies:
      '@types/node': 20.11.30
      jsdom: 26.0.0(bufferutil@4.0.9)(utf-8-validate@5.0.10)
    transitivePeerDependencies:
      - jiti
      - less
      - lightningcss
      - msw
      - sass
      - sass-embedded
      - stylus
      - sugarss
      - supports-color
      - terser
      - tsx
      - yaml

  vlq@2.0.4: {}

<<<<<<< HEAD
  vscode-uri@3.0.8: {}
=======
  vm-browserify@1.1.2: {}
>>>>>>> e932dec5

  vscode-uri@3.1.0: {}

  vue-bundle-renderer@2.1.1:
    dependencies:
      ufo: 1.5.4

  vue-component-type-helpers@2.2.0: {}

  vue-demi@0.14.10(vue@3.5.13(typescript@5.8.2)):
    dependencies:
      vue: 3.5.13(typescript@5.8.2)

  vue-devtools-stub@0.1.0: {}

  vue-router@4.5.0(vue@3.5.13(typescript@5.8.2)):
    dependencies:
      '@vue/devtools-api': 6.6.4
      vue: 3.5.13(typescript@5.8.2)

  vue-tsc@2.2.8(typescript@5.8.2):
    dependencies:
      '@volar/typescript': 2.4.11
      '@vue/language-core': 2.2.8(typescript@5.8.2)
      typescript: 5.8.2

  vue@3.5.13(typescript@5.8.2):
    dependencies:
      '@vue/compiler-dom': 3.5.13
      '@vue/compiler-sfc': 3.5.13
      '@vue/runtime-dom': 3.5.13
      '@vue/server-renderer': 3.5.13(vue@3.5.13(typescript@5.8.2))
      '@vue/shared': 3.5.13
    optionalDependencies:
      typescript: 5.8.2

  w3c-xmlserializer@5.0.0:
    dependencies:
      xml-name-validator: 5.0.0

  web-streams-polyfill@3.3.3: {}

  web3-core-helpers@1.5.2:
    dependencies:
      web3-eth-iban: 1.5.2
      web3-utils: 1.5.2

  web3-core-method@1.5.2:
    dependencies:
      '@ethereumjs/common': 2.6.5
      '@ethersproject/transactions': 5.7.0
      web3-core-helpers: 1.5.2
      web3-core-promievent: 1.5.2
      web3-core-subscriptions: 1.5.2
      web3-utils: 1.5.2

  web3-core-promievent@1.5.2:
    dependencies:
      eventemitter3: 4.0.4

  web3-core-requestmanager@1.5.2:
    dependencies:
      util: 0.12.5
      web3-core-helpers: 1.5.2
      web3-providers-http: 1.5.2
      web3-providers-ipc: 1.5.2
      web3-providers-ws: 1.5.2
    transitivePeerDependencies:
      - supports-color

  web3-core-subscriptions@1.5.2:
    dependencies:
      eventemitter3: 4.0.4
      web3-core-helpers: 1.5.2

  web3-core@1.5.2:
    dependencies:
      '@types/bn.js': 4.11.6
      '@types/node': 12.20.55
      bignumber.js: 9.1.2
      web3-core-helpers: 1.5.2
      web3-core-method: 1.5.2
      web3-core-requestmanager: 1.5.2
      web3-utils: 1.5.2
    transitivePeerDependencies:
      - supports-color

  web3-eth-iban@1.5.2:
    dependencies:
      bn.js: 4.12.1
      web3-utils: 1.5.2

  web3-providers-http@1.5.2:
    dependencies:
      web3-core-helpers: 1.5.2
      xhr2-cookies: 1.1.0

  web3-providers-ipc@1.5.2:
    dependencies:
      oboe: 2.1.5
      web3-core-helpers: 1.5.2

  web3-providers-ws@1.5.2:
    dependencies:
      eventemitter3: 4.0.4
      web3-core-helpers: 1.5.2
      websocket: 1.0.35
    transitivePeerDependencies:
      - supports-color

  web3-utils@1.5.2:
    dependencies:
      bn.js: 4.12.1
      eth-lib: 0.2.8
      ethereum-bloom-filters: 1.2.0
      ethjs-unit: 0.1.6
      number-to-bn: 1.7.0
      randombytes: 2.1.0
      utf8: 3.0.0

  webidl-conversions@3.0.1: {}

  webidl-conversions@4.0.2: {}

  webidl-conversions@7.0.0: {}

  webpack-virtual-modules@0.6.2: {}

  websocket@1.0.35:
    dependencies:
      bufferutil: 4.0.9
      debug: 2.6.9
      es5-ext: 0.10.64
      typedarray-to-buffer: 3.1.5
      utf-8-validate: 5.0.10
      yaeti: 0.0.6
    transitivePeerDependencies:
      - supports-color

  whatwg-encoding@3.1.1:
    dependencies:
      iconv-lite: 0.6.3

  whatwg-mimetype@4.0.0: {}

  whatwg-url@14.1.0:
    dependencies:
      tr46: 5.0.0
      webidl-conversions: 7.0.0

  whatwg-url@5.0.0:
    dependencies:
      tr46: 0.0.3
      webidl-conversions: 3.0.1

  whatwg-url@7.1.0:
    dependencies:
      lodash.sortby: 4.7.0
      tr46: 1.0.1
      webidl-conversions: 4.0.2

  which-boxed-primitive@1.1.1:
    dependencies:
      is-bigint: 1.1.0
      is-boolean-object: 1.2.1
      is-number-object: 1.1.1
      is-string: 1.1.1
      is-symbol: 1.1.1

  which-builtin-type@1.2.1:
    dependencies:
      call-bound: 1.0.3
      function.prototype.name: 1.1.8
      has-tostringtag: 1.0.2
      is-async-function: 2.1.0
      is-date-object: 1.1.0
      is-finalizationregistry: 1.1.1
      is-generator-function: 1.1.0
      is-regex: 1.2.1
      is-weakref: 1.1.0
      isarray: 2.0.5
      which-boxed-primitive: 1.1.1
      which-collection: 1.0.2
      which-typed-array: 1.1.18

  which-collection@1.0.2:
    dependencies:
      is-map: 2.0.3
      is-set: 2.0.3
      is-weakmap: 2.0.2
      is-weakset: 2.0.4

  which-module@2.0.1: {}

  which-typed-array@1.1.18:
    dependencies:
      available-typed-arrays: 1.0.7
      call-bind: 1.0.8
      call-bound: 1.0.3
      for-each: 0.3.3
      gopd: 1.2.0
      has-tostringtag: 1.0.2

  which@2.0.2:
    dependencies:
      isexe: 2.0.0

  which@5.0.0:
    dependencies:
      isexe: 3.1.1

  why-is-node-running@2.3.0:
    dependencies:
      siginfo: 2.0.0
      stackback: 0.0.2

  wide-align@1.1.5:
    dependencies:
      string-width: 4.2.3

  winston-transport@4.9.0:
    dependencies:
      logform: 2.7.0
      readable-stream: 3.6.2
      triple-beam: 1.4.1

  winston@3.17.0:
    dependencies:
      '@colors/colors': 1.6.0
      '@dabh/diagnostics': 2.0.3
      async: 3.2.6
      is-stream: 2.0.1
      logform: 2.7.0
      one-time: 1.0.0
      readable-stream: 3.6.2
      safe-stable-stringify: 2.5.0
      stack-trace: 0.0.10
      triple-beam: 1.4.1
      winston-transport: 4.9.0

  word-wrap@1.2.5: {}

  wrap-ansi@6.2.0:
    dependencies:
      ansi-styles: 4.3.0
      string-width: 4.2.3
      strip-ansi: 6.0.1

  wrap-ansi@7.0.0:
    dependencies:
      ansi-styles: 4.3.0
      string-width: 4.2.3
      strip-ansi: 6.0.1

  wrap-ansi@8.1.0:
    dependencies:
      ansi-styles: 6.2.1
      string-width: 5.1.2
      strip-ansi: 7.1.0

  wrappy@1.0.2: {}

  write-file-atomic@6.0.0:
    dependencies:
      imurmurhash: 0.1.4
      signal-exit: 4.1.0

  ws@7.5.10(bufferutil@4.0.9)(utf-8-validate@5.0.10):
    optionalDependencies:
      bufferutil: 4.0.9
      utf-8-validate: 5.0.10

  ws@7.5.3(bufferutil@4.0.9)(utf-8-validate@5.0.10):
    optionalDependencies:
      bufferutil: 4.0.9
      utf-8-validate: 5.0.10

  ws@8.17.1(bufferutil@4.0.9)(utf-8-validate@5.0.10):
    optionalDependencies:
      bufferutil: 4.0.9
      utf-8-validate: 5.0.10

  ws@8.18.0(bufferutil@4.0.9)(utf-8-validate@5.0.10):
    optionalDependencies:
      bufferutil: 4.0.9
      utf-8-validate: 5.0.10

  ws@8.18.2(bufferutil@4.0.9)(utf-8-validate@5.0.10):
    optionalDependencies:
      bufferutil: 4.0.9
      utf-8-validate: 5.0.10

  xhr-request-promise@0.1.3:
    dependencies:
      xhr-request: 1.1.0

  xhr-request@1.1.0:
    dependencies:
      buffer-to-arraybuffer: 0.0.5
      object-assign: 4.1.1
      query-string: 5.1.1
      simple-get: 2.8.2
      timed-out: 4.0.1
      url-set-query: 1.0.0
      xhr: 2.6.0

  xhr2-cookies@1.1.0:
    dependencies:
      cookiejar: 2.1.4

  xhr@2.6.0:
    dependencies:
      global: 4.4.0
      is-function: 1.0.2
      parse-headers: 2.0.5
      xtend: 4.0.2

  xml-name-validator@5.0.0: {}

  xmlchars@2.2.0: {}

  xmlhttprequest-ssl@2.1.2: {}

  xtend@4.0.2: {}

  y18n@4.0.3: {}

  y18n@5.0.8: {}

  yaeti@0.0.6: {}

  yallist@3.1.1: {}

  yallist@4.0.0: {}

  yallist@5.0.0: {}

  yaml@2.7.0: {}

  yargs-parser@18.1.3:
    dependencies:
      camelcase: 5.3.1
      decamelize: 1.2.0

  yargs-parser@21.1.1: {}

  yargs@15.4.1:
    dependencies:
      cliui: 6.0.0
      decamelize: 1.2.0
      find-up: 4.1.0
      get-caller-file: 2.0.5
      require-directory: 2.1.1
      require-main-filename: 2.0.0
      set-blocking: 2.0.0
      string-width: 4.2.3
      which-module: 2.0.1
      y18n: 4.0.3
      yargs-parser: 18.1.3

  yargs@17.7.2:
    dependencies:
      cliui: 8.0.1
      escalade: 3.2.0
      get-caller-file: 2.0.5
      require-directory: 2.1.1
      string-width: 4.2.3
      y18n: 5.0.8
      yargs-parser: 21.1.1

  yauzl@2.10.0:
    dependencies:
      buffer-crc32: 0.2.13
      fd-slicer: 1.1.0

  yocto-queue@0.1.0: {}

  yocto-queue@1.2.1: {}

  youch-core@0.3.2:
    dependencies:
      '@poppinss/exception': 1.2.1
      error-stack-parser-es: 1.0.5

  youch@4.1.0-beta.8:
    dependencies:
      '@poppinss/colors': 4.1.4
      '@poppinss/dumper': 0.6.3
      '@speed-highlight/core': 1.2.7
      cookie: 1.0.2
      youch-core: 0.3.2

  zip-stream@6.0.1:
    dependencies:
      archiver-utils: 5.0.2
      compress-commons: 6.0.2
      readable-stream: 4.7.0

  zod@3.25.67: {}<|MERGE_RESOLUTION|>--- conflicted
+++ resolved
@@ -52,14 +52,10 @@
         version: 3.5.3
       vite:
         specifier: 6.2.3
-<<<<<<< HEAD
         version: 6.2.3(@types/node@20.11.30)(jiti@2.4.2)(terser@5.37.0)(yaml@2.7.0)
-=======
-        version: 6.2.3(@types/node@20.11.30)(jiti@2.4.2)(terser@5.39.0)(yaml@2.7.1)
       vite-plugin-node-polyfills:
         specifier: ^0.23.0
-        version: 0.23.0(rollup@4.38.0)(vite@6.2.3(@types/node@20.11.30)(jiti@2.4.2)(terser@5.39.0)(yaml@2.7.1))
->>>>>>> e932dec5
+        version: 0.23.0(rollup@4.43.0)(vite@6.2.3(@types/node@20.11.30)(jiti@2.4.2)(terser@5.37.0)(yaml@2.7.0))
       vite-plugin-solid:
         specifier: ^2.11.1
         version: 2.11.6(@testing-library/jest-dom@6.6.3)(solid-js@1.9.5)(vite@6.2.3(@types/node@20.11.30)(jiti@2.4.2)(terser@5.37.0)(yaml@2.7.0))
@@ -101,7 +97,7 @@
         version: 1.6.1
       next:
         specifier: 14.2.26
-        version: 14.2.26(@babel/core@7.27.4)(@playwright/test@1.51.1)(react-dom@18.3.1(react@18.3.1))(react@18.3.1)
+        version: 14.2.26(@babel/core@7.26.0)(@playwright/test@1.51.1)(react-dom@18.3.1(react@18.3.1))(react@18.3.1)
       react:
         specifier: 18.3.1
         version: 18.3.1
@@ -251,14 +247,10 @@
         version: 5.8.2
       vite:
         specifier: 6.2.3
-<<<<<<< HEAD
         version: 6.2.3(@types/node@20.11.30)(jiti@2.4.2)(terser@5.37.0)(yaml@2.7.0)
-=======
-        version: 6.2.3(@types/node@22.15.3)(jiti@2.4.2)(terser@5.39.0)(yaml@2.7.1)
       vite-plugin-node-polyfills:
         specifier: ^0.23.0
-        version: 0.23.0(rollup@4.38.0)(vite@6.2.3(@types/node@22.15.3)(jiti@2.4.2)(terser@5.39.0)(yaml@2.7.1))
->>>>>>> e932dec5
+        version: 0.23.0(rollup@4.43.0)(vite@6.2.3(@types/node@20.11.30)(jiti@2.4.2)(terser@5.37.0)(yaml@2.7.0))
 
   examples/solid-ts:
     dependencies:
@@ -301,14 +293,10 @@
         version: 5.8.2
       vite:
         specifier: 6.2.3
-<<<<<<< HEAD
         version: 6.2.3(@types/node@20.11.30)(jiti@2.4.2)(terser@5.37.0)(yaml@2.7.0)
-=======
-        version: 6.2.3(@types/node@22.15.3)(jiti@2.4.2)(terser@5.39.0)(yaml@2.7.1)
       vite-plugin-node-polyfills:
         specifier: ^0.23.0
-        version: 0.23.0(rollup@4.38.0)(vite@6.2.3(@types/node@22.15.3)(jiti@2.4.2)(terser@5.39.0)(yaml@2.7.1))
->>>>>>> e932dec5
+        version: 0.23.0(rollup@4.43.0)(vite@6.2.3(@types/node@20.11.30)(jiti@2.4.2)(terser@5.37.0)(yaml@2.7.0))
       vite-plugin-solid:
         specifier: 2.11.6
         version: 2.11.6(@testing-library/jest-dom@6.6.3)(solid-js@1.9.5)(vite@6.2.3(@types/node@20.11.30)(jiti@2.4.2)(terser@5.37.0)(yaml@2.7.0))
@@ -354,14 +342,10 @@
         version: 5.8.2
       vite:
         specifier: 6.2.3
-<<<<<<< HEAD
         version: 6.2.3(@types/node@20.11.30)(jiti@2.4.2)(terser@5.37.0)(yaml@2.7.0)
-=======
-        version: 6.2.3(@types/node@22.15.3)(jiti@2.4.2)(terser@5.39.0)(yaml@2.7.1)
       vite-plugin-node-polyfills:
         specifier: ^0.23.0
-        version: 0.23.0(rollup@4.38.0)(vite@6.2.3(@types/node@22.15.3)(jiti@2.4.2)(terser@5.39.0)(yaml@2.7.1))
->>>>>>> e932dec5
+        version: 0.23.0(rollup@4.43.0)(vite@6.2.3(@types/node@20.11.30)(jiti@2.4.2)(terser@5.37.0)(yaml@2.7.0))
 
   examples/vue-ts:
     dependencies:
@@ -407,14 +391,10 @@
         version: 5.8.2
       vite:
         specifier: 6.2.3
-<<<<<<< HEAD
         version: 6.2.3(@types/node@20.11.30)(jiti@2.4.2)(terser@5.37.0)(yaml@2.7.0)
-=======
-        version: 6.2.3(@types/node@22.15.3)(jiti@2.4.2)(terser@5.39.0)(yaml@2.7.1)
       vite-plugin-node-polyfills:
         specifier: ^0.23.0
-        version: 0.23.0(rollup@4.38.0)(vite@6.2.3(@types/node@22.15.3)(jiti@2.4.2)(terser@5.39.0)(yaml@2.7.1))
->>>>>>> e932dec5
+        version: 0.23.0(rollup@4.43.0)(vite@6.2.3(@types/node@20.11.30)(jiti@2.4.2)(terser@5.37.0)(yaml@2.7.0))
       vue-tsc:
         specifier: 2.2.8
         version: 2.2.8(typescript@5.8.2)
@@ -1764,131 +1744,66 @@
       rollup:
         optional: true
 
-  '@rollup/rollup-android-arm-eabi@4.30.1':
-    resolution: {integrity: sha512-pSWY+EVt3rJ9fQ3IqlrEUtXh3cGqGtPDH1FQlNZehO2yYxCHEX1SPsz1M//NXwYfbTlcKr9WObLnJX9FsS9K1Q==}
-    cpu: [arm]
-    os: [android]
-
   '@rollup/rollup-android-arm-eabi@4.43.0':
     resolution: {integrity: sha512-Krjy9awJl6rKbruhQDgivNbD1WuLb8xAclM4IR4cN5pHGAs2oIMMQJEiC3IC/9TZJ+QZkmZhlMO/6MBGxPidpw==}
     cpu: [arm]
     os: [android]
 
-  '@rollup/rollup-android-arm64@4.30.1':
-    resolution: {integrity: sha512-/NA2qXxE3D/BRjOJM8wQblmArQq1YoBVJjrjoTSBS09jgUisq7bqxNHJ8kjCHeV21W/9WDGwJEWSN0KQ2mtD/w==}
-    cpu: [arm64]
-    os: [android]
-
   '@rollup/rollup-android-arm64@4.43.0':
     resolution: {integrity: sha512-ss4YJwRt5I63454Rpj+mXCXicakdFmKnUNxr1dLK+5rv5FJgAxnN7s31a5VchRYxCFWdmnDWKd0wbAdTr0J5EA==}
     cpu: [arm64]
     os: [android]
 
-  '@rollup/rollup-darwin-arm64@4.30.1':
-    resolution: {integrity: sha512-r7FQIXD7gB0WJ5mokTUgUWPl0eYIH0wnxqeSAhuIwvnnpjdVB8cRRClyKLQr7lgzjctkbp5KmswWszlwYln03Q==}
-    cpu: [arm64]
-    os: [darwin]
-
   '@rollup/rollup-darwin-arm64@4.43.0':
     resolution: {integrity: sha512-eKoL8ykZ7zz8MjgBenEF2OoTNFAPFz1/lyJ5UmmFSz5jW+7XbH1+MAgCVHy72aG59rbuQLcJeiMrP8qP5d/N0A==}
     cpu: [arm64]
     os: [darwin]
 
-  '@rollup/rollup-darwin-x64@4.30.1':
-    resolution: {integrity: sha512-x78BavIwSH6sqfP2xeI1hd1GpHL8J4W2BXcVM/5KYKoAD3nNsfitQhvWSw+TFtQTLZ9OmlF+FEInEHyubut2OA==}
-    cpu: [x64]
-    os: [darwin]
-
   '@rollup/rollup-darwin-x64@4.43.0':
     resolution: {integrity: sha512-SYwXJgaBYW33Wi/q4ubN+ldWC4DzQY62S4Ll2dgfr/dbPoF50dlQwEaEHSKrQdSjC6oIe1WgzosoaNoHCdNuMg==}
     cpu: [x64]
     os: [darwin]
 
-  '@rollup/rollup-freebsd-arm64@4.30.1':
-    resolution: {integrity: sha512-HYTlUAjbO1z8ywxsDFWADfTRfTIIy/oUlfIDmlHYmjUP2QRDTzBuWXc9O4CXM+bo9qfiCclmHk1x4ogBjOUpUQ==}
-    cpu: [arm64]
-    os: [freebsd]
-
   '@rollup/rollup-freebsd-arm64@4.43.0':
     resolution: {integrity: sha512-SV+U5sSo0yujrjzBF7/YidieK2iF6E7MdF6EbYxNz94lA+R0wKl3SiixGyG/9Klab6uNBIqsN7j4Y/Fya7wAjQ==}
     cpu: [arm64]
     os: [freebsd]
 
-  '@rollup/rollup-freebsd-x64@4.30.1':
-    resolution: {integrity: sha512-1MEdGqogQLccphhX5myCJqeGNYTNcmTyaic9S7CG3JhwuIByJ7J05vGbZxsizQthP1xpVx7kd3o31eOogfEirw==}
-    cpu: [x64]
-    os: [freebsd]
-
   '@rollup/rollup-freebsd-x64@4.43.0':
     resolution: {integrity: sha512-J7uCsiV13L/VOeHJBo5SjasKiGxJ0g+nQTrBkAsmQBIdil3KhPnSE9GnRon4ejX1XDdsmK/l30IYLiAaQEO0Cg==}
     cpu: [x64]
     os: [freebsd]
 
-  '@rollup/rollup-linux-arm-gnueabihf@4.30.1':
-    resolution: {integrity: sha512-PaMRNBSqCx7K3Wc9QZkFx5+CX27WFpAMxJNiYGAXfmMIKC7jstlr32UhTgK6T07OtqR+wYlWm9IxzennjnvdJg==}
-    cpu: [arm]
-    os: [linux]
-
   '@rollup/rollup-linux-arm-gnueabihf@4.43.0':
     resolution: {integrity: sha512-gTJ/JnnjCMc15uwB10TTATBEhK9meBIY+gXP4s0sHD1zHOaIh4Dmy1X9wup18IiY9tTNk5gJc4yx9ctj/fjrIw==}
     cpu: [arm]
     os: [linux]
 
-  '@rollup/rollup-linux-arm-musleabihf@4.30.1':
-    resolution: {integrity: sha512-B8Rcyj9AV7ZlEFqvB5BubG5iO6ANDsRKlhIxySXcF1axXYUyqwBok+XZPgIYGBgs7LDXfWfifxhw0Ik57T0Yug==}
-    cpu: [arm]
-    os: [linux]
-
   '@rollup/rollup-linux-arm-musleabihf@4.43.0':
     resolution: {integrity: sha512-ZJ3gZynL1LDSIvRfz0qXtTNs56n5DI2Mq+WACWZ7yGHFUEirHBRt7fyIk0NsCKhmRhn7WAcjgSkSVVxKlPNFFw==}
     cpu: [arm]
     os: [linux]
 
-  '@rollup/rollup-linux-arm64-gnu@4.30.1':
-    resolution: {integrity: sha512-hqVyueGxAj3cBKrAI4aFHLV+h0Lv5VgWZs9CUGqr1z0fZtlADVV1YPOij6AhcK5An33EXaxnDLmJdQikcn5NEw==}
-    cpu: [arm64]
-    os: [linux]
-
   '@rollup/rollup-linux-arm64-gnu@4.43.0':
     resolution: {integrity: sha512-8FnkipasmOOSSlfucGYEu58U8cxEdhziKjPD2FIa0ONVMxvl/hmONtX/7y4vGjdUhjcTHlKlDhw3H9t98fPvyA==}
     cpu: [arm64]
     os: [linux]
 
-  '@rollup/rollup-linux-arm64-musl@4.30.1':
-    resolution: {integrity: sha512-i4Ab2vnvS1AE1PyOIGp2kXni69gU2DAUVt6FSXeIqUCPIR3ZlheMW3oP2JkukDfu3PsexYRbOiJrY+yVNSk9oA==}
-    cpu: [arm64]
-    os: [linux]
-
   '@rollup/rollup-linux-arm64-musl@4.43.0':
     resolution: {integrity: sha512-KPPyAdlcIZ6S9C3S2cndXDkV0Bb1OSMsX0Eelr2Bay4EsF9yi9u9uzc9RniK3mcUGCLhWY9oLr6er80P5DE6XA==}
     cpu: [arm64]
     os: [linux]
 
-  '@rollup/rollup-linux-loongarch64-gnu@4.30.1':
-    resolution: {integrity: sha512-fARcF5g296snX0oLGkVxPmysetwUk2zmHcca+e9ObOovBR++9ZPOhqFUM61UUZ2EYpXVPN1redgqVoBB34nTpQ==}
-    cpu: [loong64]
-    os: [linux]
-
   '@rollup/rollup-linux-loongarch64-gnu@4.43.0':
     resolution: {integrity: sha512-HPGDIH0/ZzAZjvtlXj6g+KDQ9ZMHfSP553za7o2Odegb/BEfwJcR0Sw0RLNpQ9nC6Gy8s+3mSS9xjZ0n3rhcYg==}
     cpu: [loong64]
     os: [linux]
 
-  '@rollup/rollup-linux-powerpc64le-gnu@4.30.1':
-    resolution: {integrity: sha512-GLrZraoO3wVT4uFXh67ElpwQY0DIygxdv0BNW9Hkm3X34wu+BkqrDrkcsIapAY+N2ATEbvak0XQ9gxZtCIA5Rw==}
-    cpu: [ppc64]
-    os: [linux]
-
   '@rollup/rollup-linux-powerpc64le-gnu@4.43.0':
     resolution: {integrity: sha512-gEmwbOws4U4GLAJDhhtSPWPXUzDfMRedT3hFMyRAvM9Mrnj+dJIFIeL7otsv2WF3D7GrV0GIewW0y28dOYWkmw==}
     cpu: [ppc64]
     os: [linux]
 
-  '@rollup/rollup-linux-riscv64-gnu@4.30.1':
-    resolution: {integrity: sha512-0WKLaAUUHKBtll0wvOmh6yh3S0wSU9+yas923JIChfxOaaBarmb/lBKPF0w/+jTVozFnOXJeRGZ8NvOxvk/jcw==}
-    cpu: [riscv64]
-    os: [linux]
-
   '@rollup/rollup-linux-riscv64-gnu@4.43.0':
     resolution: {integrity: sha512-XXKvo2e+wFtXZF/9xoWohHg+MuRnvO29TI5Hqe9xwN5uN8NKUYy7tXUG3EZAlfchufNCTHNGjEx7uN78KsBo0g==}
     cpu: [riscv64]
@@ -1899,59 +1814,29 @@
     cpu: [riscv64]
     os: [linux]
 
-  '@rollup/rollup-linux-s390x-gnu@4.30.1':
-    resolution: {integrity: sha512-GWFs97Ruxo5Bt+cvVTQkOJ6TIx0xJDD/bMAOXWJg8TCSTEK8RnFeOeiFTxKniTc4vMIaWvCplMAFBt9miGxgkA==}
-    cpu: [s390x]
-    os: [linux]
-
   '@rollup/rollup-linux-s390x-gnu@4.43.0':
     resolution: {integrity: sha512-QmNIAqDiEMEvFV15rsSnjoSmO0+eJLoKRD9EAa9rrYNwO/XRCtOGM3A5A0X+wmG+XRrw9Fxdsw+LnyYiZWWcVw==}
     cpu: [s390x]
     os: [linux]
 
-  '@rollup/rollup-linux-x64-gnu@4.30.1':
-    resolution: {integrity: sha512-UtgGb7QGgXDIO+tqqJ5oZRGHsDLO8SlpE4MhqpY9Llpzi5rJMvrK6ZGhsRCST2abZdBqIBeXW6WPD5fGK5SDwg==}
-    cpu: [x64]
-    os: [linux]
-
   '@rollup/rollup-linux-x64-gnu@4.43.0':
     resolution: {integrity: sha512-jAHr/S0iiBtFyzjhOkAics/2SrXE092qyqEg96e90L3t9Op8OTzS6+IX0Fy5wCt2+KqeHAkti+eitV0wvblEoQ==}
     cpu: [x64]
     os: [linux]
 
-  '@rollup/rollup-linux-x64-musl@4.30.1':
-    resolution: {integrity: sha512-V9U8Ey2UqmQsBT+xTOeMzPzwDzyXmnAoO4edZhL7INkwQcaW1Ckv3WJX3qrrp/VHaDkEWIBWhRwP47r8cdrOow==}
-    cpu: [x64]
-    os: [linux]
-
   '@rollup/rollup-linux-x64-musl@4.43.0':
     resolution: {integrity: sha512-3yATWgdeXyuHtBhrLt98w+5fKurdqvs8B53LaoKD7P7H7FKOONLsBVMNl9ghPQZQuYcceV5CDyPfyfGpMWD9mQ==}
     cpu: [x64]
     os: [linux]
 
-  '@rollup/rollup-win32-arm64-msvc@4.30.1':
-    resolution: {integrity: sha512-WabtHWiPaFF47W3PkHnjbmWawnX/aE57K47ZDT1BXTS5GgrBUEpvOzq0FI0V/UYzQJgdb8XlhVNH8/fwV8xDjw==}
-    cpu: [arm64]
-    os: [win32]
-
   '@rollup/rollup-win32-arm64-msvc@4.43.0':
     resolution: {integrity: sha512-wVzXp2qDSCOpcBCT5WRWLmpJRIzv23valvcTwMHEobkjippNf+C3ys/+wf07poPkeNix0paTNemB2XrHr2TnGw==}
     cpu: [arm64]
     os: [win32]
 
-  '@rollup/rollup-win32-ia32-msvc@4.30.1':
-    resolution: {integrity: sha512-pxHAU+Zv39hLUTdQQHUVHf4P+0C47y/ZloorHpzs2SXMRqeAWmGghzAhfOlzFHHwjvgokdFAhC4V+6kC1lRRfw==}
-    cpu: [ia32]
-    os: [win32]
-
   '@rollup/rollup-win32-ia32-msvc@4.43.0':
     resolution: {integrity: sha512-fYCTEyzf8d+7diCw8b+asvWDCLMjsCEA8alvtAutqJOJp/wL5hs1rWSqJ1vkjgW0L2NB4bsYJrpKkiIPRR9dvw==}
     cpu: [ia32]
-    os: [win32]
-
-  '@rollup/rollup-win32-x64-msvc@4.30.1':
-    resolution: {integrity: sha512-D6qjsXGcvhTjv0kI4fU8tUuBDF/Ueee4SVX79VfNDXZa64TfCW1Slkb6Z7O1p7vflqZjcmOVdZlqf8gvJxc6og==}
-    cpu: [x64]
     os: [win32]
 
   '@rollup/rollup-win32-x64-msvc@4.43.0':
@@ -2849,14 +2734,12 @@
     resolution: {integrity: sha512-WDtdLmJvAuNNPzByAYpRo2rF1Mmradw6gvWsQKf63476DDXmomT9zUiGypLcG4ibIM67vhAj8jJRdbmEws2Aqw==}
     engines: {node: '>=6.14.2'}
 
-<<<<<<< HEAD
   builtin-modules@3.3.0:
     resolution: {integrity: sha512-zhaCDicdLuWN5UbN5IMnFqNMhNfo919sH85y2/ea+5Yg9TsTkeZxpL+JLbp6cgYFS4sRLp3YV4S6yDuqVWHYOw==}
     engines: {node: '>=6'}
-=======
+
   builtin-status-codes@3.0.0:
     resolution: {integrity: sha512-HpGFw18DgFWlncDfjTa2rcQ4W88O1mC8e8yZ2AvQY5KDaktSTwo+KRf6nHK6FRI5FyRyb/5T6+TSxfP7QyGsmQ==}
->>>>>>> e932dec5
 
   bundle-name@4.1.0:
     resolution: {integrity: sha512-tjwM5exMg6BGRI+kNmTntNsvdZS1X8BFYS6tnJ2hdH0kVxM6/eVZ2xy+FqStSWvYmtfFMDLIxurorHwDKfDz5Q==}
@@ -3075,24 +2958,14 @@
     resolution: {integrity: sha512-5IKcdX0nnYavi6G7TtOhwkYzyjfJlatbjMjuLSfE2kYT5pMDOilZ4OvMhi637CcDICTmz3wARPoyhqyX1Y+XvA==}
     engines: {node: ^14.18.0 || >=16.10.0}
 
-<<<<<<< HEAD
+  console-browserify@1.2.0:
+    resolution: {integrity: sha512-ZMkYO/LkF17QvCPqM0gxw8yUzigAOZOSWSHg91FH6orS7vcEj5dVZTidN2fQ14yBSdg97RqhSNwLUXInd52OTA==}
+
   console-control-strings@1.1.0:
     resolution: {integrity: sha512-ty/fTekppD2fIwRvnZAVdeOiGd1c7YXEixbgJTNzqcxJWKQnjJ/V1bNEEE6hygpM3WjwHFUVK6HTjWSzV4a8sQ==}
-=======
-  console-browserify@1.2.0:
-    resolution: {integrity: sha512-ZMkYO/LkF17QvCPqM0gxw8yUzigAOZOSWSHg91FH6orS7vcEj5dVZTidN2fQ14yBSdg97RqhSNwLUXInd52OTA==}
 
   constants-browserify@1.0.0:
     resolution: {integrity: sha512-xFxOwqIzR/e1k1gLiWEophSCMqXcwVHIH7akf7b/vxcUeGunlj3hvZaaqxwHsTgn+IndtkQJgSztIDWeumWJDQ==}
-
-  content-disposition@1.0.0:
-    resolution: {integrity: sha512-Au9nRL8VNUut/XSzbQA38+M78dzP4D+eqg3gfJHMIHHYa3bg067xj1KxMUWj+VULbiZMowKngFFbKczUrNJ1mg==}
-    engines: {node: '>= 0.6'}
-
-  content-type@1.0.5:
-    resolution: {integrity: sha512-nTjqfcBFEipKdXCv4YDQWCfmcLZKm81ldF0pAopTvyrFGVbcR6P/VAAd5G7N+0tTr8QqiU0tFadD6FK4NtJwOA==}
-    engines: {node: '>= 0.6'}
->>>>>>> e932dec5
 
   convert-source-map@2.0.0:
     resolution: {integrity: sha512-Kvp459HrV2FEJ1CAsi1Ku+MY3kasH19TFykTz2xWmMeq6bk2NU3XXvfJ+Q61m0xktWwt+1HSYf3JZsTms3aRJg==}
@@ -3139,14 +3012,12 @@
   create-hmac@1.1.7:
     resolution: {integrity: sha512-MJG9liiZ+ogc4TzUwuvbER1JRdgvUFSB5+VR/g5h82fGaIRWMWddtKBHi7/sVhfjQZ6SehlyhvQYrcYkaUIpLg==}
 
-<<<<<<< HEAD
+  create-require@1.1.1:
+    resolution: {integrity: sha512-dcKFX3jn0MpIaXjisoRvexIJVEKzaq7z2rZKxf+MSr9TkdmHmsU4m2lcLojrj/FHl8mk5VxMmYA+ftRkP/3oKQ==}
+
   cron-parser@4.9.0:
     resolution: {integrity: sha512-p0SaNjrHOnQeR8/VnfGbmg9te2kfyYSQ7Sc/j/6DtPL3JQvKxmjO9TSjNFpujqV3vEYYBvNNvXSxzyksBWAx1Q==}
     engines: {node: '>=12.0.0'}
-=======
-  create-require@1.1.1:
-    resolution: {integrity: sha512-dcKFX3jn0MpIaXjisoRvexIJVEKzaq7z2rZKxf+MSr9TkdmHmsU4m2lcLojrj/FHl8mk5VxMmYA+ftRkP/3oKQ==}
->>>>>>> e932dec5
 
   croner@9.0.0:
     resolution: {integrity: sha512-onMB0OkDjkXunhdW9htFjEhqrD54+M94i6ackoUkjHKbRnXdyEyKRelp4nJ1kAz32+s27jP1FsebpJCVl0BsvA==}
@@ -4207,14 +4078,12 @@
     resolution: {integrity: sha512-NqADB8VjPFLM2V0VvHUewwwsw0ZWBaIdgo+ieHtK3hasLz4qeCRjYcqfB6AQrBggRKppKF8L52/VqdVsO47Dlw==}
     engines: {node: '>= 0.4'}
 
-<<<<<<< HEAD
   has-unicode@2.0.1:
     resolution: {integrity: sha512-8Rf9Y83NBReMnx0gFzA8JImQACstCYWUplepDa9xprwwtmgEZUF0h/i5xSA625zB/I37EtrswSST6OXxwaaIJQ==}
-=======
+
   hash-base@3.0.5:
     resolution: {integrity: sha512-vXm0l45VbcHEVlTCzs8M+s0VeYsB2lnlAaThoLKGXr3bE/VWDOelNUnycUPEhKEaXARL2TEFjBOyUiM6+55KBg==}
     engines: {node: '>= 0.10'}
->>>>>>> e932dec5
 
   hash-base@3.1.0:
     resolution: {integrity: sha512-1nmYp/rhMDiE7AYkDw+lLwlAzz0AntGIe51F3RfFfEqyQ3feY2eI/NcwC6umIQVOASPMsWJLJScWKSSvzL9IVA==}
@@ -4273,14 +4142,12 @@
     resolution: {integrity: sha512-S9wWkJ/VSY9/k4qcjG318bqJNruzE4HySUhFYknwmu6LBP97KLLfwNf+n4V1BHurvFNkSKLFnK/RsuUnRTf9Vw==}
     engines: {iojs: '>= 1.0.0', node: '>= 0.12.0'}
 
-<<<<<<< HEAD
+  https-browserify@1.0.0:
+    resolution: {integrity: sha512-J+FkSdyD+0mA0N+81tMotaRMfSL9SGi+xpD3T6YApKsc3bGSXJlfXri3VyFOeYkfLRQisDk1W+jIFFKBeUBbBg==}
+
   https-proxy-agent@5.0.1:
     resolution: {integrity: sha512-dFcAjpTQFgoLMzC2VwU+C/CbS7uRL0lWmxDITmqm7C+7F0Odmj6s9l6alZc6AELXhrnggM2CeWSXHGOdX2YtwA==}
     engines: {node: '>= 6'}
-=======
-  https-browserify@1.0.0:
-    resolution: {integrity: sha512-J+FkSdyD+0mA0N+81tMotaRMfSL9SGi+xpD3T6YApKsc3bGSXJlfXri3VyFOeYkfLRQisDk1W+jIFFKBeUBbBg==}
->>>>>>> e932dec5
 
   https-proxy-agent@7.0.6:
     resolution: {integrity: sha512-vK9P5/iUfdl95AI+JVyUuIcVtd4ofvtrOr3HNtM2yxC9bnMbEdp3x01OhQNnjb8IJYi38VlTE3mBXwcfvywuSw==}
@@ -5155,20 +5022,18 @@
   node-releases@2.0.19:
     resolution: {integrity: sha512-xxOWJsBKtzAq7DY0J+DTzuz58K8e7sJbdgwkbMWQe8UYB6ekmsQ45q0M/tJDsGaZmbC+l7n57UV8Hl5tHxO9uw==}
 
-<<<<<<< HEAD
   node-source-walk@7.0.1:
     resolution: {integrity: sha512-3VW/8JpPqPvnJvseXowjZcirPisssnBuDikk6JIZ8jQzF7KJQX52iPFX4RYYxLycYH7IbMRSPUOga/esVjy5Yg==}
     engines: {node: '>=18'}
+
+  node-stdlib-browser@1.3.1:
+    resolution: {integrity: sha512-X75ZN8DCLftGM5iKwoYLA3rjnrAEs97MkzvSd4q2746Tgpg8b8XWiBGiBG4ZpgcAqBgtgPHTiAc8ZMCvZuikDw==}
+    engines: {node: '>=10'}
 
   nopt@5.0.0:
     resolution: {integrity: sha512-Tbj67rffqceeLpcRXrT7vKAN8CwfPeIBgM7E6iBkmKLV7bEMwpGgYLGv0jACUsECaa/vuxP0IjEont6umdMgtQ==}
     engines: {node: '>=6'}
     hasBin: true
-=======
-  node-stdlib-browser@1.3.1:
-    resolution: {integrity: sha512-X75ZN8DCLftGM5iKwoYLA3rjnrAEs97MkzvSd4q2746Tgpg8b8XWiBGiBG4ZpgcAqBgtgPHTiAc8ZMCvZuikDw==}
-    engines: {node: '>=10'}
->>>>>>> e932dec5
 
   nopt@7.2.1:
     resolution: {integrity: sha512-taM24ViiimT/XntxbPyJQzCG+p4EKOpgD3mxFwW38mGjVUrfERQOeY4EDHjdnptttfHuHQXFx+lTP08Q+mLa/w==}
@@ -5393,7 +5258,10 @@
     resolution: {integrity: sha512-GQ2EWRpQV8/o+Aw8YqtfZZPfNRWZYkbidE9k5rpl/hC3vtHHBfGm2Ifi6qWV+coDGkrUKZAxE3Lot5kcsRlh+g==}
     engines: {node: '>=6'}
 
-<<<<<<< HEAD
+  parse-asn1@5.1.7:
+    resolution: {integrity: sha512-CTM5kuWR3sx9IFamcl5ErfPl6ea/N8IYwiJ+vpeB2g+1iknv7zBl5uPwbMbRVznRVbrNY6lGuDoE5b30grmbqg==}
+    engines: {node: '>= 0.10'}
+
   parse-gitignore@2.0.0:
     resolution: {integrity: sha512-RmVuCHWsfu0QPNW+mraxh/xjQVw/lhUCUru8Zni3Ctq3AoMhpDTq0OVdKS6iesd6Kqb7viCV3isAL43dciOSog==}
     engines: {node: '>=14'}
@@ -5404,14 +5272,6 @@
   parse-json@8.1.0:
     resolution: {integrity: sha512-rum1bPifK5SSar35Z6EKZuYPJx85pkNaFrxBK3mwdfSJ1/WKbYrjoW/zTPSjRRamfmVX1ACBIdFAO0VRErW/EA==}
     engines: {node: '>=18'}
-=======
-  parse-asn1@5.1.7:
-    resolution: {integrity: sha512-CTM5kuWR3sx9IFamcl5ErfPl6ea/N8IYwiJ+vpeB2g+1iknv7zBl5uPwbMbRVznRVbrNY6lGuDoE5b30grmbqg==}
-    engines: {node: '>= 0.10'}
-
-  parse-headers@2.0.6:
-    resolution: {integrity: sha512-Tz11t3uKztEW5FEVZnj1ox8GKblWn+PvHY9TmJV5Mll2uHEwRdR/5Li1OlXoECjLYkApdhWy44ocONwXLiKO5A==}
->>>>>>> e932dec5
 
   parse-path@7.0.0:
     resolution: {integrity: sha512-Euf9GG8WT9CdqwuWJGdf3RkUcTBArppHABkO7Lm8IzRQp0e2r/kkFnmhu4TSK30Wcu5rVAZLmfPKSBBi9tWFog==}
@@ -5506,17 +5366,10 @@
     resolution: {integrity: sha512-saLsH7WeYYPiD25LDuLRRY/i+6HaPYr6G1OUlN39otzkSTxKnubR9RTxS3/Kk50s1g2JTgFwWQDQyplC5/SHZg==}
     engines: {node: '>= 6'}
 
-<<<<<<< HEAD
-=======
-  pkce-challenge@5.0.0:
-    resolution: {integrity: sha512-ueGLflrrnvwB3xuo/uGob5pd5FN7l0MsLf0Z87o/UQmRtwjvfylfc9MurIxRAWywCYTgrvpXBcqjV4OfCYGCIQ==}
-    engines: {node: '>=16.20.0'}
-
   pkg-dir@5.0.0:
     resolution: {integrity: sha512-NPE8TDbzl/3YQYY7CSS228s3g2ollTFnc+Qi3tqmqJp9Vg2ovUpixcJEo2HJScN2Ez+kEaal6y70c0ehqJBJeA==}
     engines: {node: '>=10'}
 
->>>>>>> e932dec5
   pkg-types@1.3.1:
     resolution: {integrity: sha512-/Jm5M4RvtBFVkKWRu2BLUTNP8/M2a+UwuAX+ae4770q1qVGtfjG+WTCupoZixokjmHiry8uI+dlY8KXYV5HVVQ==}
 
@@ -5802,16 +5655,14 @@
   proxy-compare@2.5.1:
     resolution: {integrity: sha512-oyfc0Tx87Cpwva5ZXezSp5V9vht1c7dZBhvuV/y3ctkgMVUmiAGDVeeB0dKhGSyT0v1ZTEQYpe/RXlBVBNuCLA==}
 
-<<<<<<< HEAD
+  public-encrypt@4.0.3:
+    resolution: {integrity: sha512-zVpa8oKZSz5bTMTFClc1fQOnyyEzpl5ozpi1B5YcvBrdohMjH2rfsBtyXcuNuwjsDIXmBYlF2N5FlJYhR29t8Q==}
+
   pump@3.0.3:
     resolution: {integrity: sha512-todwxLMY7/heScKmntwQG8CXVkWUOdYxIvY2s0VWAAMh/nd8SoYiRaKjlr7+iCs984f2P8zvrfWcDDYVb73NfA==}
-=======
-  public-encrypt@4.0.3:
-    resolution: {integrity: sha512-zVpa8oKZSz5bTMTFClc1fQOnyyEzpl5ozpi1B5YcvBrdohMjH2rfsBtyXcuNuwjsDIXmBYlF2N5FlJYhR29t8Q==}
 
   punycode@1.4.1:
     resolution: {integrity: sha512-jmYNElW7yvO7TV33CjSmvSiE2yco3bV2czu/OzDKdMNVZQWfxCblURLhf+47syQRBntjfLdd/H0egrzIG+oaFQ==}
->>>>>>> e932dec5
 
   punycode@2.3.1:
     resolution: {integrity: sha512-vYt7UD1U9Wg6138shLtLOvdAu+8DsC/ilFtEVHcH+wydcSpNE20AfSOduf6MkRFahL5FY7X1oU7nKVZFtfq8Fg==}
@@ -6023,11 +5874,6 @@
         optional: true
       rollup:
         optional: true
-
-  rollup@4.30.1:
-    resolution: {integrity: sha512-mlJ4glW020fPuLi7DkM/lN97mYEZGWeqBnrljzN0gs7GLctqX3lNWxKQ7Gl712UAX+6fog/L3jh4gb7R6aVi3w==}
-    engines: {node: '>=18.0.0', npm: '>=8.0.0'}
-    hasBin: true
 
   rollup@4.43.0:
     resolution: {integrity: sha512-wdN2Kd3Twh8MAEOEJZsuxuLKCsBEo4PVNLK6tQWAn10VhsVewQLzcucMgLolRlhFybGxfclbPeEYBaP6RvUFGg==}
@@ -6897,17 +6743,15 @@
   url-set-query@1.0.0:
     resolution: {integrity: sha512-3AChu4NiXquPfeckE5R5cGdiHCMWJx1dwCWOmWIL4KHAziJNOFIYJlpGFeKDvwLPHovZRCxK3cYlwzqI9Vp+Gg==}
 
-<<<<<<< HEAD
-  urlpattern-polyfill@10.1.0:
-    resolution: {integrity: sha512-IGjKp/o0NL3Bso1PymYURCJxMPNAf/ILOpendP9f5B6e1rTJgdgiOvgfoT8VxCAdY+Wisb9uhGaJJf3yZ2V9nw==}
-
-  urlpattern-polyfill@8.0.2:
-    resolution: {integrity: sha512-Qp95D4TPJl1kC9SKigDcqgyM2VDVO4RiJc2d4qe5GrYm+zbIQCWWKAFaJNQ4BhdFeDGwBmAxqJBwWSJDb9T3BQ==}
-=======
   url@0.11.4:
     resolution: {integrity: sha512-oCwdVC7mTuWiPyjLUz/COz5TLk6wgp0RCsN+wHZ2Ekneac9w8uuV0njcbbie2ME+Vs+d6duwmYuR3HgQXs1fOg==}
     engines: {node: '>= 0.4'}
->>>>>>> e932dec5
+
+  urlpattern-polyfill@10.1.0:
+    resolution: {integrity: sha512-IGjKp/o0NL3Bso1PymYURCJxMPNAf/ILOpendP9f5B6e1rTJgdgiOvgfoT8VxCAdY+Wisb9uhGaJJf3yZ2V9nw==}
+
+  urlpattern-polyfill@8.0.2:
+    resolution: {integrity: sha512-Qp95D4TPJl1kC9SKigDcqgyM2VDVO4RiJc2d4qe5GrYm+zbIQCWWKAFaJNQ4BhdFeDGwBmAxqJBwWSJDb9T3BQ==}
 
   use-sync-external-store@1.2.0:
     resolution: {integrity: sha512-eEgnFxGQ1Ife9bzYs6VLi8/4X6CObHMw9Qr9tPY43iKwsPw8xE8+EFsf/2cFZ5S3esXgpWgtSCtLNS41F+sKPA==}
@@ -7134,13 +6978,11 @@
   vlq@2.0.4:
     resolution: {integrity: sha512-aodjPa2wPQFkra1G8CzJBTHXhgk3EVSwxSWXNPr1fgdFLUb8kvLV1iEb6rFgasIsjP82HWI6dsb5Io26DDnasA==}
 
-<<<<<<< HEAD
+  vm-browserify@1.1.2:
+    resolution: {integrity: sha512-2ham8XPWTONajOR0ohOKOHXkm3+gaBmGut3SRuu75xLd/RRaY6vqgh8NBYYk7+RW3u5AtzPQZG8F10LHkl0lAQ==}
+
   vscode-uri@3.0.8:
     resolution: {integrity: sha512-AyFQ0EVmsOZOlAnxoFOGOq1SQDWAB7C6aqMGS23svWAllfOaxbuFvcT8D1i8z3Gyn8fraVeZNNmN6e9bxxXkKw==}
-=======
-  vm-browserify@1.1.2:
-    resolution: {integrity: sha512-2ham8XPWTONajOR0ohOKOHXkm3+gaBmGut3SRuu75xLd/RRaY6vqgh8NBYYk7+RW3u5AtzPQZG8F10LHkl0lAQ==}
->>>>>>> e932dec5
 
   vscode-uri@3.1.0:
     resolution: {integrity: sha512-/BpdSx+yCQGnCvecbyXdxHDkuk55/G3xwnC0GqY4gmQ3j+A+g8kzzgB4Nk/SINjqn6+waqw3EgbVF2QKExkRxQ==}
@@ -8929,118 +8771,61 @@
     optionalDependencies:
       rollup: 4.43.0
 
-  '@rollup/rollup-android-arm-eabi@4.30.1':
-    optional: true
-
   '@rollup/rollup-android-arm-eabi@4.43.0':
     optional: true
 
-  '@rollup/rollup-android-arm64@4.30.1':
-    optional: true
-
   '@rollup/rollup-android-arm64@4.43.0':
     optional: true
 
-  '@rollup/rollup-darwin-arm64@4.30.1':
-    optional: true
-
   '@rollup/rollup-darwin-arm64@4.43.0':
     optional: true
 
-  '@rollup/rollup-darwin-x64@4.30.1':
-    optional: true
-
   '@rollup/rollup-darwin-x64@4.43.0':
     optional: true
 
-  '@rollup/rollup-freebsd-arm64@4.30.1':
-    optional: true
-
   '@rollup/rollup-freebsd-arm64@4.43.0':
     optional: true
 
-  '@rollup/rollup-freebsd-x64@4.30.1':
-    optional: true
-
   '@rollup/rollup-freebsd-x64@4.43.0':
     optional: true
 
-  '@rollup/rollup-linux-arm-gnueabihf@4.30.1':
-    optional: true
-
   '@rollup/rollup-linux-arm-gnueabihf@4.43.0':
     optional: true
 
-  '@rollup/rollup-linux-arm-musleabihf@4.30.1':
-    optional: true
-
   '@rollup/rollup-linux-arm-musleabihf@4.43.0':
     optional: true
 
-  '@rollup/rollup-linux-arm64-gnu@4.30.1':
-    optional: true
-
   '@rollup/rollup-linux-arm64-gnu@4.43.0':
     optional: true
 
-  '@rollup/rollup-linux-arm64-musl@4.30.1':
-    optional: true
-
   '@rollup/rollup-linux-arm64-musl@4.43.0':
     optional: true
 
-  '@rollup/rollup-linux-loongarch64-gnu@4.30.1':
-    optional: true
-
   '@rollup/rollup-linux-loongarch64-gnu@4.43.0':
     optional: true
 
-  '@rollup/rollup-linux-powerpc64le-gnu@4.30.1':
-    optional: true
-
   '@rollup/rollup-linux-powerpc64le-gnu@4.43.0':
     optional: true
 
-  '@rollup/rollup-linux-riscv64-gnu@4.30.1':
-    optional: true
-
   '@rollup/rollup-linux-riscv64-gnu@4.43.0':
     optional: true
 
   '@rollup/rollup-linux-riscv64-musl@4.43.0':
     optional: true
 
-  '@rollup/rollup-linux-s390x-gnu@4.30.1':
-    optional: true
-
   '@rollup/rollup-linux-s390x-gnu@4.43.0':
     optional: true
 
-  '@rollup/rollup-linux-x64-gnu@4.30.1':
-    optional: true
-
   '@rollup/rollup-linux-x64-gnu@4.43.0':
     optional: true
 
-  '@rollup/rollup-linux-x64-musl@4.30.1':
-    optional: true
-
   '@rollup/rollup-linux-x64-musl@4.43.0':
     optional: true
 
-  '@rollup/rollup-win32-arm64-msvc@4.30.1':
-    optional: true
-
   '@rollup/rollup-win32-arm64-msvc@4.43.0':
     optional: true
 
-  '@rollup/rollup-win32-ia32-msvc@4.30.1':
-    optional: true
-
   '@rollup/rollup-win32-ia32-msvc@4.43.0':
-    optional: true
-
-  '@rollup/rollup-win32-x64-msvc@4.30.1':
     optional: true
 
   '@rollup/rollup-win32-x64-msvc@4.43.0':
@@ -10375,11 +10160,9 @@
     dependencies:
       node-gyp-build: 4.8.4
 
-<<<<<<< HEAD
   builtin-modules@3.3.0: {}
-=======
+
   builtin-status-codes@3.0.0: {}
->>>>>>> e932dec5
 
   bundle-name@4.1.0:
     dependencies:
@@ -10619,20 +10402,13 @@
 
   consola@3.4.0: {}
 
-<<<<<<< HEAD
   consola@3.4.2: {}
-=======
+
   console-browserify@1.2.0: {}
 
+  console-control-strings@1.1.0: {}
+
   constants-browserify@1.0.0: {}
-
-  content-disposition@1.0.0:
-    dependencies:
-      safe-buffer: 5.2.1
-    optional: true
->>>>>>> e932dec5
-
-  console-control-strings@1.1.0: {}
 
   convert-source-map@2.0.0: {}
 
@@ -10684,13 +10460,11 @@
       safe-buffer: 5.2.1
       sha.js: 2.4.11
 
-<<<<<<< HEAD
+  create-require@1.1.1: {}
+
   cron-parser@4.9.0:
     dependencies:
       luxon: 3.6.1
-=======
-  create-require@1.1.1: {}
->>>>>>> e932dec5
 
   croner@9.0.0: {}
 
@@ -10708,9 +10482,6 @@
     dependencies:
       uncrypto: 0.1.3
 
-<<<<<<< HEAD
-  css-declaration-sorter@7.2.0(postcss@8.5.6):
-=======
   crypto-browserify@3.12.1:
     dependencies:
       browserify-cipher: 1.0.1
@@ -10726,8 +10497,7 @@
       randombytes: 2.1.0
       randomfill: 1.0.4
 
-  css-declaration-sorter@7.2.0(postcss@8.5.3):
->>>>>>> e932dec5
+  css-declaration-sorter@7.2.0(postcss@8.5.6):
     dependencies:
       postcss: 8.5.6
 
@@ -11325,8 +11095,8 @@
       '@typescript-eslint/parser': 8.28.0(eslint@8.57.1)(typescript@5.8.2)
       eslint: 8.57.1
       eslint-import-resolver-node: 0.3.9
-      eslint-import-resolver-typescript: 3.7.0(eslint-plugin-import@2.31.0)(eslint@8.57.1)
-      eslint-plugin-import: 2.31.0(@typescript-eslint/parser@8.28.0(eslint@8.57.1)(typescript@5.8.2))(eslint-import-resolver-typescript@3.7.0)(eslint@8.57.1)
+      eslint-import-resolver-typescript: 3.7.0(eslint-plugin-import@2.31.0(@typescript-eslint/parser@8.28.0(eslint@8.57.1)(typescript@5.8.2))(eslint@8.57.1))(eslint@8.57.1)
+      eslint-plugin-import: 2.31.0(@typescript-eslint/parser@8.28.0(eslint@8.57.1)(typescript@5.8.2))(eslint-import-resolver-typescript@3.7.0(eslint-plugin-import@2.31.0(@typescript-eslint/parser@8.28.0(eslint@8.57.1)(typescript@5.8.2))(eslint@8.57.1))(eslint@8.57.1))(eslint@8.57.1)
       eslint-plugin-jsx-a11y: 6.10.2(eslint@8.57.1)
       eslint-plugin-react: 7.37.4(eslint@8.57.1)
       eslint-plugin-react-hooks: 5.0.0-canary-7118f5dd7-20230705(eslint@8.57.1)
@@ -11349,7 +11119,7 @@
     transitivePeerDependencies:
       - supports-color
 
-  eslint-import-resolver-typescript@3.7.0(eslint-plugin-import@2.31.0)(eslint@8.57.1):
+  eslint-import-resolver-typescript@3.7.0(eslint-plugin-import@2.31.0(@typescript-eslint/parser@8.28.0(eslint@8.57.1)(typescript@5.8.2))(eslint@8.57.1))(eslint@8.57.1):
     dependencies:
       '@nolyfill/is-core-module': 1.0.39
       debug: 4.4.0
@@ -11361,22 +11131,22 @@
       is-glob: 4.0.3
       stable-hash: 0.0.4
     optionalDependencies:
-      eslint-plugin-import: 2.31.0(@typescript-eslint/parser@8.28.0(eslint@8.57.1)(typescript@5.8.2))(eslint-import-resolver-typescript@3.7.0)(eslint@8.57.1)
+      eslint-plugin-import: 2.31.0(@typescript-eslint/parser@8.28.0(eslint@8.57.1)(typescript@5.8.2))(eslint-import-resolver-typescript@3.7.0(eslint-plugin-import@2.31.0(@typescript-eslint/parser@8.28.0(eslint@8.57.1)(typescript@5.8.2))(eslint@8.57.1))(eslint@8.57.1))(eslint@8.57.1)
     transitivePeerDependencies:
       - supports-color
 
-  eslint-module-utils@2.12.0(@typescript-eslint/parser@8.28.0(eslint@8.57.1)(typescript@5.8.2))(eslint-import-resolver-node@0.3.9)(eslint-import-resolver-typescript@3.7.0)(eslint@8.57.1):
+  eslint-module-utils@2.12.0(@typescript-eslint/parser@8.28.0(eslint@8.57.1)(typescript@5.8.2))(eslint-import-resolver-node@0.3.9)(eslint-import-resolver-typescript@3.7.0(eslint-plugin-import@2.31.0(@typescript-eslint/parser@8.28.0(eslint@8.57.1)(typescript@5.8.2))(eslint@8.57.1))(eslint@8.57.1))(eslint@8.57.1):
     dependencies:
       debug: 3.2.7
     optionalDependencies:
       '@typescript-eslint/parser': 8.28.0(eslint@8.57.1)(typescript@5.8.2)
       eslint: 8.57.1
       eslint-import-resolver-node: 0.3.9
-      eslint-import-resolver-typescript: 3.7.0(eslint-plugin-import@2.31.0)(eslint@8.57.1)
+      eslint-import-resolver-typescript: 3.7.0(eslint-plugin-import@2.31.0(@typescript-eslint/parser@8.28.0(eslint@8.57.1)(typescript@5.8.2))(eslint@8.57.1))(eslint@8.57.1)
     transitivePeerDependencies:
       - supports-color
 
-  eslint-plugin-import@2.31.0(@typescript-eslint/parser@8.28.0(eslint@8.57.1)(typescript@5.8.2))(eslint-import-resolver-typescript@3.7.0)(eslint@8.57.1):
+  eslint-plugin-import@2.31.0(@typescript-eslint/parser@8.28.0(eslint@8.57.1)(typescript@5.8.2))(eslint-import-resolver-typescript@3.7.0(eslint-plugin-import@2.31.0(@typescript-eslint/parser@8.28.0(eslint@8.57.1)(typescript@5.8.2))(eslint@8.57.1))(eslint@8.57.1))(eslint@8.57.1):
     dependencies:
       '@rtsao/scc': 1.1.0
       array-includes: 3.1.8
@@ -11387,7 +11157,7 @@
       doctrine: 2.1.0
       eslint: 8.57.1
       eslint-import-resolver-node: 0.3.9
-      eslint-module-utils: 2.12.0(@typescript-eslint/parser@8.28.0(eslint@8.57.1)(typescript@5.8.2))(eslint-import-resolver-node@0.3.9)(eslint-import-resolver-typescript@3.7.0)(eslint@8.57.1)
+      eslint-module-utils: 2.12.0(@typescript-eslint/parser@8.28.0(eslint@8.57.1)(typescript@5.8.2))(eslint-import-resolver-node@0.3.9)(eslint-import-resolver-typescript@3.7.0(eslint-plugin-import@2.31.0(@typescript-eslint/parser@8.28.0(eslint@8.57.1)(typescript@5.8.2))(eslint@8.57.1))(eslint@8.57.1))(eslint@8.57.1)
       hasown: 2.0.2
       is-core-module: 2.16.1
       is-glob: 4.0.3
@@ -11986,14 +11756,12 @@
     dependencies:
       has-symbols: 1.1.0
 
-<<<<<<< HEAD
   has-unicode@2.0.1: {}
-=======
+
   hash-base@3.0.5:
     dependencies:
       inherits: 2.0.4
       safe-buffer: 5.2.1
->>>>>>> e932dec5
 
   hash-base@3.1.0:
     dependencies:
@@ -12055,16 +11823,14 @@
 
   http-shutdown@1.2.2: {}
 
-<<<<<<< HEAD
+  https-browserify@1.0.0: {}
+
   https-proxy-agent@5.0.1:
     dependencies:
       agent-base: 6.0.2
       debug: 4.4.0
     transitivePeerDependencies:
       - supports-color
-=======
-  https-browserify@1.0.0: {}
->>>>>>> e932dec5
 
   https-proxy-agent@7.0.6:
     dependencies:
@@ -12830,7 +12596,7 @@
 
   next-tick@1.1.0: {}
 
-  next@14.2.26(@babel/core@7.27.4)(@playwright/test@1.51.1)(react-dom@18.3.1(react@18.3.1))(react@18.3.1):
+  next@14.2.26(@babel/core@7.26.0)(@playwright/test@1.51.1)(react-dom@18.3.1(react@18.3.1))(react@18.3.1):
     dependencies:
       '@next/env': 14.2.26
       '@swc/helpers': 0.5.5
@@ -12840,7 +12606,7 @@
       postcss: 8.4.31
       react: 18.3.1
       react-dom: 18.3.1(react@18.3.1)
-      styled-jsx: 5.1.1(@babel/core@7.27.4)(react@18.3.1)
+      styled-jsx: 5.1.1(@babel/core@7.26.0)(react@18.3.1)
     optionalDependencies:
       '@next/swc-darwin-arm64': 14.2.26
       '@next/swc-darwin-x64': 14.2.26
@@ -12991,15 +12757,10 @@
 
   node-releases@2.0.19: {}
 
-<<<<<<< HEAD
   node-source-walk@7.0.1:
     dependencies:
       '@babel/parser': 7.27.5
 
-  nopt@5.0.0:
-    dependencies:
-      abbrev: 1.1.1
-=======
   node-stdlib-browser@1.3.1:
     dependencies:
       assert: 2.1.0
@@ -13029,7 +12790,10 @@
       url: 0.11.4
       util: 0.12.5
       vm-browserify: 1.1.2
->>>>>>> e932dec5
+
+  nopt@5.0.0:
+    dependencies:
+      abbrev: 1.1.1
 
   nopt@7.2.1:
     dependencies:
@@ -13396,17 +13160,6 @@
     dependencies:
       callsites: 3.1.0
 
-<<<<<<< HEAD
-  parse-gitignore@2.0.0: {}
-
-  parse-headers@2.0.5: {}
-
-  parse-json@8.1.0:
-    dependencies:
-      '@babel/code-frame': 7.26.2
-      index-to-position: 0.1.2
-      type-fest: 4.32.0
-=======
   parse-asn1@5.1.7:
     dependencies:
       asn1.js: 4.10.1
@@ -13416,8 +13169,15 @@
       pbkdf2: 3.1.2
       safe-buffer: 5.2.1
 
-  parse-headers@2.0.6: {}
->>>>>>> e932dec5
+  parse-gitignore@2.0.0: {}
+
+  parse-headers@2.0.5: {}
+
+  parse-json@8.1.0:
+    dependencies:
+      '@babel/code-frame': 7.26.2
+      index-to-position: 0.1.2
+      type-fest: 4.32.0
 
   parse-path@7.0.0:
     dependencies:
@@ -13783,12 +13543,6 @@
 
   proxy-compare@2.5.1: {}
 
-<<<<<<< HEAD
-  pump@3.0.3:
-    dependencies:
-      end-of-stream: 1.4.4
-      once: 1.4.0
-=======
   public-encrypt@4.0.3:
     dependencies:
       bn.js: 4.12.1
@@ -13798,8 +13552,12 @@
       randombytes: 2.1.0
       safe-buffer: 5.2.1
 
+  pump@3.0.3:
+    dependencies:
+      end-of-stream: 1.4.4
+      once: 1.4.0
+
   punycode@1.4.1: {}
->>>>>>> e932dec5
 
   punycode@2.3.1: {}
 
@@ -14023,31 +13781,6 @@
       yargs: 17.7.2
     optionalDependencies:
       rollup: 4.43.0
-
-  rollup@4.30.1:
-    dependencies:
-      '@types/estree': 1.0.6
-    optionalDependencies:
-      '@rollup/rollup-android-arm-eabi': 4.30.1
-      '@rollup/rollup-android-arm64': 4.30.1
-      '@rollup/rollup-darwin-arm64': 4.30.1
-      '@rollup/rollup-darwin-x64': 4.30.1
-      '@rollup/rollup-freebsd-arm64': 4.30.1
-      '@rollup/rollup-freebsd-x64': 4.30.1
-      '@rollup/rollup-linux-arm-gnueabihf': 4.30.1
-      '@rollup/rollup-linux-arm-musleabihf': 4.30.1
-      '@rollup/rollup-linux-arm64-gnu': 4.30.1
-      '@rollup/rollup-linux-arm64-musl': 4.30.1
-      '@rollup/rollup-linux-loongarch64-gnu': 4.30.1
-      '@rollup/rollup-linux-powerpc64le-gnu': 4.30.1
-      '@rollup/rollup-linux-riscv64-gnu': 4.30.1
-      '@rollup/rollup-linux-s390x-gnu': 4.30.1
-      '@rollup/rollup-linux-x64-gnu': 4.30.1
-      '@rollup/rollup-linux-x64-musl': 4.30.1
-      '@rollup/rollup-win32-arm64-msvc': 4.30.1
-      '@rollup/rollup-win32-ia32-msvc': 4.30.1
-      '@rollup/rollup-win32-x64-msvc': 4.30.1
-      fsevents: 2.3.3
 
   rollup@4.43.0:
     dependencies:
@@ -14500,12 +14233,12 @@
 
   structured-clone-es@1.0.0: {}
 
-  styled-jsx@5.1.1(@babel/core@7.27.4)(react@18.3.1):
+  styled-jsx@5.1.1(@babel/core@7.26.0)(react@18.3.1):
     dependencies:
       client-only: 0.0.1
       react: 18.3.1
     optionalDependencies:
-      '@babel/core': 7.27.4
+      '@babel/core': 7.26.0
 
   stylehacks@7.0.4(postcss@8.5.6):
     dependencies:
@@ -14982,16 +14715,14 @@
 
   url-set-query@1.0.0: {}
 
-<<<<<<< HEAD
-  urlpattern-polyfill@10.1.0: {}
-
-  urlpattern-polyfill@8.0.2: {}
-=======
   url@0.11.4:
     dependencies:
       punycode: 1.4.1
       qs: 6.14.0
->>>>>>> e932dec5
+
+  urlpattern-polyfill@10.1.0: {}
+
+  urlpattern-polyfill@8.0.2: {}
 
   use-sync-external-store@1.2.0(react@18.3.1):
     dependencies:
@@ -15135,48 +14866,20 @@
       perfect-debounce: 1.0.0
       sirv: 3.0.1
       unplugin-utils: 0.2.4
-<<<<<<< HEAD
       vite: 6.2.3(@types/node@20.11.30)(jiti@2.4.2)(terser@5.37.0)(yaml@2.7.0)
       vite-dev-rpc: 1.0.7(vite@6.2.3(@types/node@20.11.30)(jiti@2.4.2)(terser@5.37.0)(yaml@2.7.0))
-=======
-      vite: 6.2.3(@types/node@20.11.30)(jiti@2.4.2)(terser@5.39.0)(yaml@2.7.1)
-      vite-dev-rpc: 1.0.7(vite@6.2.3(@types/node@20.11.30)(jiti@2.4.2)(terser@5.39.0)(yaml@2.7.1))
-    optionalDependencies:
-      '@nuxt/kit': 3.16.1(magicast@0.3.5)
-    transitivePeerDependencies:
-      - supports-color
-
-  vite-plugin-node-polyfills@0.23.0(rollup@4.38.0)(vite@6.2.3(@types/node@20.11.30)(jiti@2.4.2)(terser@5.39.0)(yaml@2.7.1)):
-    dependencies:
-      '@rollup/plugin-inject': 5.0.5(rollup@4.38.0)
-      node-stdlib-browser: 1.3.1
-      vite: 6.2.3(@types/node@20.11.30)(jiti@2.4.2)(terser@5.39.0)(yaml@2.7.1)
-    transitivePeerDependencies:
-      - rollup
-
-  vite-plugin-node-polyfills@0.23.0(rollup@4.38.0)(vite@6.2.3(@types/node@22.15.3)(jiti@2.4.2)(terser@5.39.0)(yaml@2.7.1)):
-    dependencies:
-      '@rollup/plugin-inject': 5.0.5(rollup@4.38.0)
-      node-stdlib-browser: 1.3.1
-      vite: 6.2.3(@types/node@22.15.3)(jiti@2.4.2)(terser@5.39.0)(yaml@2.7.1)
-    transitivePeerDependencies:
-      - rollup
-
-  vite-plugin-solid@2.11.6(@testing-library/jest-dom@6.6.3)(solid-js@1.9.5)(vite@6.2.3(@types/node@20.11.30)(jiti@2.4.2)(terser@5.39.0)(yaml@2.7.1)):
-    dependencies:
-      '@babel/core': 7.26.10
-      '@types/babel__core': 7.20.5
-      babel-preset-solid: 1.9.5(@babel/core@7.26.10)
-      merge-anything: 5.1.7
-      solid-js: 1.9.5
-      solid-refresh: 0.6.3(solid-js@1.9.5)
-      vite: 6.2.3(@types/node@20.11.30)(jiti@2.4.2)(terser@5.39.0)(yaml@2.7.1)
-      vitefu: 1.0.6(vite@6.2.3(@types/node@20.11.30)(jiti@2.4.2)(terser@5.39.0)(yaml@2.7.1))
->>>>>>> e932dec5
     optionalDependencies:
       '@nuxt/kit': 3.17.5(magicast@0.3.5)
     transitivePeerDependencies:
       - supports-color
+
+  vite-plugin-node-polyfills@0.23.0(rollup@4.43.0)(vite@6.2.3(@types/node@20.11.30)(jiti@2.4.2)(terser@5.37.0)(yaml@2.7.0)):
+    dependencies:
+      '@rollup/plugin-inject': 5.0.5(rollup@4.43.0)
+      node-stdlib-browser: 1.3.1
+      vite: 6.2.3(@types/node@20.11.30)(jiti@2.4.2)(terser@5.37.0)(yaml@2.7.0)
+    transitivePeerDependencies:
+      - rollup
 
   vite-plugin-solid@2.11.6(@testing-library/jest-dom@6.6.3)(solid-js@1.9.5)(vite@6.2.3(@types/node@20.11.30)(jiti@2.4.2)(terser@5.37.0)(yaml@2.7.0)):
     dependencies:
@@ -15207,7 +14910,7 @@
     dependencies:
       esbuild: 0.25.5
       postcss: 8.5.6
-      rollup: 4.30.1
+      rollup: 4.43.0
     optionalDependencies:
       '@types/node': 20.11.30
       fsevents: 2.3.3
@@ -15260,11 +14963,9 @@
 
   vlq@2.0.4: {}
 
-<<<<<<< HEAD
+  vm-browserify@1.1.2: {}
+
   vscode-uri@3.0.8: {}
-=======
-  vm-browserify@1.1.2: {}
->>>>>>> e932dec5
 
   vscode-uri@3.1.0: {}
 
