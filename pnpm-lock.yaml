--- conflicted
+++ resolved
@@ -422,13 +422,8 @@
         specifier: 2.9.0
         version: 2.9.0
       jsdom:
-<<<<<<< HEAD
-        specifier: 24.0.0
-        version: 24.0.0(bufferutil@4.0.8)(canvas@2.11.2)(utf-8-validate@5.0.10)
-=======
         specifier: 25.0.0
         version: 25.0.0(bufferutil@4.0.8)(utf-8-validate@5.0.10)
->>>>>>> 1dd8f538
       react:
         specifier: 18.3.1
         version: 18.3.1
@@ -1779,16 +1774,8 @@
     resolution: {integrity: sha512-LtoMMhxAlorcGhmFYI+LhPgbPZCkgP6ra1YL604EeF6U98pLlQ3iWIGMdWSC+vWmPBWBNgmDBAhnAobLROJmwg==}
     engines: {node: '>=18'}
 
-<<<<<<< HEAD
-  '@socket.io/component-emitter@3.1.2':
-    resolution: {integrity: sha512-9BCxFwvbGg/RsZK9tjXd8s4UcwR0MWeFQ1XEKIQVVvAGJyINdrqKMcTRyLoK8Rse1GjzLV9cwjWV1olXRWEXVA==}
-
-  '@solidjs/testing-library@0.8.7':
-    resolution: {integrity: sha512-1Wl6Ewk+JyxQVzfG95KHa3H7hmCrdNcLigRgm0ih8fEBhbnVZakGoU2uizAWi5/8biwGwV9OQqW+bJO+nnJZ1Q==}
-=======
   '@solidjs/testing-library@0.8.9':
     resolution: {integrity: sha512-gcjTSHwzXqy8roTrDgHTasRkrUcWjVm/7T7wjUI5WNm2BdUTTi296CorTiIGQVFZg2BVYuwtJOzzNn71Y/QQfg==}
->>>>>>> 1dd8f538
     engines: {node: '>= 14'}
     peerDependencies:
       '@solidjs/router': '>=0.9.0'
@@ -2689,26 +2676,9 @@
   caniuse-lite@1.0.30001657:
     resolution: {integrity: sha512-DPbJAlP8/BAXy3IgiWmZKItubb3TYGP0WscQQlVGIfT4s/YlFYVuJgyOsQNP7rJRChx/qdMeLJQJP0Sgg2yjNA==}
 
-<<<<<<< HEAD
-  canvas@2.11.2:
-    resolution: {integrity: sha512-ItanGBMrmRV7Py2Z+Xhs7cT+FNt5K0vPL4p9EZ/UX/Mu7hFbkxSjKF2KVtPwX7UYWp7dRKnrTvReflgrItJbdw==}
-    engines: {node: '>=6'}
-
-  cbor-extract@2.2.0:
-    resolution: {integrity: sha512-Ig1zM66BjLfTXpNgKpvBePq271BPOvu8MR0Jl080yG7Jsl+wAZunfrwiwA+9ruzm/WEdIV5QF/bjDZTqyAIVHA==}
-    hasBin: true
-
-  cbor-x@1.6.0:
-    resolution: {integrity: sha512-0kareyRwHSkL6ws5VXHEf8uY1liitysCVJjlmhaLG+IXLqhSaOO+t63coaso7yjwEzWZzLy8fJo06gZDVQM9Qg==}
-
-  chai@4.4.1:
-    resolution: {integrity: sha512-13sOfMv2+DWduEU+/xbun3LScLoqN17nBeTLUsmDfKdoiC1fr0n9PU4guu4AhRcOVFk/sW8LyZWHuhWtQZiF+g==}
-    engines: {node: '>=4'}
-=======
   chai@5.1.1:
     resolution: {integrity: sha512-pT1ZgP8rPNqUgieVaEY+ryQr6Q4HXNg8Ei9UnLUrjN4IA7dvQC5JB+/kxVcPNDHyBcc/26CXPkbNzq3qwrOEKA==}
     engines: {node: '>=12'}
->>>>>>> 1dd8f538
 
   chalk@2.4.2:
     resolution: {integrity: sha512-Mti+f9lpJNcwF4tWV8/OrTTtF1gZi+f8FqlyAdouralcFWFQWF2+NgCHShjkCb+IFBLq9buZwE1xckQU4peSuQ==}
@@ -3033,17 +3003,8 @@
     resolution: {integrity: sha512-BzRPQuY1ip+qDonAOz42gRm/pg9F768C+npV/4JOsxRC2sq+Rlk+Q4ZCAsOhnIaMrgarILY+RMUIvMmmX1qAEA==}
     engines: {node: '>=4'}
 
-<<<<<<< HEAD
-  decompress-response@4.2.1:
-    resolution: {integrity: sha512-jOSne2qbyE+/r8G1VU+G/82LBs2Fs4LAsTiLSHOCOMZQl2OKZ6i8i4IyHemTe+/yIXOtTcRQMzPcgyhoFlqPkw==}
-    engines: {node: '>=8'}
-
-  deep-eql@4.1.4:
-    resolution: {integrity: sha512-SUwdGfqdKOwxCPeVYjwSyRpJ7Z+fhpwIAtmCUdZIWZ/YP5R9WAsyuSgpLVDi9bjWoN2LXHNss/dk3urXtdQxGg==}
-=======
   deep-eql@5.0.2:
     resolution: {integrity: sha512-h5k/5U50IJJFpzfL6nO9jaaumfjO/f2NjK/oYB2Djzm4p9L+3T9qWpZqZ2hAbLPuuYq9wrU08WQyBTL5GbPk5Q==}
->>>>>>> 1dd8f538
     engines: {node: '>=6'}
 
   deep-equal@2.2.3:
@@ -3219,20 +3180,8 @@
   end-of-stream@1.4.4:
     resolution: {integrity: sha512-+uw1inIHVPQoaVuHzRyXd21icM+cnt4CzD5rW+NC1wjOUSTOs+Te7FOv7AhN7vS9x/oIyhLP5PR1H+phQAHu5Q==}
 
-<<<<<<< HEAD
-  engine.io-client@6.5.4:
-    resolution: {integrity: sha512-GeZeeRjpD2qf49cZQ0Wvh/8NJNfeXkXXcoGh+F77oEAgo9gUHwT1fCRxSNU+YEEaysOJTnsFHmM5oAcPy4ntvQ==}
-
-  engine.io-parser@5.2.3:
-    resolution: {integrity: sha512-HqD3yTBfnBxIrbnM1DoD6Pcq8NECnh8d4As1Qgh0z5Gg3jRRIqijury0CL3ghu/edArpUYiYqQiDUQBIs4np3Q==}
-    engines: {node: '>=10.0.0'}
-
-  enhanced-resolve@5.17.0:
-    resolution: {integrity: sha512-dwDPwZL0dmye8Txp2gzFmA6sxALaSvdRDjPH0viLcKrtlOL3tw62nWWweVD1SdILDTJrbrL6tdWVN58Wo6U3eA==}
-=======
   enhanced-resolve@5.17.1:
     resolution: {integrity: sha512-LMHl3dXhTcfv8gM4kEzIUeTQ+7fpdA0l2tUf34BddXPkz2A5xJ5L/Pchd5BL6rdccM9QGvu0sWZzK1Z1t4wwyg==}
->>>>>>> 1dd8f538
     engines: {node: '>=10.13.0'}
 
   entities@4.5.0:
@@ -4597,17 +4546,12 @@
     resolution: {integrity: sha512-dPEtOeMvF9VMcYV/1Wb8CPoVAXtp6MKMlcbAt4ddqmGqUJ6fQZFXkNZNkNlfevtNkGtaSoXf/vNNNSvgrdXwtA==}
     engines: {node: '>= 6.13.0'}
 
-<<<<<<< HEAD
   node-gyp-build-optional-packages@5.1.1:
     resolution: {integrity: sha512-+P72GAjVAbTxjjwUmwjVrqrdZROD4nf8KgpBoDxqXXTiYZZt/ud60dE5yvCSr9lRO8e8yv6kgJIC0K0PfZFVQw==}
     hasBin: true
 
-  node-gyp-build@4.8.1:
-    resolution: {integrity: sha512-OSs33Z9yWr148JZcbZd5WiAXhh/n9z8TxQcdMhIOlpN9AhWpLfvVFO73+m77bBABQMaY9XSvIa+qk0jlI7Gcaw==}
-=======
   node-gyp-build@4.8.2:
     resolution: {integrity: sha512-IRUxE4BVsHWXkV/SFOut4qTlagw2aM8T5/vnTsmrHJvVoKueJHRc/JaFND7QDDc61kLYUJ6qlZM3sqTSyx2dTw==}
->>>>>>> 1dd8f538
     hasBin: true
 
   node-releases@2.0.18:
@@ -5446,16 +5390,8 @@
   simple-get@2.8.2:
     resolution: {integrity: sha512-Ijd/rV5o+mSBBs4F/x9oDPtTx9Zb6X9brmnXvMW4J7IR15ngi9q5xxqWBKU744jTZiaXtxaPL7uHG6vtN8kUkw==}
 
-<<<<<<< HEAD
-  simple-get@3.1.1:
-    resolution: {integrity: sha512-CQ5LTKGfCpvE1K0n2us+kuMPbk/q0EKl82s4aheV9oXjFEz6W/Y7oQFVJuU6QG77hRT4Ghb5RURteF5vnWjupA==}
-
-  simple-git@3.25.0:
-    resolution: {integrity: sha512-KIY5sBnzc4yEcJXW7Tdv4viEz8KyG+nU0hay+DWZasvdFOYKeUZ6Xc25LUHHjw0tinPT7O1eY6pzX7pRT1K8rw==}
-=======
   simple-git@3.26.0:
     resolution: {integrity: sha512-5tbkCSzuskR6uA7uA23yjasmA0RzugVo8QM2bpsnxkrgP13eisFT7TMS4a+xKEJvbmr4qf+l0WT3eKa9IxxUyw==}
->>>>>>> 1dd8f538
 
   sirv@2.0.4:
     resolution: {integrity: sha512-94Bdh3cC2PKrbgSOUqTiGPWVZeSiXfKOVZNJniWoqrWrRkB1CJzBU3NEbiTsPcYy1lDsANA/THzS+9WBiy5nfQ==}
@@ -5479,7 +5415,6 @@
   smob@1.5.0:
     resolution: {integrity: sha512-g6T+p7QO8npa+/hNx9ohv1E5pVCmWrVCUzUXJyLdMmftX6ER0oiWY/w9knEonLpnOp6b6FenKnMfR8gqwWdwig==}
 
-<<<<<<< HEAD
   socket.io-client@4.7.5:
     resolution: {integrity: sha512-sJ/tqHOCe7Z50JCBCXrsY3I2k03iOiUe+tj1OmKeD2lXPiGH/RUCdTZFoqVyN7l1MnpIzPrGtLcijffmeouNlQ==}
     engines: {node: '>=10.0.0'}
@@ -5490,10 +5425,6 @@
 
   solid-js@1.8.16:
     resolution: {integrity: sha512-rja94MNU9flF3qQRLNsu60QHKBDKBkVE1DldJZPIfn2ypIn3NV2WpSbGTQIvsyGPBo+9E2IMjwqnqpbgfWuzeg==}
-=======
-  solid-js@1.8.22:
-    resolution: {integrity: sha512-VBzN5j+9Y4rqIKEnK301aBk+S7fvFSTs9ljg+YEdFxjNjH0hkjXPiQRcws9tE5fUzMznSS6KToL5hwMfHDgpLA==}
->>>>>>> 1dd8f538
 
   solid-refresh@0.6.3:
     resolution: {integrity: sha512-F3aPsX6hVw9ttm5LYlth8Q15x6MlI/J3Dn+o3EQyRTtTxidepSTwAYdozt01/YA+7ObcciagGEyXIopGZzQtbA==}
@@ -7841,13 +7772,7 @@
 
   '@sindresorhus/merge-streams@2.3.0': {}
 
-<<<<<<< HEAD
-  '@socket.io/component-emitter@3.1.2': {}
-
-  '@solidjs/testing-library@0.8.7(solid-js@1.8.16)':
-=======
   '@solidjs/testing-library@0.8.9(solid-js@1.8.22)':
->>>>>>> 1dd8f538
     dependencies:
       '@testing-library/dom': 10.4.0
       solid-js: 1.8.22
@@ -9321,36 +9246,7 @@
 
   caniuse-lite@1.0.30001657: {}
 
-<<<<<<< HEAD
-  canvas@2.11.2:
-    dependencies:
-      '@mapbox/node-pre-gyp': 1.0.11
-      nan: 2.20.0
-      simple-get: 3.1.1
-    transitivePeerDependencies:
-      - encoding
-      - supports-color
-
-  cbor-extract@2.2.0:
-    dependencies:
-      node-gyp-build-optional-packages: 5.1.1
-    optionalDependencies:
-      '@cbor-extract/cbor-extract-darwin-arm64': 2.2.0
-      '@cbor-extract/cbor-extract-darwin-x64': 2.2.0
-      '@cbor-extract/cbor-extract-linux-arm': 2.2.0
-      '@cbor-extract/cbor-extract-linux-arm64': 2.2.0
-      '@cbor-extract/cbor-extract-linux-x64': 2.2.0
-      '@cbor-extract/cbor-extract-win32-x64': 2.2.0
-    optional: true
-
-  cbor-x@1.6.0:
-    optionalDependencies:
-      cbor-extract: 2.2.0
-
-  chai@4.4.1:
-=======
   chai@5.1.1:
->>>>>>> 1dd8f538
     dependencies:
       assertion-error: 2.0.1
       check-error: 2.1.1
@@ -9672,17 +9568,7 @@
     dependencies:
       mimic-response: 1.0.1
 
-<<<<<<< HEAD
-  decompress-response@4.2.1:
-    dependencies:
-      mimic-response: 2.1.0
-
-  deep-eql@4.1.4:
-    dependencies:
-      type-detect: 4.0.8
-=======
   deep-eql@5.0.2: {}
->>>>>>> 1dd8f538
 
   deep-equal@2.2.3:
     dependencies:
@@ -9858,25 +9744,7 @@
     dependencies:
       once: 1.4.0
 
-<<<<<<< HEAD
-  engine.io-client@6.5.4(bufferutil@4.0.8)(utf-8-validate@5.0.10):
-    dependencies:
-      '@socket.io/component-emitter': 3.1.2
-      debug: 4.3.5
-      engine.io-parser: 5.2.3
-      ws: 8.17.1(bufferutil@4.0.8)(utf-8-validate@5.0.10)
-      xmlhttprequest-ssl: 2.0.0
-    transitivePeerDependencies:
-      - bufferutil
-      - supports-color
-      - utf-8-validate
-
-  engine.io-parser@5.2.3: {}
-
-  enhanced-resolve@5.17.0:
-=======
   enhanced-resolve@5.17.1:
->>>>>>> 1dd8f538
     dependencies:
       graceful-fs: 4.2.11
       tapable: 2.2.1
@@ -10115,17 +9983,10 @@
       '@typescript-eslint/parser': 7.2.0(eslint@8.57.0)(typescript@5.5.4)
       eslint: 8.57.0
       eslint-import-resolver-node: 0.3.9
-<<<<<<< HEAD
-      eslint-import-resolver-typescript: 3.6.1(@typescript-eslint/parser@6.21.0(eslint@8.57.0)(typescript@5.4.3))(eslint-import-resolver-node@0.3.9)(eslint-plugin-import@2.29.1(@typescript-eslint/parser@6.21.0(eslint@8.57.0)(typescript@5.4.3))(eslint@8.57.0))(eslint@8.57.0)
-      eslint-plugin-import: 2.29.1(@typescript-eslint/parser@6.21.0(eslint@8.57.0)(typescript@5.4.3))(eslint-import-resolver-typescript@3.6.1(@typescript-eslint/parser@6.21.0(eslint@8.57.0)(typescript@5.4.3))(eslint-import-resolver-node@0.3.9)(eslint-plugin-import@2.29.1(@typescript-eslint/parser@6.21.0(eslint@8.57.0)(typescript@5.4.3))(eslint@8.57.0))(eslint@8.57.0))(eslint@8.57.0)
-      eslint-plugin-jsx-a11y: 6.9.0(eslint@8.57.0)
-      eslint-plugin-react: 7.34.4(eslint@8.57.0)
-=======
       eslint-import-resolver-typescript: 3.6.3(@typescript-eslint/parser@7.2.0(eslint@8.57.0)(typescript@5.5.4))(eslint-import-resolver-node@0.3.9)(eslint-plugin-import@2.30.0)(eslint@8.57.0)
       eslint-plugin-import: 2.30.0(@typescript-eslint/parser@8.3.0(eslint@8.57.0)(typescript@5.5.4))(eslint@8.57.0)
       eslint-plugin-jsx-a11y: 6.10.0(eslint@8.57.0)
       eslint-plugin-react: 7.35.2(eslint@8.57.0)
->>>>>>> 1dd8f538
       eslint-plugin-react-hooks: 4.6.2(eslint@8.57.0)
     optionalDependencies:
       typescript: 5.5.4
@@ -10146,22 +10007,13 @@
     transitivePeerDependencies:
       - supports-color
 
-<<<<<<< HEAD
-  eslint-import-resolver-typescript@3.6.1(@typescript-eslint/parser@6.21.0(eslint@8.57.0)(typescript@5.4.3))(eslint-import-resolver-node@0.3.9)(eslint-plugin-import@2.29.1(@typescript-eslint/parser@6.21.0(eslint@8.57.0)(typescript@5.4.3))(eslint@8.57.0))(eslint@8.57.0):
-=======
   eslint-import-resolver-typescript@3.6.3(@typescript-eslint/parser@7.2.0(eslint@8.57.0)(typescript@5.5.4))(eslint-import-resolver-node@0.3.9)(eslint-plugin-import@2.30.0)(eslint@8.57.0):
->>>>>>> 1dd8f538
     dependencies:
       '@nolyfill/is-core-module': 1.0.39
       debug: 4.3.6
       enhanced-resolve: 5.17.1
       eslint: 8.57.0
-<<<<<<< HEAD
-      eslint-module-utils: 2.8.1(@typescript-eslint/parser@6.21.0(eslint@8.57.0)(typescript@5.4.3))(eslint-import-resolver-node@0.3.9)(eslint-import-resolver-typescript@3.6.1(@typescript-eslint/parser@6.21.0(eslint@8.57.0)(typescript@5.4.3))(eslint-import-resolver-node@0.3.9)(eslint-plugin-import@2.29.1(@typescript-eslint/parser@6.21.0(eslint@8.57.0)(typescript@5.4.3))(eslint@8.57.0))(eslint@8.57.0))(eslint@8.57.0)
-      eslint-plugin-import: 2.29.1(@typescript-eslint/parser@6.21.0(eslint@8.57.0)(typescript@5.4.3))(eslint-import-resolver-typescript@3.6.1(@typescript-eslint/parser@6.21.0(eslint@8.57.0)(typescript@5.4.3))(eslint-import-resolver-node@0.3.9)(eslint-plugin-import@2.29.1(@typescript-eslint/parser@6.21.0(eslint@8.57.0)(typescript@5.4.3))(eslint@8.57.0))(eslint@8.57.0))(eslint@8.57.0)
-=======
       eslint-module-utils: 2.9.0(@typescript-eslint/parser@7.2.0(eslint@8.57.0)(typescript@5.5.4))(eslint-import-resolver-node@0.3.9)(eslint-import-resolver-typescript@3.6.3(@typescript-eslint/parser@7.2.0(eslint@8.57.0)(typescript@5.5.4))(eslint-import-resolver-node@0.3.9)(eslint-plugin-import@2.30.0)(eslint@8.57.0))(eslint@8.57.0)
->>>>>>> 1dd8f538
       fast-glob: 3.3.2
       get-tsconfig: 4.8.0
       is-bun-module: 1.1.0
@@ -10174,9 +10026,6 @@
       - eslint-import-resolver-webpack
       - supports-color
 
-<<<<<<< HEAD
-  eslint-module-utils@2.8.1(@typescript-eslint/parser@6.21.0(eslint@8.57.0)(typescript@5.4.3))(eslint-import-resolver-node@0.3.9)(eslint-import-resolver-typescript@3.6.1(@typescript-eslint/parser@6.21.0(eslint@8.57.0)(typescript@5.4.3))(eslint-import-resolver-node@0.3.9)(eslint-plugin-import@2.29.1(@typescript-eslint/parser@6.21.0(eslint@8.57.0)(typescript@5.4.3))(eslint@8.57.0))(eslint@8.57.0))(eslint@8.57.0):
-=======
   eslint-module-utils@2.9.0(@typescript-eslint/parser@7.2.0(eslint@8.57.0)(typescript@5.5.4))(eslint-import-resolver-node@0.3.9)(eslint-import-resolver-typescript@3.6.3(@typescript-eslint/parser@7.2.0(eslint@8.57.0)(typescript@5.5.4))(eslint-import-resolver-node@0.3.9)(eslint-plugin-import@2.30.0)(eslint@8.57.0))(eslint@8.57.0):
     dependencies:
       debug: 3.2.7
@@ -10189,25 +10038,16 @@
       - supports-color
 
   eslint-module-utils@2.9.0(@typescript-eslint/parser@8.3.0(eslint@8.57.0)(typescript@5.5.4))(eslint-import-resolver-node@0.3.9)(eslint@8.57.0):
->>>>>>> 1dd8f538
     dependencies:
       debug: 3.2.7
     optionalDependencies:
       '@typescript-eslint/parser': 8.3.0(eslint@8.57.0)(typescript@5.5.4)
       eslint: 8.57.0
       eslint-import-resolver-node: 0.3.9
-<<<<<<< HEAD
-      eslint-import-resolver-typescript: 3.6.1(@typescript-eslint/parser@6.21.0(eslint@8.57.0)(typescript@5.4.3))(eslint-import-resolver-node@0.3.9)(eslint-plugin-import@2.29.1(@typescript-eslint/parser@6.21.0(eslint@8.57.0)(typescript@5.4.3))(eslint@8.57.0))(eslint@8.57.0)
     transitivePeerDependencies:
       - supports-color
 
-  eslint-plugin-import@2.29.1(@typescript-eslint/parser@6.21.0(eslint@8.57.0)(typescript@5.4.3))(eslint-import-resolver-typescript@3.6.1(@typescript-eslint/parser@6.21.0(eslint@8.57.0)(typescript@5.4.3))(eslint-import-resolver-node@0.3.9)(eslint-plugin-import@2.29.1(@typescript-eslint/parser@6.21.0(eslint@8.57.0)(typescript@5.4.3))(eslint@8.57.0))(eslint@8.57.0))(eslint@8.57.0):
-=======
-    transitivePeerDependencies:
-      - supports-color
-
   eslint-plugin-import@2.30.0(@typescript-eslint/parser@8.3.0(eslint@8.57.0)(typescript@5.5.4))(eslint@8.57.0):
->>>>>>> 1dd8f538
     dependencies:
       '@rtsao/scc': 1.1.0
       array-includes: 3.1.8
@@ -10218,11 +10058,7 @@
       doctrine: 2.1.0
       eslint: 8.57.0
       eslint-import-resolver-node: 0.3.9
-<<<<<<< HEAD
-      eslint-module-utils: 2.8.1(@typescript-eslint/parser@6.21.0(eslint@8.57.0)(typescript@5.4.3))(eslint-import-resolver-node@0.3.9)(eslint-import-resolver-typescript@3.6.1(@typescript-eslint/parser@6.21.0(eslint@8.57.0)(typescript@5.4.3))(eslint-import-resolver-node@0.3.9)(eslint-plugin-import@2.29.1(@typescript-eslint/parser@6.21.0(eslint@8.57.0)(typescript@5.4.3))(eslint@8.57.0))(eslint@8.57.0))(eslint@8.57.0)
-=======
       eslint-module-utils: 2.9.0(@typescript-eslint/parser@8.3.0(eslint@8.57.0)(typescript@5.5.4))(eslint-import-resolver-node@0.3.9)(eslint@8.57.0)
->>>>>>> 1dd8f538
       hasown: 2.0.2
       is-core-module: 2.15.1
       is-glob: 4.0.3
@@ -11155,11 +10991,7 @@
     dependencies:
       argparse: 2.0.1
 
-<<<<<<< HEAD
-  jsdom@24.0.0(bufferutil@4.0.8)(canvas@2.11.2)(utf-8-validate@5.0.10):
-=======
   jsdom@25.0.0(bufferutil@4.0.8)(utf-8-validate@5.0.10):
->>>>>>> 1dd8f538
     dependencies:
       cssstyle: 4.0.1
       data-urls: 5.0.0
@@ -11656,16 +11488,7 @@
 
   node-forge@1.3.1: {}
 
-<<<<<<< HEAD
-  node-gyp-build-optional-packages@5.1.1:
-    dependencies:
-      detect-libc: 2.0.3
-    optional: true
-
-  node-gyp-build@4.8.1: {}
-=======
   node-gyp-build@4.8.2: {}
->>>>>>> 1dd8f538
 
   node-releases@2.0.18: {}
 
@@ -12628,17 +12451,7 @@
       once: 1.4.0
       simple-concat: 1.0.1
 
-<<<<<<< HEAD
-  simple-get@3.1.1:
-    dependencies:
-      decompress-response: 4.2.1
-      once: 1.4.0
-      simple-concat: 1.0.1
-
-  simple-git@3.25.0:
-=======
   simple-git@3.26.0:
->>>>>>> 1dd8f538
     dependencies:
       '@kwsites/file-exists': 1.1.1
       '@kwsites/promise-deferred': 1.1.1
@@ -12662,29 +12475,7 @@
 
   smob@1.5.0: {}
 
-<<<<<<< HEAD
-  socket.io-client@4.7.5(bufferutil@4.0.8)(utf-8-validate@5.0.10):
-    dependencies:
-      '@socket.io/component-emitter': 3.1.2
-      debug: 4.3.5
-      engine.io-client: 6.5.4(bufferutil@4.0.8)(utf-8-validate@5.0.10)
-      socket.io-parser: 4.2.4
-    transitivePeerDependencies:
-      - bufferutil
-      - supports-color
-      - utf-8-validate
-
-  socket.io-parser@4.2.4:
-    dependencies:
-      '@socket.io/component-emitter': 3.1.2
-      debug: 4.3.5
-    transitivePeerDependencies:
-      - supports-color
-
-  solid-js@1.8.16:
-=======
   solid-js@1.8.22:
->>>>>>> 1dd8f538
     dependencies:
       csstype: 3.1.3
       seroval: 1.1.1
@@ -13445,11 +13236,7 @@
       why-is-node-running: 2.3.0
     optionalDependencies:
       '@types/node': 20.11.30
-<<<<<<< HEAD
-      jsdom: 24.0.0(bufferutil@4.0.8)(canvas@2.11.2)(utf-8-validate@5.0.10)
-=======
       jsdom: 25.0.0(bufferutil@4.0.8)(utf-8-validate@5.0.10)
->>>>>>> 1dd8f538
     transitivePeerDependencies:
       - less
       - lightningcss
