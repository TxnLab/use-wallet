import { useStore } from '@tanstack/react-store'
<<<<<<< HEAD
import {
  WalletAccount,
  WalletManager,
  WalletMetadata,
  AlgodConfig,
  NetworkId
} from '@txnlab/use-wallet'
=======
import { NetworkId, WalletAccount, WalletManager, WalletMetadata } from '@txnlab/use-wallet'
>>>>>>> dbbad1b0
import algosdk from 'algosdk'
import * as React from 'react'

export * from '@txnlab/use-wallet'

interface IWalletContext {
  manager: WalletManager
  algodClient: algosdk.Algodv2
  setAlgodClient: React.Dispatch<React.SetStateAction<algosdk.Algodv2>>
}

const WalletContext = React.createContext<IWalletContext | undefined>(undefined)

interface WalletProviderProps {
  manager: WalletManager
  children: React.ReactNode
}

export const WalletProvider = ({ manager, children }: WalletProviderProps): JSX.Element => {
  const [algodClient, setAlgodClient] = React.useState(manager.algodClient)

  React.useEffect(() => {
    manager.algodClient = algodClient
  }, [algodClient, manager])

  const resumedRef = React.useRef(false)

  React.useEffect(() => {
    if (!resumedRef.current) {
      manager.resumeSessions()
      resumedRef.current = true
    }
  }, [manager])

  return (
    <WalletContext.Provider value={{ manager, algodClient, setAlgodClient }}>
      {children}
    </WalletContext.Provider>
  )
}

export const useNetwork = () => {
  const context = React.useContext(WalletContext)

  if (!context) {
    throw new Error('useNetwork must be used within the WalletProvider')
  }

  const { manager, algodClient, setAlgodClient } = context

  const activeNetwork = useStore(manager.store, (state) => state.activeNetwork)

  const setActiveNetwork = async (networkId: NetworkId | string): Promise<void> => {
    if (networkId === activeNetwork) {
      return
    }

    if (!manager.networkConfig[networkId]) {
      throw new Error(`Network "${networkId}" not found in network configuration`)
    }

    console.info(`[React] Creating Algodv2 client for ${networkId}...`)

    const { algod } = manager.networkConfig[networkId]
    const { token = '', baseServer, port = '', headers = {} } = algod
    const newClient = new algosdk.Algodv2(token, baseServer, port, headers)
    setAlgodClient(newClient)

    manager.store.setState((state) => ({
      ...state,
      activeNetwork: networkId
    }))

    console.info(`[React] ✅ Active network set to ${networkId}.`)
  }

  const updateNetworkAlgod = (networkId: string, config: Partial<AlgodConfig>): void => {
    manager.updateNetworkAlgod(networkId, config)
  }

  return {
    activeNetwork,
    networks: manager.networks,
    algodClient,
    setAlgodClient,
    setActiveNetwork,
    updateNetworkAlgod
  }
}

export interface Wallet {
  id: string
  metadata: WalletMetadata
  accounts: WalletAccount[]
  activeAccount: WalletAccount | null
  isConnected: boolean
  isActive: boolean
  connect: (args?: Record<string, any>) => Promise<WalletAccount[]>
  disconnect: () => Promise<void>
  setActive: () => void
  setActiveAccount: (address: string) => void
}

export const useWallet = () => {
  const context = React.useContext(WalletContext)

  if (!context) {
    throw new Error('useWallet must be used within the WalletProvider')
  }

  const { manager } = context

  const managerStatus = useStore(manager.store, (state) => state.managerStatus)
  const isReady = managerStatus === 'ready'

  const walletStateMap = useStore(manager.store, (state) => state.wallets)
  const activeWalletId = useStore(manager.store, (state) => state.activeWallet)

  const wallets = React.useMemo(() => {
    return [...manager.wallets.values()].map((wallet): Wallet => {
      const walletState = walletStateMap[wallet.id]

      return {
        id: wallet.id,
        metadata: wallet.metadata,
        accounts: walletState?.accounts ?? [],
        activeAccount: walletState?.activeAccount ?? null,
        isConnected: !!walletState,
        isActive: wallet.id === activeWalletId,
        connect: (args) => wallet.connect(args),
        disconnect: () => wallet.disconnect(),
        setActive: () => wallet.setActive(),
        setActiveAccount: (addr) => wallet.setActiveAccount(addr)
      }
    })
  }, [manager, walletStateMap, activeWalletId])

  const activeWallet = activeWalletId ? manager.getWallet(activeWalletId) || null : null
  const activeWalletState = activeWalletId ? walletStateMap[activeWalletId] || null : null

  const activeWalletAccounts = activeWalletState?.accounts ?? null
  const activeWalletAddresses = activeWalletAccounts?.map((account) => account.address) ?? null
  const activeAccount = activeWalletState?.activeAccount ?? null
  const activeAddress = activeAccount?.address ?? null

  const signTransactions = <T extends algosdk.Transaction[] | Uint8Array[]>(
    txnGroup: T | T[],
    indexesToSign?: number[]
  ): Promise<(Uint8Array | null)[]> => {
    if (!activeWallet) {
      throw new Error('No active wallet')
    }
    return activeWallet.signTransactions(txnGroup, indexesToSign)
  }

  const transactionSigner = (
    txnGroup: algosdk.Transaction[],
    indexesToSign: number[]
  ): Promise<Uint8Array[]> => {
    if (!activeWallet) {
      throw new Error('No active wallet')
    }
    return activeWallet.transactionSigner(txnGroup, indexesToSign)
  }

  return {
    wallets,
    isReady,
    activeWallet,
    activeWalletAccounts,
    activeWalletAddresses,
    activeAccount,
    activeAddress,
    signTransactions,
    transactionSigner
  }
}<|MERGE_RESOLUTION|>--- conflicted
+++ resolved
@@ -1,15 +1,11 @@
 import { useStore } from '@tanstack/react-store'
-<<<<<<< HEAD
 import {
-  WalletAccount,
+  NetworkId,
   WalletManager,
-  WalletMetadata,
-  AlgodConfig,
-  NetworkId
+  type AlgodConfig,
+  type WalletAccount,
+  type WalletMetadata
 } from '@txnlab/use-wallet'
-=======
-import { NetworkId, WalletAccount, WalletManager, WalletMetadata } from '@txnlab/use-wallet'
->>>>>>> dbbad1b0
 import algosdk from 'algosdk'
 import * as React from 'react'
 
