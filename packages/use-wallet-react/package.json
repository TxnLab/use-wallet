--- conflicted
+++ resolved
@@ -1,10 +1,6 @@
 {
   "name": "@txnlab/use-wallet-react",
-<<<<<<< HEAD
   "version": "4.0.0-beta.2",
-=======
-  "version": "3.10.1",
->>>>>>> b6feb21d
   "description": "React library for integrating Algorand wallets into decentralized applications",
   "author": "Doug Richar <drichar@gmail.com>",
   "license": "MIT",
@@ -46,13 +42,8 @@
     "@txnlab/use-wallet": "workspace:*"
   },
   "devDependencies": {
-<<<<<<< HEAD
-    "@types/react": "18.3.11",
+    "@types/react": "18.3.12",
     "algosdk": "3.0.0",
-=======
-    "@types/react": "18.3.12",
-    "algosdk": "2.9.0",
->>>>>>> b6feb21d
     "jsdom": "25.0.1",
     "react": "18.3.1",
     "react-dom": "18.3.1",
@@ -65,13 +56,8 @@
     "@perawallet/connect-beta": "^2.0.21",
     "@walletconnect/modal": "^2.7.0",
     "@perawallet/connect": "^1.3.5",
-<<<<<<< HEAD
-    "@walletconnect/sign-client": "^2.17.1",
+    "@walletconnect/sign-client": "^2.17.2",
     "algosdk": "^3.0.0",
-=======
-    "@walletconnect/sign-client": "^2.17.2",
-    "algosdk": "^2.7.0",
->>>>>>> b6feb21d
     "lute-connect": "^1.4.1",
     "magic-sdk": "^28.19.0",
     "react": "^17.0.0 || ^18.0.0",
