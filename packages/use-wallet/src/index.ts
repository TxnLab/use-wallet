--- conflicted
+++ resolved
@@ -1,12 +1,7 @@
 export { LogLevel } from './logger'
 export { WalletManager, WalletManagerConfig, WalletManagerOptions } from './manager'
-<<<<<<< HEAD
 export { NetworkId, DEFAULT_NETWORKS } from './network'
-export { State, WalletState, DEFAULT_STATE } from './store'
-=======
-export { NetworkId } from './network'
-export { State, WalletState, ManagerStatus, defaultState } from './store'
->>>>>>> 1926e3da
+export { State, WalletState, ManagerStatus, DEFAULT_STATE } from './store'
 export { StorageAdapter } from './storage'
 export { webpackFallback } from './webpack'
 export * from './wallets'