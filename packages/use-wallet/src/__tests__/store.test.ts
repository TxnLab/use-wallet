import { Store } from '@tanstack/store'
import { Algodv2 } from 'algosdk'
import {
  State,
  PersistedState,
  addWallet,
  DEFAULT_STATE,
  removeWallet,
  setAccounts,
  setActiveAccount,
  setActiveNetwork,
  setActiveWallet,
  isValidPersistedState,
  isValidWalletAccount,
  isValidWalletId,
  isValidWalletState
} from 'src/store'
import { WalletId } from 'src/wallets/types'

// Mock the logger
vi.mock('src/logger', () => ({
  logger: {
    debug: vi.fn(),
    info: vi.fn(),
    warn: vi.fn(),
    error: vi.fn()
  }
}))

describe('Mutations', () => {
  let store: Store<State>

  beforeEach(() => {
    store = new Store<State>(DEFAULT_STATE)
  })

  describe('addWallet', () => {
    it('should add a new wallet and set it as active', () => {
      const walletId = WalletId.DEFLY
      const account = {
        name: 'Defly Wallet 1',
        address: 'address'
      }
      const walletState = {
        accounts: [account],
        activeAccount: account
      }

      addWallet(store, { walletId, wallet: walletState })

      const state = store.state
      expect(state.wallets[walletId]).toEqual(walletState)
      expect(state.activeWallet).toBe(walletId)
    })

    it('should create new object references when adding a wallet', () => {
      const walletId = WalletId.DEFLY
      const account1 = {
        name: 'Defly Wallet 1',
        address: 'address1'
      }
      const account2 = {
        name: 'Defly Wallet 2',
        address: 'address2'
      }
      const walletState = {
        accounts: [account1, account2],
        activeAccount: account1
      }

      const originalWalletState = { ...walletState }

      addWallet(store, { walletId, wallet: walletState })

      const storedWallet = store.state.wallets[walletId]

      // Check that new object references were created
      expect(storedWallet).not.toBe(walletState)
      expect(storedWallet?.accounts).not.toBe(walletState.accounts)
      expect(storedWallet?.activeAccount).not.toBe(walletState.activeAccount)

      // Check that the content is still correct
      expect(storedWallet?.accounts).toEqual([account1, account2])
      expect(storedWallet?.activeAccount).toEqual(account1)

      // Modify the stored wallet state
      storedWallet!.accounts[0].name = 'Modified Name'

      // Check that the original wallet state is unchanged
      expect(walletState).toEqual(originalWalletState)
    })
  })

  describe('removeWallet', () => {
    beforeEach(() => {
      store = new Store<State>({
        ...DEFAULT_STATE,
        wallets: {
          [WalletId.DEFLY]: {
            accounts: [
              {
                name: 'Defly Wallet 1',
                address: 'address'
              }
            ],
            activeAccount: {
              name: 'Defly Wallet 1',
              address: 'address'
            }
          },
          [WalletId.PERA]: {
            accounts: [
              {
                name: 'Pera Wallet 1',
                address: 'address'
              }
            ],
            activeAccount: {
              name: 'Pera Wallet 1',
              address: 'address'
            }
          }
        },
        activeWallet: WalletId.DEFLY
      })
    })

    it('should remove an active wallet', () => {
      const walletId = WalletId.DEFLY

      expect(store.state.wallets[walletId]).toBeDefined()
      expect(store.state.activeWallet).toBe(walletId)

      removeWallet(store, { walletId })
      expect(store.state.wallets[walletId]).toBeUndefined()

      // Active wallet should be null
      expect(store.state.activeWallet).toBeNull()
    })

    it('should remove a non-active wallet', () => {
      const walletId = WalletId.PERA
      const activeWallet = store.state.activeWallet

      expect(store.state.wallets[walletId]).toBeDefined()

      removeWallet(store, { walletId })
      expect(store.state.wallets[walletId]).toBeUndefined()

      // Active wallet should not change
      expect(store.state.activeWallet).toBe(activeWallet)
    })

    it('should do nothing if walletId is not in wallets map', () => {
      const walletId = WalletId.EXODUS
      const activeWallet = store.state.activeWallet

      expect(Object.keys(store.state.wallets).length).toBe(2)
      expect(store.state.wallets[walletId]).toBeUndefined()

      removeWallet(store, { walletId })
      expect(store.state.wallets[walletId]).toBeUndefined()

      // Wallets map should not change
      expect(Object.keys(store.state.wallets).length).toBe(2)

      // Active wallet should not change
      expect(store.state.activeWallet).toBe(activeWallet)
    })
  })

  describe('setActiveWallet', () => {
    // @todo: Should fail if walletId is not in wallets map
    it('should set the active wallet', () => {
      setActiveWallet(store, { walletId: WalletId.DEFLY })
      expect(store.state.activeWallet).toBe(WalletId.DEFLY)
    })

    it('should set the active wallet to null', () => {
      addWallet(store, {
        walletId: WalletId.DEFLY,
        wallet: {
          accounts: [
            {
              name: 'Defly Wallet 1',
              address: 'address'
            }
          ],
          activeAccount: {
            name: 'Defly Wallet 1',
            address: 'address'
          }
        }
      })
      expect(store.state.activeWallet).toBe(WalletId.DEFLY)

      setActiveWallet(store, { walletId: null })
      expect(store.state.activeWallet).toBeNull()
    })
  })

  describe('setActiveAccount', () => {
    it('should set the active account', () => {
      const walletId = WalletId.DEFLY
      const account1 = {
        name: 'Defly Wallet 1',
        address: 'address1'
      }
      const account2 = {
        name: 'Defly Wallet 2',
        address: 'address2'
      }
      const walletState = {
        accounts: [account1, account2],
        activeAccount: account1
      }

      addWallet(store, { walletId, wallet: walletState })
      expect(store.state.wallets[walletId]?.activeAccount).toEqual(account1)

      setActiveAccount(store, { walletId, address: account2.address })
      expect(store.state.wallets[walletId]?.activeAccount).toEqual(account2)
    })

    it('should do nothing if walletId is not in wallets map', () => {
      const walletId = WalletId.DEFLY
      const account1 = {
        name: 'Defly Wallet 1',
        address: 'address1'
      }
      const account2 = {
        name: 'Defly Wallet 2',
        address: 'address2'
      }
      const walletState = {
        accounts: [account1, account2],
        activeAccount: account1
      }

      addWallet(store, { walletId, wallet: walletState })
      expect(store.state.wallets[walletId]?.activeAccount).toEqual(account1)

      setActiveAccount(store, { walletId: WalletId.EXODUS, address: 'exodusAddress' })
      expect(store.state.wallets[walletId]?.activeAccount).toEqual(account1)
    })

    it('should do nothing if provided account is not found in wallet state', () => {
      const walletId = WalletId.DEFLY
      const account1 = {
        name: 'Defly Wallet 1',
        address: 'address1'
      }
      const account2 = {
        name: 'Defly Wallet 2',
        address: 'address2'
      }
      const walletState = {
        accounts: [account1, account2],
        activeAccount: account1
      }

      addWallet(store, { walletId, wallet: walletState })
      expect(store.state.wallets[walletId]?.activeAccount).toEqual(account1)

      setActiveAccount(store, { walletId: WalletId.DEFLY, address: 'foo' })
      expect(store.state.wallets[walletId]?.activeAccount).toEqual(account1)
    })

    it('should not modify other accounts when setting active account', () => {
      const walletId = WalletId.DEFLY
      const account1 = {
        name: 'Defly Wallet 1',
        address: 'address1'
      }
      const account2 = {
        name: 'Defly Wallet 2',
        address: 'address2'
      }
      const walletState = {
        accounts: [account1, account2],
        activeAccount: account1
      }

      addWallet(store, { walletId, wallet: walletState })
      expect(store.state.wallets[walletId]?.accounts).toEqual([account1, account2])
      expect(store.state.wallets[walletId]?.activeAccount).toEqual(account1)

      setActiveAccount(store, { walletId, address: account2.address })

      // Check that active account has changed
      expect(store.state.wallets[walletId]?.activeAccount).toEqual(account2)

      // Check that accounts array is unchanged
      expect(store.state.wallets[walletId]?.accounts).toEqual([account1, account2])

      // Verify that the first account in the array is still account1
      expect(store.state.wallets[walletId]?.accounts[0]).toEqual(account1)
    })

    it('should create new object references for active account and accounts array', () => {
      const walletId = WalletId.DEFLY
      const account1 = {
        name: 'Defly Wallet 1',
        address: 'address1'
      }
      const account2 = {
        name: 'Defly Wallet 2',
        address: 'address2'
      }
      const walletState = {
        accounts: [account1, account2],
        activeAccount: account1
      }

      addWallet(store, { walletId, wallet: walletState })
      const originalWallet = store.state.wallets[walletId]
      const originalAccounts = originalWallet?.accounts
      const originalActiveAccount = originalWallet?.activeAccount

      setActiveAccount(store, { walletId, address: account2.address })

      const updatedWallet = store.state.wallets[walletId]
      const updatedAccounts = updatedWallet?.accounts
      const updatedActiveAccount = updatedWallet?.activeAccount

      // Check that new object references were created
      expect(updatedWallet).not.toBe(originalWallet)
      expect(updatedAccounts).not.toBe(originalAccounts)
      expect(updatedActiveAccount).not.toBe(originalActiveAccount)

      // Check that the content is still correct
      expect(updatedAccounts).toEqual([account1, account2])
      expect(updatedActiveAccount).toEqual(account2)
    })
  })

  describe('setAccounts', () => {
    it('should set new accounts', () => {
      const walletId = WalletId.DEFLY
      const account1 = {
        name: 'Defly Wallet 1',
        address: 'address1'
      }
      const account2 = {
        name: 'Defly Wallet 2',
        address: 'address2'
      }
      const walletState = {
        accounts: [account1],
        activeAccount: account1
      }

      addWallet(store, { walletId, wallet: walletState })
      expect(store.state.wallets[walletId]?.accounts).toEqual([account1])

      const newAccounts = [account1, account2]
      setAccounts(store, { walletId, accounts: newAccounts })
      expect(store.state.wallets[walletId]?.accounts).toEqual(newAccounts)
    })

    it('should set the active account if previous active account is not in new accounts list', () => {
      const walletId = WalletId.DEFLY
      const account1 = {
        name: 'Defly Wallet 1',
        address: 'address1'
      }
      const account2 = {
        name: 'Defly Wallet 2',
        address: 'address2'
      }
      const account3 = {
        name: 'Defly Wallet 3',
        address: 'address3'
      }
      const walletState = {
        accounts: [account1],
        activeAccount: account1
      }

      addWallet(store, { walletId, wallet: walletState })
      expect(store.state.wallets[walletId]?.activeAccount).toEqual(account1)

      // New accounts list does not include active account (account1)
      const newAccounts = [account2, account3]
      setAccounts(store, { walletId, accounts: newAccounts })

      // Active account should be set to first account in new accounts list (account2)
      expect(store.state.wallets[walletId]?.activeAccount).toEqual(account2)
    })

    it('should create new object references when setting accounts', () => {
      const walletId = WalletId.DEFLY
      const account1 = {
        name: 'Defly Wallet 1',
        address: 'address1'
      }
      const account2 = {
        name: 'Defly Wallet 2',
        address: 'address2'
      }
      const walletState = {
        accounts: [account1],
        activeAccount: account1
      }

      addWallet(store, { walletId, wallet: walletState })

      const newAccounts = [account1, account2]
      const originalNewAccounts = [...newAccounts]

      setAccounts(store, { walletId, accounts: newAccounts })

      const storedWallet = store.state.wallets[walletId]

      // Check that new object references were created
      expect(storedWallet?.accounts).not.toBe(newAccounts)
      expect(storedWallet?.accounts[0]).not.toBe(account1)
      expect(storedWallet?.accounts[1]).not.toBe(account2)
      expect(storedWallet?.activeAccount).not.toBe(account1)

      // Check that the content is still correct
      expect(storedWallet?.accounts).toEqual([account1, account2])
      expect(storedWallet?.activeAccount).toEqual(account1)

      // Modify the stored accounts
      storedWallet!.accounts[0].name = 'Modified Name'

      // Check that the original new accounts array is unchanged
      expect(newAccounts).toEqual(originalNewAccounts)
    })
  })

  describe('setActiveNetwork', () => {
    it('should set the active network', () => {
      // Default network is testnet
      expect(store.state.activeNetwork).toBe('testnet')

      const networkId = 'mainnet'
      const algodClient = new Algodv2('', 'https://mainnet-api.4160.nodely.dev/')
      setActiveNetwork(store, { networkId, algodClient })
      expect(store.state.activeNetwork).toBe(networkId)
    })
  })
})

describe('Type Guards', () => {
  describe('isValidWalletId', () => {
    it('returns true for a valid WalletId', () => {
      expect(isValidWalletId(WalletId.DEFLY)).toBe(true)
    })

    it('returns false for an invalid WalletId', () => {
      expect(isValidWalletId('foo')).toBe(false)
    })
  })

  describe('isValidWalletAccount', () => {
    it('returns true for a valid WalletAccount', () => {
      expect(
        isValidWalletAccount({
          name: 'Defly Wallet 1',
          address: 'address'
        })
      ).toBe(true)
    })

    it('returns false for an invalid WalletAccount', () => {
      expect(isValidWalletAccount('foo')).toBe(false)
      expect(isValidWalletAccount(null)).toBe(false)

      expect(
        isValidWalletAccount({
          name: 'Defly Wallet 1',
          address: 123
        })
      ).toBe(false)

      expect(
        isValidWalletAccount({
          address: 'address'
        })
      ).toBe(false)
    })
  })

  describe('isValidWalletState', () => {
    it('returns true for a valid WalletState', () => {
      expect(
        isValidWalletState({
          accounts: [
            {
              name: 'Defly Wallet 1',
              address: 'address'
            }
          ],
          activeAccount: {
            name: 'Defly Wallet 1',
            address: 'address'
          }
        })
      ).toBe(true)

      expect(
        isValidWalletState({
          accounts: [],
          activeAccount: null
        })
      ).toBe(true)
    })

    it('returns false for an invalid WalletState', () => {
      expect(isValidWalletState('foo')).toBe(false)
      expect(isValidWalletState(null)).toBe(false)
    })

    it('returns false if accounts is invalid', () => {
      expect(
        isValidWalletState({
          accounts: null,
          activeAccount: {
            name: 'Defly Wallet 1',
            address: 'address'
          }
        })
      ).toBe(false)

      expect(
        isValidWalletState({
          activeAccount: {
            name: 'Defly Wallet 1',
            address: 'address'
          }
        })
      ).toBe(false)
    })

    it('returns false if activeAccount is invalid', () => {
      expect(
        isValidWalletState({
          accounts: [
            {
              name: 'Defly Wallet 1',
              address: 'address'
            }
          ],
          activeAccount: 'address'
        })
      ).toBe(false)

      expect(
        isValidWalletState({
          accounts: [
            {
              name: 'Defly Wallet 1',
              address: 'address'
            }
          ]
        })
      ).toBe(false)
    })
  })

  describe('isValidPersistedState', () => {
    it('returns true for a valid state', () => {
<<<<<<< HEAD
      const DEFAULT_STATE: State = {
        wallets: {},
        activeWallet: null,
        activeNetwork: 'testnet',
        algodClient: new Algodv2('', 'https://testnet-api.4160.nodely.dev/')
      }
      expect(isValidState(DEFAULT_STATE)).toBe(true)
=======
      const defaultState: PersistedState = {
        wallets: {},
        activeWallet: null,
        activeNetwork: NetworkId.TESTNET
      }
      expect(isValidPersistedState(defaultState)).toBe(true)
>>>>>>> 1926e3da

      const state: PersistedState = {
        wallets: {
          [WalletId.DEFLY]: {
            accounts: [
              {
                name: 'Defly Wallet 1',
                address: 'address'
              },
              {
                name: 'Defly Wallet 2',
                address: 'address'
              }
            ],
            activeAccount: {
              name: 'Defly Wallet 1',
              address: 'address'
            }
          },
          [WalletId.PERA]: {
            accounts: [
              {
                name: 'Pera Wallet 1',
                address: 'address'
              }
            ],
            activeAccount: {
              name: 'Pera Wallet 1',
              address: 'address'
            }
          }
        },
        activeWallet: WalletId.DEFLY,
<<<<<<< HEAD
        activeNetwork: 'testnet',
        algodClient: new Algodv2('', 'https://testnet-api.4160.nodely.dev/')
=======
        activeNetwork: NetworkId.TESTNET
>>>>>>> 1926e3da
      }
      expect(isValidPersistedState(state)).toBe(true)
    })

    it('returns false for an invalid state', () => {
      expect(isValidPersistedState('foo')).toBe(false)
      expect(isValidPersistedState(null)).toBe(false)

      expect(
        isValidPersistedState({
          activeWallet: WalletId.DEFLY,
          activeNetwork: 'testnet'
        })
      ).toBe(false)

      expect(
        isValidPersistedState({
          wallets: {},
          activeNetwork: 'testnet'
        })
      ).toBe(false)

      expect(
        isValidPersistedState({
          wallets: {},
          activeWallet: WalletId.DEFLY
        })
      ).toBe(false)
    })
  })
})<|MERGE_RESOLUTION|>--- conflicted
+++ resolved
@@ -562,22 +562,12 @@
 
   describe('isValidPersistedState', () => {
     it('returns true for a valid state', () => {
-<<<<<<< HEAD
-      const DEFAULT_STATE: State = {
-        wallets: {},
-        activeWallet: null,
-        activeNetwork: 'testnet',
-        algodClient: new Algodv2('', 'https://testnet-api.4160.nodely.dev/')
-      }
-      expect(isValidState(DEFAULT_STATE)).toBe(true)
-=======
       const defaultState: PersistedState = {
         wallets: {},
         activeWallet: null,
-        activeNetwork: NetworkId.TESTNET
+        activeNetwork: 'testnet'
       }
       expect(isValidPersistedState(defaultState)).toBe(true)
->>>>>>> 1926e3da
 
       const state: PersistedState = {
         wallets: {
@@ -611,12 +601,7 @@
           }
         },
         activeWallet: WalletId.DEFLY,
-<<<<<<< HEAD
-        activeNetwork: 'testnet',
-        algodClient: new Algodv2('', 'https://testnet-api.4160.nodely.dev/')
-=======
-        activeNetwork: NetworkId.TESTNET
->>>>>>> 1926e3da
+        activeNetwork: 'testnet'
       }
       expect(isValidPersistedState(state)).toBe(true)
     })
