import { Store } from '@tanstack/store'
import algosdk from 'algosdk'
import { Logger, LogLevel, logger } from 'src/logger'
import { createNetworkConfig, isNetworkConfig, type NetworkConfig } from 'src/network'
import { StorageAdapter } from 'src/storage'
import {
<<<<<<< HEAD
  DEFAULT_STATE,
  isValidState,
=======
  defaultState,
  isValidPersistedState,
>>>>>>> 1926e3da
  LOCAL_STORAGE_KEY,
  removeWallet,
  setActiveNetwork,
  setActiveWallet,
  type State,
  type ManagerStatus,
  type PersistedState
} from 'src/store'
import { createWalletMap } from 'src/utils'
import type { BaseWallet } from 'src/wallets/base'
import type {
  SupportedWallet,
  WalletAccount,
  WalletConfigMap,
  WalletId,
  WalletIdConfig,
  WalletMetadata,
  WalletOptions
} from 'src/wallets/types'

export interface WalletManagerOptions {
  resetNetwork?: boolean
  debug?: boolean
  logLevel?: LogLevel
}

export interface WalletManagerConfig {
  wallets?: SupportedWallet[]
  networks?: Record<string, NetworkConfig>
  defaultNetwork?: string
  options?: WalletManagerOptions
}

export class WalletManager {
  public _clients: Map<WalletId, BaseWallet> = new Map()
  public networkConfig: Record<string, NetworkConfig>
  public store: Store<State>
  public subscribe: (callback: (state: State) => void) => () => void
  public options: { resetNetwork: boolean }

  private logger: ReturnType<typeof logger.createScopedLogger>

  constructor({
    wallets = [],
    networks,
    defaultNetwork = 'testnet',
    options = {}
  }: WalletManagerConfig = {}) {
    // Initialize scoped logger
    this.logger = this.initializeLogger(options)

    this.logger.debug('Initializing WalletManager with config:', {
      wallets,
      networks,
      defaultNetwork,
      options
    })

    // Initialize network config
    this.networkConfig = this.initNetworkConfig(networks)

    // Initialize options
    this.options = { resetNetwork: options.resetNetwork || false }

    // Load persisted state from local storage
    const persistedState = this.loadPersistedState()

    // Set active network
    const activeNetwork = this.options.resetNetwork
      ? defaultNetwork
      : persistedState?.activeNetwork || defaultNetwork

    // Validate active network exists in config
    if (!this.networkConfig[activeNetwork]) {
      throw new Error(`Network "${activeNetwork}" not found in network configuration`)
    }

    // Create Algod client for active network
    const algodClient = this.createAlgodClient(activeNetwork)

    // Create initial state
    const initialState: State = {
      ...DEFAULT_STATE,
      ...persistedState,
      activeNetwork,
      algodClient
    }

    // Create store
    this.store = new Store<State>(initialState, {
      onUpdate: () => this.savePersistedState()
    })

    // Save persisted state immediately
    this.savePersistedState()

    // Subscribe to store updates
    this.subscribe = (callback: (state: State) => void): (() => void) => {
      const unsubscribe = this.store.subscribe(() => {
        callback(this.store.state)
      })

      return unsubscribe
    }

    // Initialize wallets
    this.initializeWallets(wallets)
  }

  // ---------- Logging ----------------------------------------------- //

  private initializeLogger(
    options: WalletManagerOptions
  ): ReturnType<typeof logger.createScopedLogger> {
    const logLevel = this.determineLogLevel(options)
    Logger.setLevel(logLevel)
    return logger.createScopedLogger('WalletManager')
  }

  private determineLogLevel(options: WalletManagerOptions): LogLevel {
    if (options?.debug) {
      return LogLevel.DEBUG
    }
    return options?.logLevel !== undefined ? options.logLevel : LogLevel.WARN
  }

  // ---------- Store ------------------------------------------------- //

  public get algodClient(): algosdk.Algodv2 {
    return this.store.state.algodClient
  }

  public set algodClient(algodClient: algosdk.Algodv2) {
    this.store.setState((state) => ({
      ...state,
      algodClient
    }))
  }

  private loadPersistedState(): PersistedState | null {
    try {
      const serializedState = StorageAdapter.getItem(LOCAL_STORAGE_KEY)
      if (serializedState === null) {
        return null
      }
      const parsedState = JSON.parse(serializedState)
      if (!isValidPersistedState(parsedState)) {
        this.logger.warn('Parsed state:', parsedState)
        throw new Error('Persisted state is invalid')
      }
      return parsedState
    } catch (error: any) {
      this.logger.error(`Could not load state from local storage: ${error.message}`)
      return null
    }
  }

  private savePersistedState(): void {
    try {
      const { wallets, activeWallet, activeNetwork } = this.store.state
      const persistedState: PersistedState = { wallets, activeWallet, activeNetwork }
      const serializedState = JSON.stringify(persistedState)
      StorageAdapter.setItem(LOCAL_STORAGE_KEY, serializedState)
    } catch (error) {
      this.logger.error('Could not save state to local storage:', error)
    }
  }

  // ---------- Status ------------------------------------------------ //

  public get status(): ManagerStatus {
    return this.store.state.managerStatus
  }

  public get isReady(): boolean {
    return this.store.state.managerStatus === 'ready'
  }

  // ---------- Wallets ----------------------------------------------- //

  private initializeWallets<T extends keyof WalletConfigMap>(
    walletsConfig: Array<T | WalletIdConfig<T>>
  ) {
    this.logger.info('Initializing wallets...')

    for (const walletConfig of walletsConfig) {
      let walletId: T
      let walletOptions: WalletOptions<T> | undefined
      let walletMetadata: Partial<WalletMetadata> | undefined

      // Parse wallet config
      if (typeof walletConfig === 'string') {
        walletId = walletConfig
      } else {
        const { id, options, metadata } = walletConfig
        walletId = id
        walletOptions = options
        walletMetadata = metadata
      }

      // Get wallet class
      const walletMap = createWalletMap()
      const WalletClass = walletMap[walletId]
      if (!WalletClass) {
        this.logger.error(`Wallet not found: ${walletId}`)
        continue
      }

      // Initialize wallet
      const walletInstance = new WalletClass({
        id: walletId,
        metadata: walletMetadata,
        options: walletOptions as any,
        getAlgodClient: this.getAlgodClient,
        store: this.store,
        subscribe: this.subscribe,
        networks: this.networkConfig
      })

      this._clients.set(walletId, walletInstance)
      this.logger.info(`✅ Initialized ${walletId}`)
    }

    const state = this.store.state

    // Check if connected wallets are still valid
    const connectedWallets = Object.keys(state.wallets) as WalletId[]
    for (const walletId of connectedWallets) {
      if (!this._clients.has(walletId)) {
        this.logger.warn(`Connected wallet not found: ${walletId}`)
        removeWallet(this.store, { walletId })
      }
    }

    // Check if active wallet is still valid
    if (state.activeWallet && !this._clients.has(state.activeWallet)) {
      this.logger.warn(`Active wallet not found: ${state.activeWallet}`)
      setActiveWallet(this.store, { walletId: null })
    }
  }

  public get wallets(): BaseWallet[] {
    return [...this._clients.values()]
  }

  public getWallet(walletId: WalletId): BaseWallet | undefined {
    return this._clients.get(walletId)
  }

  public async resumeSessions(): Promise<void> {
    try {
      const promises = this.wallets.map((wallet) => wallet?.resumeSession())
      await Promise.all(promises)
    } finally {
      this.store.setState((state) => ({
        ...state,
        managerStatus: 'ready'
      }))
    }
  }

  public async disconnect(): Promise<void> {
    const promises = this.wallets
      .filter((wallet) => wallet.isConnected)
      .map((wallet) => wallet?.disconnect())

    await Promise.all(promises)
  }

  // ---------- Network ----------------------------------------------- //

  private initNetworkConfig(
    networks?: Record<string, NetworkConfig>
  ): Record<string, NetworkConfig> {
    this.logger.info('Initializing network configuration...')

    // Use provided networks or create default config with all official networks
    const config = networks || createNetworkConfig()

    // Validate network configurations
    for (const [id, network] of Object.entries(config)) {
      if (!isNetworkConfig(network)) {
        throw new Error(`Invalid network configuration for "${id}"`)
      }
    }

    this.logger.debug('Network configuration:', config)

    return config
  }

  private createAlgodClient(networkId: string): algosdk.Algodv2 {
    this.logger.info(`Creating Algodv2 client for ${networkId}...`)

    const network = this.networkConfig[networkId]
    if (!network) {
      throw new Error(`Network "${networkId}" not found in network configuration`)
    }

    const { token = '', baseServer, port = '', headers = {} } = network.algod
    return new algosdk.Algodv2(token, baseServer, port, headers)
  }

  public getAlgodClient = (): algosdk.Algodv2 => {
    return this.algodClient
  }

  public setActiveNetwork = async (networkId: string): Promise<void> => {
    if (this.activeNetwork === networkId) {
      return
    }

    if (!this.networkConfig[networkId]) {
      throw new Error(`Network "${networkId}" not found in network configuration`)
    }

    const algodClient = this.createAlgodClient(networkId)
    setActiveNetwork(this.store, { networkId, algodClient })

    this.logger.info(`✅ Active network set to ${networkId}`)
  }

  public get activeNetwork(): string {
    return this.store.state.activeNetwork
  }

  public get networks(): Record<string, NetworkConfig> {
    return { ...this.networkConfig }
  }

  // ---------- Active Wallet ----------------------------------------- //

  public get activeWallet(): BaseWallet | null {
    const state = this.store.state
    const activeWallet = this.wallets.find((wallet) => wallet.id === state.activeWallet)
    if (!activeWallet) {
      return null
    }

    return activeWallet
  }

  public get activeWalletAccounts(): WalletAccount[] | null {
    if (!this.activeWallet) {
      return null
    }
    return this.activeWallet.accounts
  }

  public get activeWalletAddresses(): string[] | null {
    if (!this.activeWallet) {
      return null
    }
    return this.activeWallet.accounts.map((account) => account.address)
  }

  public get activeAccount(): WalletAccount | null {
    if (!this.activeWallet) {
      return null
    }
    return this.activeWallet.activeAccount
  }

  public get activeAddress(): string | null {
    if (!this.activeAccount) {
      return null
    }
    return this.activeAccount.address
  }

  // ---------- Sign Transactions ------------------------------------- //

  public get signTransactions(): BaseWallet['signTransactions'] {
    if (!this.activeWallet) {
      this.logger.error('No active wallet found!')
      throw new Error('No active wallet found!')
    }
    return this.activeWallet.signTransactions
  }

  public get transactionSigner(): algosdk.TransactionSigner {
    if (!this.activeWallet) {
      this.logger.error('No active wallet found!')
      throw new Error('No active wallet found!')
    }
    return this.activeWallet.transactionSigner
  }
}<|MERGE_RESOLUTION|>--- conflicted
+++ resolved
@@ -4,13 +4,8 @@
 import { createNetworkConfig, isNetworkConfig, type NetworkConfig } from 'src/network'
 import { StorageAdapter } from 'src/storage'
 import {
-<<<<<<< HEAD
   DEFAULT_STATE,
-  isValidState,
-=======
-  defaultState,
   isValidPersistedState,
->>>>>>> 1926e3da
   LOCAL_STORAGE_KEY,
   removeWallet,
   setActiveNetwork,
