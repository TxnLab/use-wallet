--- conflicted
+++ resolved
@@ -1,11 +1,13 @@
 import { Store } from '@tanstack/store'
 import algosdk from 'algosdk'
 import { Logger, LogLevel, logger } from 'src/logger'
-<<<<<<< HEAD
-import { AlgodConfig, createNetworkConfig, isNetworkConfig, type NetworkConfig } from 'src/network'
-=======
-import { createNetworkConfig, isNetworkConfig, NetworkId, type NetworkConfig } from 'src/network'
->>>>>>> dbbad1b0
+import {
+  createNetworkConfig,
+  isNetworkConfig,
+  NetworkId,
+  type AlgodConfig,
+  type NetworkConfig
+} from 'src/network'
 import { StorageAdapter } from 'src/storage'
 import {
   DEFAULT_STATE,
