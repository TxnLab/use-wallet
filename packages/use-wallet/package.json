--- conflicted
+++ resolved
@@ -40,30 +40,18 @@
     "@tanstack/store": "0.5.5"
   },
   "devDependencies": {
-<<<<<<< HEAD
-    "@agoralabs-sh/avm-web-provider": "1.6.2",
+    "@agoralabs-sh/avm-web-provider": "1.7.0",
     "@algorandfoundation/liquid-auth-use-wallet-client": "1.1.0",
-=======
-    "@agoralabs-sh/avm-web-provider": "1.7.0",
->>>>>>> 85700c06
     "@blockshake/defly-connect": "1.1.6",
     "@magic-ext/algorand": "23.11.0",
     "@magic-sdk/provider": "28.11.0",
     "@perawallet/connect": "1.3.4",
     "@perawallet/connect-beta": "2.0.21",
     "@types/node": "20.11.30",
-<<<<<<< HEAD
-    "@vitest/coverage-v8": "^2.0.5",
-    "@walletconnect/modal": "2.6.2",
-    "@walletconnect/modal-core": "2.6.2",
-    "@walletconnect/sign-client": "2.16.1",
-    "@walletconnect/types": "2.16.1",
-=======
     "@walletconnect/modal": "2.7.0",
     "@walletconnect/modal-core": "2.7.0",
     "@walletconnect/sign-client": "2.17.0",
     "@walletconnect/types": "2.17.0",
->>>>>>> 85700c06
     "algosdk": "2.9.0",
     "lute-connect": "1.4.1",
     "magic-sdk": "28.11.0",
@@ -71,12 +59,8 @@
     "typescript": "5.6.2"
   },
   "peerDependencies": {
-<<<<<<< HEAD
-    "@agoralabs-sh/avm-web-provider": "^1.6.2",
+    "@agoralabs-sh/avm-web-provider": "^1.7.0",
     "@algorandfoundation/liquid-auth-use-wallet-client": "1.0.0-canary.1",
-=======
-    "@agoralabs-sh/avm-web-provider": "^1.7.0",
->>>>>>> 85700c06
     "@blockshake/defly-connect": "^1.1.6",
     "@perawallet/connect": "^1.3.4",
     "@perawallet/connect-beta": "^2.0.21",
