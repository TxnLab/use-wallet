{
  "name": "@txnlab/use-wallet",
<<<<<<< HEAD
  "version": "4.0.0-beta.4",
=======
  "version": "3.12.0",
>>>>>>> 1926e3da
  "description": "TypeScript library for integrating Algorand wallets into decentralized applications",
  "author": "Doug Richar <drichar@gmail.com>",
  "license": "MIT",
  "repository": {
    "type": "git",
    "url": "https://github.com/txnlab/use-wallet.git",
    "directory": "packages/use-wallet"
  },
  "type": "module",
  "main": "./dist/index.cjs",
  "module": "./dist/index.js",
  "exports": "./dist/index.js",
  "types": "./dist/index.d.ts",
  "scripts": {
    "build": "tsup",
    "start": "tsup src/index.ts --watch",
    "test": "vitest run",
    "test:watch": "pnpm run test --watch",
    "lint": "eslint -c \"../../.eslintrc.json\" \"**/*.{js,ts}\"",
    "typecheck": "tsc --noEmit"
  },
  "keywords": [
    "algorand",
    "wallet",
    "walletconnect",
    "pera",
    "defly",
    "exodus",
    "algosdk",
    "algokit",
    "kmd"
  ],
  "files": [
    "dist"
  ],
  "dependencies": {
    "@tanstack/store": "0.7.0"
  },
  "devDependencies": {
    "@agoralabs-sh/avm-web-provider": "1.7.0",
    "@algorandfoundation/liquid-auth-use-wallet-client": "1.1.0",
<<<<<<< HEAD
    "@blockshake/defly-connect": "1.2.1",
    "@magic-ext/algorand": "23.18.0",
    "@magic-sdk/provider": "28.18.0",
    "@perawallet/connect": "1.4.1",
    "@types/node": "20.11.30",
    "@walletconnect/modal": "2.7.0",
    "@walletconnect/modal-core": "2.7.0",
    "@walletconnect/sign-client": "2.17.2",
    "@walletconnect/types": "2.17.2",
    "algosdk": "3.0.0",
=======
    "@blockshake/defly-connect": "1.1.6",
    "@magic-ext/algorand": "23.20.0",
    "@magic-sdk/provider": "28.20.0",
    "@perawallet/connect": "1.3.5",
    "@perawallet/connect-beta": "2.0.21",
    "@types/node": "20.11.30",
    "@walletconnect/modal": "2.7.0",
    "@walletconnect/modal-core": "2.7.0",
    "@walletconnect/sign-client": "2.17.3",
    "@walletconnect/types": "2.17.3",
    "algosdk": "2.9.0",
>>>>>>> 1926e3da
    "lute-connect": "1.4.1",
    "magic-sdk": "28.21.0",
    "tsup": "8.3.5",
    "typescript": "5.7.2"
  },
  "peerDependencies": {
    "@agoralabs-sh/avm-web-provider": "^1.7.0",
    "@algorandfoundation/liquid-auth-use-wallet-client": "1.1.0",
    "@blockshake/defly-connect": "^1.2.1",
    "@perawallet/connect": "^1.4.1",
    "@walletconnect/modal": "^2.7.0",
<<<<<<< HEAD
    "@walletconnect/sign-client": "^2.17.2",
    "algosdk": "^3.0.0",
=======
    "@walletconnect/sign-client": "^2.17.3",
    "algosdk": "^2.7.0",
>>>>>>> 1926e3da
    "lute-connect": "^1.4.1"
  },
  "peerDependenciesMeta": {
    "@agoralabs-sh/avm-web-provider": {
      "optional": true
    },
    "@algorandfoundation/liquid-auth-use-wallet-client": {
      "optional": true
    },
    "@blockshake/defly-connect": {
      "optional": true
    },
    "@perawallet/connect": {
      "optional": true
    },
    "@walletconnect/modal": {
      "optional": true
    },
    "@walletconnect/sign-client": {
      "optional": true
    },
    "lute-connect": {
      "optional": true
    }
  }
}<|MERGE_RESOLUTION|>--- conflicted
+++ resolved
@@ -1,10 +1,6 @@
 {
   "name": "@txnlab/use-wallet",
-<<<<<<< HEAD
   "version": "4.0.0-beta.4",
-=======
-  "version": "3.12.0",
->>>>>>> 1926e3da
   "description": "TypeScript library for integrating Algorand wallets into decentralized applications",
   "author": "Doug Richar <drichar@gmail.com>",
   "license": "MIT",
@@ -46,30 +42,16 @@
   "devDependencies": {
     "@agoralabs-sh/avm-web-provider": "1.7.0",
     "@algorandfoundation/liquid-auth-use-wallet-client": "1.1.0",
-<<<<<<< HEAD
     "@blockshake/defly-connect": "1.2.1",
-    "@magic-ext/algorand": "23.18.0",
-    "@magic-sdk/provider": "28.18.0",
-    "@perawallet/connect": "1.4.1",
-    "@types/node": "20.11.30",
-    "@walletconnect/modal": "2.7.0",
-    "@walletconnect/modal-core": "2.7.0",
-    "@walletconnect/sign-client": "2.17.2",
-    "@walletconnect/types": "2.17.2",
-    "algosdk": "3.0.0",
-=======
-    "@blockshake/defly-connect": "1.1.6",
     "@magic-ext/algorand": "23.20.0",
     "@magic-sdk/provider": "28.20.0",
-    "@perawallet/connect": "1.3.5",
-    "@perawallet/connect-beta": "2.0.21",
+    "@perawallet/connect": "1.4.1",
     "@types/node": "20.11.30",
     "@walletconnect/modal": "2.7.0",
     "@walletconnect/modal-core": "2.7.0",
     "@walletconnect/sign-client": "2.17.3",
     "@walletconnect/types": "2.17.3",
-    "algosdk": "2.9.0",
->>>>>>> 1926e3da
+    "algosdk": "3.0.0",
     "lute-connect": "1.4.1",
     "magic-sdk": "28.21.0",
     "tsup": "8.3.5",
@@ -81,13 +63,8 @@
     "@blockshake/defly-connect": "^1.2.1",
     "@perawallet/connect": "^1.4.1",
     "@walletconnect/modal": "^2.7.0",
-<<<<<<< HEAD
-    "@walletconnect/sign-client": "^2.17.2",
+    "@walletconnect/sign-client": "^2.17.3",
     "algosdk": "^3.0.0",
-=======
-    "@walletconnect/sign-client": "^2.17.3",
-    "algosdk": "^2.7.0",
->>>>>>> 1926e3da
     "lute-connect": "^1.4.1"
   },
   "peerDependenciesMeta": {
