--- conflicted
+++ resolved
@@ -1,10 +1,6 @@
 {
   "name": "@txnlab/use-wallet-solid",
-<<<<<<< HEAD
   "version": "4.0.0-beta.2",
-=======
-  "version": "3.10.1",
->>>>>>> b6feb21d
   "description": "Solid.js library for integrating Algorand wallets into decentralized applications",
   "author": "Doug Richar <drichar@gmail.com>",
   "license": "MIT",
@@ -70,15 +66,9 @@
   },
   "devDependencies": {
     "@solidjs/testing-library": "0.8.10",
-<<<<<<< HEAD
     "algosdk": "3.0.0",
-    "solid-js": "1.9.2",
-    "tsup": "8.3.0",
-=======
-    "algosdk": "2.9.0",
     "solid-js": "1.9.3",
     "tsup": "8.3.5",
->>>>>>> b6feb21d
     "tsup-preset-solid": "2.2.0",
     "typescript": "5.6.3"
   },
@@ -88,13 +78,8 @@
     "@perawallet/connect": "^1.3.5",
     "@perawallet/connect-beta": "^2.0.21",
     "@walletconnect/modal": "^2.7.0",
-<<<<<<< HEAD
-    "@walletconnect/sign-client": "^2.17.1",
+    "@walletconnect/sign-client": "^2.17.2",
     "algosdk": "^3.0.0",
-=======
-    "@walletconnect/sign-client": "^2.17.2",
-    "algosdk": "^2.7.0",
->>>>>>> b6feb21d
     "lute-connect": "^1.4.1",
     "magic-sdk": "^28.19.0"
   },
