import { fireEvent, render, screen, waitFor } from '@solidjs/testing-library'
import { Store } from '@tanstack/solid-store'
import {
  BaseWallet,
  DeflyWallet,
  MagicAuth,
  NetworkId,
  WalletManager,
  WalletId,
  DEFAULT_NETWORKS,
  type State,
  type WalletAccount,
  type ManagerStatus
} from '@txnlab/use-wallet'
import { For, Show, createEffect, createSignal } from 'solid-js'
import { Wallet, WalletProvider, useWallet, useWalletManager } from '../index'
import algosdk from 'algosdk'

const mocks = vi.hoisted(() => {
  return {
    connect: vi.fn((_args) => Promise.resolve([] as WalletAccount[])),
    disconnect: vi.fn(() => Promise.resolve()),
    setActive: vi.fn(),
    setActiveAccount: vi.fn(),
    resumeSession: vi.fn(() => Promise.resolve()),
    signTransactions: vi.fn(() => Promise.resolve([] as Uint8Array[])),
    transactionSigner: vi.fn(() => Promise.resolve([] as Uint8Array[]))
  }
})

vi.mock('@txnlab/use-wallet', async (importOriginal) => {
  const mod = await importOriginal<typeof import('@txnlab/use-wallet')>()
  return {
    ...mod,
    DeflyWallet: class extends mod.BaseWallet {
      connect = mocks.connect
      disconnect = mocks.disconnect
      setActive = mocks.setActive
      setActiveAccount = mocks.setActiveAccount
      resumeSession = mocks.resumeSession
      signTransactions = mocks.signTransactions
      transactionSigner = mocks.transactionSigner
    },
    MagicAuth: class extends mod.BaseWallet {
      connect = mocks.connect
      disconnect = mocks.disconnect
      setActive = mocks.setActive
      setActiveAccount = mocks.setActiveAccount
      resumeSession = mocks.resumeSession
      signTransactions = mocks.signTransactions
      transactionSigner = mocks.transactionSigner
    }
  }
})

const testAccount1 = { name: 'Account 1', address: 'address1' }
const testAccount2 = { name: 'Account 2', address: 'address2' }

const TestComponent = () => {
  const {
    activeAccount,
    activeAddress,
    activeNetwork,
    activeWallet,
    activeWalletAccounts,
    activeWalletAddresses,
    activeWalletId,
    activeWalletState,
    setActiveNetwork,
    isWalletActive,
    isWalletConnected,
    walletStore,
    wallets,
    algodClient,
    isReady
  } = useWallet()

  const [magicEmail, setMagicEmail] = createSignal('')

  const getConnectArgs = (wallet: BaseWallet) => {
    if (wallet.id === WalletId.MAGIC) {
      return { email: magicEmail() }
    }
    return undefined
  }

  return (
    <div>
      <div data-testid="is-ready">{JSON.stringify(isReady())}</div>
      <div data-testid="active-account">{JSON.stringify(activeAccount())}</div>
      <div data-testid="active-address">{JSON.stringify(activeAddress())}</div>
      <div data-testid="active-network">{activeNetwork()}</div>
      <div data-testid="active-wallet">{JSON.stringify(activeWallet()?.id || 'null')}</div>
      <div data-testid="active-wallet-accounts">{JSON.stringify(activeWalletAccounts())}</div>
      <div data-testid="active-wallet-addresses">
        {activeWalletAddresses()?.join(', ') || 'null'}
      </div>
      <div data-testid="active-wallet-id">{JSON.stringify(activeWalletId())}</div>
      <div data-testid="active-wallet-state">{JSON.stringify(activeWalletState())}</div>
      <div data-testid="wallet-store">{JSON.stringify(walletStore())}</div>
      <div data-testid="wallets">{wallets.map((wallet) => wallet.id).join(', ')}</div>
      <div data-testid="algod-client">{JSON.stringify(algodClient())}</div>

      <For each={wallets}>
        {(wallet) => (
          <div data-testid="wallet">
            <h4 data-testid={`wallet-name-${wallet.id}`}>{wallet.metadata.name}</h4>
            <p data-testid={`wallet-status-${wallet.id}`}>
              {isWalletActive(wallet.id)
                ? 'Active'
                : isWalletConnected(wallet.id)
                  ? 'Connected'
                  : 'Disconnected'}
            </p>
            <button
              data-testid={`connect-btn-${wallet.id}`}
              onClick={() => wallet.connect(getConnectArgs(wallet))}
              disabled={isWalletConnected(wallet.id)}
            >
              Connect
            </button>
            <Show when={wallet.id === WalletId.MAGIC}>
              <input
                data-testid="magic-email"
                type="email"
                value={magicEmail()}
                onInput={(e) => setMagicEmail(e.target.value)}
                placeholder="Enter email to connect..."
                disabled={isWalletConnected(wallet.id)}
              />
            </Show>
            <button
              data-testid={`disconnect-btn-${wallet.id}`}
              onClick={() => wallet.disconnect()}
              disabled={!isWalletConnected(wallet.id)}
            >
              Disconnect
            </button>
            <button
              data-testid={`set-active-btn-${wallet.id}`}
              onClick={() => wallet.setActive()}
              disabled={isWalletActive(wallet.id)}
            >
              Set Active
            </button>
            <button
              data-testid={`set-active-account-btn-${wallet.id}`}
              onClick={() => wallet.setActiveAccount(wallet.accounts[0].address)}
              disabled={!isWalletActive(wallet.id) || !isWalletConnected(wallet.id)}
            >
              Set Active Account
            </button>
            <button
              data-testid={`sign-transactions-btn-${wallet.id}`}
              onClick={() => wallet.signTransactions([], [])}
              disabled={!isWalletActive(wallet.id)}
            >
              Sign Transactions
            </button>
            <button
              data-testid={`transaction-signer-btn-${wallet.id}`}
              onClick={() => wallet.transactionSigner([], [])}
              disabled={!isWalletActive(wallet.id)}
            >
              Transaction Signer
            </button>
          </div>
        )}
      </For>

      <button
        data-testid="set-active-network-btn"
        onClick={() => setActiveNetwork(NetworkId.MAINNET)}
      >
        Set Active Network to Mainnet
      </button>
    </div>
  )
}

describe('useWallet', () => {
  let mockStore: Store<State, (cb: State) => State>
  let mockWalletManager: WalletManager
  let mockDeflyWallet: DeflyWallet
  let mockMagicAuth: MagicAuth
  let mockWallets: Wallet[]
  let mockSetAlgodClient: (client: algosdk.Algodv2) => void
  // eslint-disable-next-line @typescript-eslint/no-unused-vars
  let mockAlgodClient: algosdk.Algodv2

  beforeEach(() => {
    vi.clearAllMocks()

    const defaultState = {
      wallets: {},
      activeWallet: null,
      activeNetwork: NetworkId.TESTNET,
      algodClient: new algosdk.Algodv2('', 'https://testnet-api.4160.nodely.dev/'),
      managerStatus: 'initializing' as ManagerStatus
    }

    mockStore = new Store<State>(defaultState)

    mockDeflyWallet = new DeflyWallet({
      id: WalletId.DEFLY,
      metadata: { name: 'Defly', icon: 'icon' },
      getAlgodClient: () => ({}) as any,
      store: mockStore,
      subscribe: vi.fn(),
      networks: DEFAULT_NETWORKS
    })

    mockMagicAuth = new MagicAuth({
      id: WalletId.MAGIC,
      metadata: { name: 'Magic', icon: 'icon' },
      getAlgodClient: () => ({}) as any,
      store: mockStore,
      subscribe: vi.fn(),
      networks: DEFAULT_NETWORKS
    })

    mockWalletManager = new WalletManager()
    mockWalletManager._clients = new Map<WalletId, BaseWallet>([
      [WalletId.DEFLY, mockDeflyWallet],
      [WalletId.MAGIC, mockMagicAuth]
    ])
    mockWalletManager.store = mockStore

    mockWallets = [
      {
        id: () => mockDeflyWallet.id,
        metadata: () => mockDeflyWallet.metadata,
        accounts: () => [],
        activeAccount: () => null,
        isConnected: () => false,
        isActive: () => false,
        connect: expect.any(Function),
        disconnect: expect.any(Function),
        setActive: expect.any(Function),
        setActiveAccount: expect.any(Function)
      },
      {
        id: () => mockMagicAuth.id,
        metadata: () => mockMagicAuth.metadata,
        accounts: () => [],
        activeAccount: () => null,
        isConnected: () => false,
        isActive: () => false,
        connect: expect.any(Function),
        disconnect: expect.any(Function),
        setActive: expect.any(Function),
        setActiveAccount: expect.any(Function)
      }
    ]

    mockAlgodClient = new algosdk.Algodv2('token', 'https://server', '')

    mockSetAlgodClient = (client: algosdk.Algodv2) => {
      mockAlgodClient = client
    }
  })

  it('initializes wallets and active wallet correctly', () => {
    render(() => (
      <WalletProvider manager={mockWalletManager}>
        <TestComponent />
      </WalletProvider>
    ))
    expect(screen.getByTestId('wallets')).toHaveTextContent(
      mockWallets.map((wallet) => wallet.id()).join(', ')
    )
    expect(screen.getAllByTestId('wallet')).toHaveLength(2)
    expect(screen.getByTestId('active-wallet')).toHaveTextContent('null')
    expect(screen.getByTestId('active-account')).toHaveTextContent('null')
    expect(screen.getByTestId('wallet-store')).toHaveTextContent('{}')
    expect(screen.getByTestId('active-network')).toHaveTextContent(NetworkId.TESTNET)
  })

  it('calls connect and disconnect correctly', () => {
    render(() => (
      <WalletProvider manager={mockWalletManager}>
        <TestComponent />
      </WalletProvider>
    ))

    // Trigger connect for Defly wallet
    const connectButton = screen.getByTestId('connect-btn-defly')
    fireEvent.click(connectButton)
    expect(mocks.connect).toHaveBeenCalled()

    // Simulate Defly wallet connection
    mockStore.setState((state) => ({
      ...state,
      wallets: {
        ...state.wallets,
        [WalletId.DEFLY]: {
          accounts: [testAccount1, testAccount2],
          activeAccount: testAccount2
        }
      },
      activeWallet: WalletId.DEFLY
    }))

    // Trigger disconnect
    const disconnectButton = screen.getByTestId('disconnect-btn-defly')
    fireEvent.click(disconnectButton)
    expect(mocks.disconnect).toHaveBeenCalled()
  })

  it('calls connect with email for Magic wallet', async () => {
    render(() => (
      <WalletProvider manager={mockWalletManager}>
        <TestComponent />
      </WalletProvider>
    ))

    // Set the email address
    const emailInput = screen.getByTestId('magic-email') as HTMLInputElement
    fireEvent.input(emailInput, { target: { value: 'test@example.com' } })

    // Trigger connect for Magic wallet
    const connectButton = screen.getByTestId('connect-btn-magic')
    fireEvent.click(connectButton)

    // Assert that connect was called with the email address
    expect(mocks.connect).toHaveBeenCalledWith({ email: 'test@example.com' })
  })

  it('calls setActive and setActiveAccount correctly', () => {
    render(() => (
      <WalletProvider manager={mockWalletManager}>
        <TestComponent />
      </WalletProvider>
    ))

    mockStore.setState((state) => ({
      ...state,
      wallets: {
        ...state.wallets,
        [WalletId.DEFLY]: {
          accounts: [testAccount1, testAccount2],
          activeAccount: testAccount2
        },
        [WalletId.MAGIC]: {
          accounts: [testAccount1],
          activeAccount: testAccount1
        }
      },
      activeWallet: WalletId.DEFLY
    }))

    const setActiveButton = screen.getByTestId('set-active-btn-magic')
    fireEvent.click(setActiveButton)
    expect(mocks.setActive).toHaveBeenCalled()

    mockStore.setState((state) => ({
      ...state,
      activeWallet: WalletId.MAGIC
    }))

    const setActiveAccountButton = screen.getByTestId('set-active-account-btn-magic')
    fireEvent.click(setActiveAccountButton)
    expect(mocks.setActiveAccount).toHaveBeenCalledWith(testAccount1.address)
  })

  it('calls setActiveNetwork correctly', async () => {
    render(() => (
      <WalletProvider manager={mockWalletManager}>
        <TestComponent />
      </WalletProvider>
    ))

    expect(screen.getByTestId('active-network')).toHaveTextContent(NetworkId.TESTNET)

    const setActiveNetworkButton = screen.getByTestId('set-active-network-btn')
    fireEvent.click(setActiveNetworkButton)

    await waitFor(() => {
      expect(screen.getByTestId('active-network')).toHaveTextContent(NetworkId.MAINNET)
    })
  })

  // it('reactively updates the algodClient', async () => {
  //   render(() => (
  //     <WalletProvider manager={mockWalletManager}>
  //       <TestComponent />
  //     </WalletProvider>
  //   ))

  //   const newAlgodClient = new algosdk.Algodv2('new-token', 'https://new-server', '')

  //   const setAlgodClientButton = screen.getByTestId('set-algod-client-btn')
  //   fireEvent.click(setAlgodClientButton)

  //   // Wait for state update
  //   await waitFor(() => {
  //     expect(screen.getByTestId('algod-client')).toHaveTextContent(JSON.stringify(newAlgodClient))
  //   })
  // })

  it('updates algodClient when setActiveNetwork is called', async () => {
    render(() => (
      <WalletProvider manager={mockWalletManager}>
        <TestComponent />
      </WalletProvider>
    ))

    const newAlgodClient = new algosdk.Algodv2('', 'https://mainnet-api.4160.nodely.dev/', '')

    mockWalletManager.setActiveNetwork = async (networkId: string) => {
      mockSetAlgodClient(newAlgodClient)
      mockWalletManager.store.setState((state) => ({
        ...state,
        activeNetwork: networkId
      }))
    }

    const setActiveNetworkButton = screen.getByTestId('set-active-network-btn')
    fireEvent.click(setActiveNetworkButton)

    // Wait for state update
    await waitFor(() => {
      expect(screen.getByTestId('algod-client')).toHaveTextContent(JSON.stringify(newAlgodClient))
    })
  })

  it('calls signTransactions and transactionSigner correctly', async () => {
    render(() => (
      <WalletProvider manager={mockWalletManager}>
        <TestComponent />
      </WalletProvider>
    ))

    mockStore.setState((state) => ({
      ...state,
      wallets: {
        ...state.wallets,
        [WalletId.DEFLY]: {
          accounts: [testAccount1, testAccount2],
          activeAccount: testAccount2
        }
      },
      activeWallet: WalletId.DEFLY
    }))

    const signTransactionsButton = screen.getByTestId('sign-transactions-btn-defly')
    fireEvent.click(signTransactionsButton)
    expect(mocks.signTransactions).toHaveBeenCalledWith([], [])

    const transactionSignerButton = screen.getByTestId('transaction-signer-btn-defly')
    fireEvent.click(transactionSignerButton)
    expect(mocks.transactionSigner).toHaveBeenCalledWith([], [])
  })

  it('updates wallets when store state changes', () => {
    render(() => (
      <WalletProvider manager={mockWalletManager}>
        <TestComponent />
      </WalletProvider>
    ))

    expect(screen.getByTestId('active-account')).toHaveTextContent('null')
    expect(screen.getByTestId('active-address')).toHaveTextContent('null')
    expect(screen.getByTestId('active-network')).toHaveTextContent(NetworkId.TESTNET)
    expect(screen.getByTestId('active-wallet')).toHaveTextContent('null')
    expect(screen.getByTestId('active-wallet-accounts')).toHaveTextContent('null')
    expect(screen.getByTestId('active-wallet-addresses')).toHaveTextContent('null')
    expect(screen.getByTestId('active-wallet-id')).toHaveTextContent('null')
    expect(screen.getByTestId('active-wallet-state')).toHaveTextContent('null')
    expect(screen.getByTestId('wallet-store')).toHaveTextContent('{}')
    expect(screen.getByTestId('wallets')).toHaveTextContent(
      mockWallets.map((wallet) => wallet.id()).join(', ')
    )
    expect(screen.getAllByTestId('wallet')).toHaveLength(2)
    expect(screen.getByTestId('wallet-name-defly')).toHaveTextContent('Defly')
    expect(screen.getByTestId('wallet-status-defly')).toHaveTextContent('Disconnected')
    expect(screen.getByTestId('wallet-name-magic')).toHaveTextContent('Magic')
    expect(screen.getByTestId('wallet-status-magic')).toHaveTextContent('Disconnected')

    // Simulate Defly wallet connection
    mockStore.setState((state) => ({
      ...state,
      wallets: {
        ...state.wallets,
        [WalletId.DEFLY]: {
          accounts: [testAccount1, testAccount2],
          activeAccount: testAccount2
        }
      },
      activeWallet: WalletId.DEFLY
    }))

    expect(screen.getByTestId('active-account')).toHaveTextContent(JSON.stringify(testAccount2))
    expect(screen.getByTestId('active-address')).toHaveTextContent(testAccount2.address)
    expect(screen.getByTestId('active-wallet')).toHaveTextContent(WalletId.DEFLY)
    expect(screen.getByTestId('active-wallet-accounts')).toHaveTextContent(
      JSON.stringify([testAccount1, testAccount2])
    )
    expect(screen.getByTestId('active-wallet-addresses')).toHaveTextContent('address1, address2')
    expect(screen.getByTestId('active-wallet-id')).toHaveTextContent(WalletId.DEFLY)
    expect(screen.getByTestId('active-wallet-state')).toHaveTextContent(
      JSON.stringify({
        accounts: [testAccount1, testAccount2],
        activeAccount: testAccount2
      })
    )
    expect(screen.getByTestId('wallet-store')).toHaveTextContent(
      JSON.stringify({
        [WalletId.DEFLY]: {
          accounts: [testAccount1, testAccount2],
          activeAccount: testAccount2
        }
      })
    )
    expect(screen.getByTestId('wallet-status-defly')).toHaveTextContent('Active')
    expect(screen.getByTestId('wallet-status-magic')).toHaveTextContent('Disconnected')

    // Simulate Magic wallet connection
    mockStore.setState((state) => ({
      ...state,
      wallets: {
        ...state.wallets,
        [WalletId.MAGIC]: {
          accounts: [testAccount1],
          activeAccount: testAccount1
        }
      },
      activeWallet: WalletId.MAGIC
    }))

    expect(screen.getByTestId('wallet-status-defly')).toHaveTextContent('Connected')
    expect(screen.getByTestId('wallet-status-magic')).toHaveTextContent('Active')

    // Set active network to mainnet
    mockStore.setState((state) => ({
      ...state,
      activeNetwork: NetworkId.MAINNET
    }))

    expect(screen.getByTestId('active-network')).toHaveTextContent(NetworkId.MAINNET)
  })

<<<<<<< HEAD
  describe('setActiveNetwork', () => {
    it('throws error for invalid network', async () => {
      let error: Error | undefined

      const TestComponent = () => {
        const { setActiveNetwork } = useWallet()
        return (
          <button
            onClick={async () => {
              try {
                await setActiveNetwork('invalid-network')
              } catch (e) {
                error = e as Error
              }
            }}
          >
            Test
          </button>
        )
      }

      render(() => (
        <WalletProvider manager={mockWalletManager}>
          <TestComponent />
        </WalletProvider>
      ))

      const button = screen.getByText('Test')
      fireEvent.click(button)

      await waitFor(() => {
        expect(error?.message).toBe('Network "invalid-network" not found in network configuration')
      })
    })

    it('allows setting custom network that exists in config', async () => {
      const customNetwork = {
        name: 'Custom Network',
        algod: {
          token: '',
          baseServer: 'https://custom.network',
          headers: {}
        }
      }

      mockWalletManager.networkConfig['custom-net'] = customNetwork

      const TestComponent = () => {
        const { setActiveNetwork, activeNetwork } = useWallet()
        createEffect(() => {
          setActiveNetwork('custom-net')
        })
        return <div data-testid="active-network">{activeNetwork()}</div>
      }

      render(() => (
        <WalletProvider manager={mockWalletManager}>
          <TestComponent />
        </WalletProvider>
      ))

      await waitFor(() => {
        expect(screen.getByTestId('active-network').textContent).toBe('custom-net')
      })
=======
  it('initializes with isReady false and updates after resumeSessions', async () => {
    render(() => (
      <WalletProvider manager={mockWalletManager}>
        <TestComponent />
      </WalletProvider>
    ))

    // Initially should not be ready
    expect(screen.getByTestId('is-ready')).toHaveTextContent('false')

    // Simulate manager status change
    mockStore.setState((state) => ({
      ...state,
      managerStatus: 'ready'
    }))

    // Should be ready after status change
    await waitFor(() => {
      expect(screen.getByTestId('is-ready')).toHaveTextContent('true')
    })
  })

  it('updates isReady when manager status changes', async () => {
    render(() => (
      <WalletProvider manager={mockWalletManager}>
        <TestComponent />
      </WalletProvider>
    ))

    expect(screen.getByTestId('is-ready')).toHaveTextContent('false')

    // Simulate manager status change
    mockStore.setState((state) => ({
      ...state,
      managerStatus: 'ready'
    }))

    await waitFor(() => {
      expect(screen.getByTestId('is-ready')).toHaveTextContent('true')
    })

    // Simulate manager status change back to initializing (though this shouldn't happen in practice)
    mockStore.setState((state) => ({
      ...state,
      managerStatus: 'initializing'
    }))

    await waitFor(() => {
      expect(screen.getByTestId('is-ready')).toHaveTextContent('false')
>>>>>>> 1926e3da
    })
  })
})

describe('WalletProvider', () => {
  it('provides the WalletManager to its children', () => {
    const TestComponent = () => {
      const manager = useWalletManager()
      return <h1>{manager ? 'Manager provided' : 'No manager'}</h1>
    }

    const walletManager = new WalletManager({
      wallets: [WalletId.DEFLY]
    })

    render(() => (
      <WalletProvider manager={walletManager}>
        <TestComponent />
      </WalletProvider>
    ))

    expect(screen.getByText('Manager provided')).toBeInTheDocument()
  })

  it('throws an error when useWalletManager is used outside of WalletProvider', () => {
    const TestComponent = () => {
      try {
        useWalletManager()
        return <div>No error thrown</div>
      } catch (error: any) {
        return <div>{error.message}</div>
      }
    }

    render(() => <TestComponent />)
    expect(
      screen.getByText('useWalletManager must be used within a WalletProvider')
    ).toBeInTheDocument()
  })

  it('calls resumeSessions on mount', async () => {
    const mockResumeSessions = vi.fn()
    const fakeManager = { resumeSessions: mockResumeSessions }

    render(() => (
      <WalletProvider manager={fakeManager as any as WalletManager}>
        <div />
      </WalletProvider>
    ))

    expect(mockResumeSessions).toHaveBeenCalled()
  })
})<|MERGE_RESOLUTION|>--- conflicted
+++ resolved
@@ -540,7 +540,58 @@
     expect(screen.getByTestId('active-network')).toHaveTextContent(NetworkId.MAINNET)
   })
 
-<<<<<<< HEAD
+  it('initializes with isReady false and updates after resumeSessions', async () => {
+    render(() => (
+      <WalletProvider manager={mockWalletManager}>
+        <TestComponent />
+      </WalletProvider>
+    ))
+
+    // Initially should not be ready
+    expect(screen.getByTestId('is-ready')).toHaveTextContent('false')
+
+    // Simulate manager status change
+    mockStore.setState((state) => ({
+      ...state,
+      managerStatus: 'ready'
+    }))
+
+    // Should be ready after status change
+    await waitFor(() => {
+      expect(screen.getByTestId('is-ready')).toHaveTextContent('true')
+    })
+  })
+
+  it('updates isReady when manager status changes', async () => {
+    render(() => (
+      <WalletProvider manager={mockWalletManager}>
+        <TestComponent />
+      </WalletProvider>
+    ))
+
+    expect(screen.getByTestId('is-ready')).toHaveTextContent('false')
+
+    // Simulate manager status change
+    mockStore.setState((state) => ({
+      ...state,
+      managerStatus: 'ready'
+    }))
+
+    await waitFor(() => {
+      expect(screen.getByTestId('is-ready')).toHaveTextContent('true')
+    })
+
+    // Simulate manager status change back to initializing (though this shouldn't happen in practice)
+    mockStore.setState((state) => ({
+      ...state,
+      managerStatus: 'initializing'
+    }))
+
+    await waitFor(() => {
+      expect(screen.getByTestId('is-ready')).toHaveTextContent('false')
+    })
+  })
+
   describe('setActiveNetwork', () => {
     it('throws error for invalid network', async () => {
       let error: Error | undefined
@@ -605,57 +656,6 @@
       await waitFor(() => {
         expect(screen.getByTestId('active-network').textContent).toBe('custom-net')
       })
-=======
-  it('initializes with isReady false and updates after resumeSessions', async () => {
-    render(() => (
-      <WalletProvider manager={mockWalletManager}>
-        <TestComponent />
-      </WalletProvider>
-    ))
-
-    // Initially should not be ready
-    expect(screen.getByTestId('is-ready')).toHaveTextContent('false')
-
-    // Simulate manager status change
-    mockStore.setState((state) => ({
-      ...state,
-      managerStatus: 'ready'
-    }))
-
-    // Should be ready after status change
-    await waitFor(() => {
-      expect(screen.getByTestId('is-ready')).toHaveTextContent('true')
-    })
-  })
-
-  it('updates isReady when manager status changes', async () => {
-    render(() => (
-      <WalletProvider manager={mockWalletManager}>
-        <TestComponent />
-      </WalletProvider>
-    ))
-
-    expect(screen.getByTestId('is-ready')).toHaveTextContent('false')
-
-    // Simulate manager status change
-    mockStore.setState((state) => ({
-      ...state,
-      managerStatus: 'ready'
-    }))
-
-    await waitFor(() => {
-      expect(screen.getByTestId('is-ready')).toHaveTextContent('true')
-    })
-
-    // Simulate manager status change back to initializing (though this shouldn't happen in practice)
-    mockStore.setState((state) => ({
-      ...state,
-      managerStatus: 'initializing'
-    }))
-
-    await waitFor(() => {
-      expect(screen.getByTestId('is-ready')).toHaveTextContent('false')
->>>>>>> 1926e3da
     })
   })
 })
