<<<<<<< HEAD
import { fireEvent, render, screen, waitFor } from '@solidjs/testing-library'
import { Store } from '@tanstack/solid-store'
import {
  BaseWallet,
  DeflyWallet,
  MagicAuth,
  NetworkId,
  WalletManager,
  WalletId,
  type State,
  type WalletAccount
} from 'avm-wallet'
import { For, Show, createSignal } from 'solid-js'
import { Wallet, WalletProvider, useWallet, useWalletManager } from '../index'
import algosdk from 'algosdk'

const mocks = vi.hoisted(() => {
  return {
    connect: vi.fn((_args) => Promise.resolve([] as WalletAccount[])),
    disconnect: vi.fn(() => Promise.resolve()),
    setActive: vi.fn(),
    setActiveAccount: vi.fn(),
    resumeSession: vi.fn(() => Promise.resolve()),
    signTransactions: vi.fn(() => Promise.resolve([] as Uint8Array[])),
    transactionSigner: vi.fn(() => Promise.resolve([] as Uint8Array[]))
  }
})

vi.mock('avm-wallet', async (importOriginal) => {
  const mod = await importOriginal<typeof import('avm-wallet')>()
  return {
    ...mod,
    DeflyWallet: class extends mod.BaseWallet {
      connect = mocks.connect
      disconnect = mocks.disconnect
      setActive = mocks.setActive
      setActiveAccount = mocks.setActiveAccount
      resumeSession = mocks.resumeSession
      signTransactions = mocks.signTransactions
      transactionSigner = mocks.transactionSigner
    },
    MagicAuth: class extends mod.BaseWallet {
      connect = mocks.connect
      disconnect = mocks.disconnect
      setActive = mocks.setActive
      setActiveAccount = mocks.setActiveAccount
      resumeSession = mocks.resumeSession
      signTransactions = mocks.signTransactions
      transactionSigner = mocks.transactionSigner
    }
  }
})

const testAccount1 = { name: 'Account 1', address: 'address1' }
const testAccount2 = { name: 'Account 2', address: 'address2' }

const TestComponent = () => {
  const {
    activeAccount,
    activeAddress,
    activeNetwork,
    activeWallet,
    activeWalletAccounts,
    activeWalletAddresses,
    activeWalletId,
    activeWalletState,
    setActiveNetwork,
    isWalletActive,
    isWalletConnected,
    walletStore,
    wallets,
    algodClient
  } = useWallet()

  const [magicEmail, setMagicEmail] = createSignal('')

  const getConnectArgs = (wallet: BaseWallet) => {
    if (wallet.id === WalletId.MAGIC) {
      return { email: magicEmail() }
    }
    return undefined
  }

  return (
    <div>
      <div data-testid="active-account">{JSON.stringify(activeAccount())}</div>
      <div data-testid="active-address">{JSON.stringify(activeAddress())}</div>
      <div data-testid="active-network">{activeNetwork()}</div>
      <div data-testid="active-wallet">{JSON.stringify(activeWallet()?.id || 'null')}</div>
      <div data-testid="active-wallet-accounts">{JSON.stringify(activeWalletAccounts())}</div>
      <div data-testid="active-wallet-addresses">
        {activeWalletAddresses()?.join(', ') || 'null'}
      </div>
      <div data-testid="active-wallet-id">{JSON.stringify(activeWalletId())}</div>
      <div data-testid="active-wallet-state">{JSON.stringify(activeWalletState())}</div>
      <div data-testid="wallet-store">{JSON.stringify(walletStore())}</div>
      <div data-testid="wallets">{wallets.map((wallet) => wallet.id).join(', ')}</div>
      <div data-testid="algod-client">{JSON.stringify(algodClient())}</div>

      <For each={wallets}>
        {(wallet) => (
          <div data-testid="wallet">
            <h4 data-testid={`wallet-name-${wallet.id}`}>{wallet.metadata.name}</h4>
            <p data-testid={`wallet-status-${wallet.id}`}>
              {isWalletActive(wallet.id)
                ? 'Active'
                : isWalletConnected(wallet.id)
                  ? 'Connected'
                  : 'Disconnected'}
            </p>
            <button
              data-testid={`connect-btn-${wallet.id}`}
              onClick={() => wallet.connect(getConnectArgs(wallet))}
              disabled={isWalletConnected(wallet.id)}
            >
              Connect
            </button>
            <Show when={wallet.id === WalletId.MAGIC}>
              <input
                data-testid="magic-email"
                type="email"
                value={magicEmail()}
                onInput={(e) => setMagicEmail(e.target.value)}
                placeholder="Enter email to connect..."
                disabled={isWalletConnected(wallet.id)}
              />
            </Show>
            <button
              data-testid={`disconnect-btn-${wallet.id}`}
              onClick={() => wallet.disconnect()}
              disabled={!isWalletConnected(wallet.id)}
            >
              Disconnect
            </button>
            <button
              data-testid={`set-active-btn-${wallet.id}`}
              onClick={() => wallet.setActive()}
              disabled={isWalletActive(wallet.id)}
            >
              Set Active
            </button>
            <button
              data-testid={`set-active-account-btn-${wallet.id}`}
              onClick={() => wallet.setActiveAccount(wallet.accounts[0].address)}
              disabled={!isWalletActive(wallet.id) || !isWalletConnected(wallet.id)}
            >
              Set Active Account
            </button>
            <button
              data-testid={`sign-transactions-btn-${wallet.id}`}
              onClick={() => wallet.signTransactions([], [])}
              disabled={!isWalletActive(wallet.id)}
            >
              Sign Transactions
            </button>
            <button
              data-testid={`transaction-signer-btn-${wallet.id}`}
              onClick={() => wallet.transactionSigner([], [])}
              disabled={!isWalletActive(wallet.id)}
            >
              Transaction Signer
            </button>
          </div>
        )}
      </For>

      <button
        data-testid="set-active-network-btn"
        onClick={() => setActiveNetwork(NetworkId.MAINNET)}
      >
        Set Active Network to Mainnet
      </button>
    </div>
  )
}

describe('useWallet', () => {
  let mockStore: Store<State, (cb: State) => State>
  let mockWalletManager: WalletManager
  let mockDeflyWallet: DeflyWallet
  let mockMagicAuth: MagicAuth
  let mockWallets: Wallet[]
  let mockSetAlgodClient: (client: algosdk.Algodv2) => void
  // eslint-disable-next-line @typescript-eslint/no-unused-vars
  let mockAlgodClient: algosdk.Algodv2

  beforeEach(() => {
    vi.clearAllMocks()

    const defaultState = {
      wallets: {},
      activeWallet: null,
      activeNetwork: NetworkId.TESTNET,
      algodClient: new algosdk.Algodv2('', 'https://testnet-api.algonode.cloud/')
    }

    mockStore = new Store<State>(defaultState)

    mockDeflyWallet = new DeflyWallet({
      id: WalletId.DEFLY,
      metadata: { name: 'Defly', icon: 'icon' },
      getAlgodClient: () => ({}) as any,
      store: mockStore,
      subscribe: vi.fn()
    })

    mockMagicAuth = new MagicAuth({
      id: WalletId.MAGIC,
      metadata: { name: 'Magic', icon: 'icon' },
      getAlgodClient: () => ({}) as any,
      store: mockStore,
      subscribe: vi.fn()
    })

    mockWalletManager = new WalletManager()
    mockWalletManager._clients = new Map<WalletId, BaseWallet>([
      [WalletId.DEFLY, mockDeflyWallet],
      [WalletId.MAGIC, mockMagicAuth]
    ])
    mockWalletManager.store = mockStore

    mockWallets = [
      {
        id: () => mockDeflyWallet.id,
        metadata: () => mockDeflyWallet.metadata,
        accounts: () => [],
        activeAccount: () => null,
        isConnected: () => false,
        isActive: () => false,
        connect: expect.any(Function),
        disconnect: expect.any(Function),
        setActive: expect.any(Function),
        setActiveAccount: expect.any(Function)
      },
      {
        id: () => mockMagicAuth.id,
        metadata: () => mockMagicAuth.metadata,
        accounts: () => [],
        activeAccount: () => null,
        isConnected: () => false,
        isActive: () => false,
        connect: expect.any(Function),
        disconnect: expect.any(Function),
        setActive: expect.any(Function),
        setActiveAccount: expect.any(Function)
      }
    ]

    mockAlgodClient = new algosdk.Algodv2('token', 'https://server', '')

    mockSetAlgodClient = (client: algosdk.Algodv2) => {
      mockAlgodClient = client
    }
  })

  it('initializes wallets and active wallet correctly', () => {
    render(() => (
      <WalletProvider manager={mockWalletManager}>
        <TestComponent />
      </WalletProvider>
    ))
    expect(screen.getByTestId('wallets')).toHaveTextContent(
      mockWallets.map((wallet) => wallet.id()).join(', ')
    )
    expect(screen.getAllByTestId('wallet')).toHaveLength(2)
    expect(screen.getByTestId('active-wallet')).toHaveTextContent('null')
    expect(screen.getByTestId('active-account')).toHaveTextContent('null')
    expect(screen.getByTestId('wallet-store')).toHaveTextContent('{}')
    expect(screen.getByTestId('active-network')).toHaveTextContent(NetworkId.TESTNET)
  })

  it('calls connect and disconnect correctly', () => {
    render(() => (
      <WalletProvider manager={mockWalletManager}>
        <TestComponent />
      </WalletProvider>
    ))

    // Trigger connect for Defly wallet
    const connectButton = screen.getByTestId('connect-btn-defly')
    fireEvent.click(connectButton)
    expect(mocks.connect).toHaveBeenCalled()

    // Simulate Defly wallet connection
    mockStore.setState((state) => ({
      ...state,
      wallets: {
        ...state.wallets,
        [WalletId.DEFLY]: {
          accounts: [testAccount1, testAccount2],
          activeAccount: testAccount2
        }
      },
      activeWallet: WalletId.DEFLY
    }))

    // Trigger disconnect
    const disconnectButton = screen.getByTestId('disconnect-btn-defly')
    fireEvent.click(disconnectButton)
    expect(mocks.disconnect).toHaveBeenCalled()
  })

  it('calls connect with email for Magic wallet', async () => {
    render(() => (
      <WalletProvider manager={mockWalletManager}>
        <TestComponent />
      </WalletProvider>
    ))

    // Set the email address
    const emailInput = screen.getByTestId('magic-email') as HTMLInputElement
    fireEvent.input(emailInput, { target: { value: 'test@example.com' } })

    // Trigger connect for Magic wallet
    const connectButton = screen.getByTestId('connect-btn-magic')
    fireEvent.click(connectButton)

    // Assert that connect was called with the email address
    expect(mocks.connect).toHaveBeenCalledWith({ email: 'test@example.com' })
  })

  it('calls setActive and setActiveAccount correctly', () => {
    render(() => (
      <WalletProvider manager={mockWalletManager}>
        <TestComponent />
      </WalletProvider>
    ))

    mockStore.setState((state) => ({
      ...state,
      wallets: {
        ...state.wallets,
        [WalletId.DEFLY]: {
          accounts: [testAccount1, testAccount2],
          activeAccount: testAccount2
        },
        [WalletId.MAGIC]: {
          accounts: [testAccount1],
          activeAccount: testAccount1
        }
      },
      activeWallet: WalletId.DEFLY
    }))

    const setActiveButton = screen.getByTestId('set-active-btn-magic')
    fireEvent.click(setActiveButton)
    expect(mocks.setActive).toHaveBeenCalled()

    mockStore.setState((state) => ({
      ...state,
      activeWallet: WalletId.MAGIC
    }))

    const setActiveAccountButton = screen.getByTestId('set-active-account-btn-magic')
    fireEvent.click(setActiveAccountButton)
    expect(mocks.setActiveAccount).toHaveBeenCalledWith(testAccount1.address)
  })

  it('calls setActiveNetwork correctly', async () => {
    render(() => (
      <WalletProvider manager={mockWalletManager}>
        <TestComponent />
      </WalletProvider>
    ))

    expect(screen.getByTestId('active-network')).toHaveTextContent(NetworkId.TESTNET)

    const setActiveNetworkButton = screen.getByTestId('set-active-network-btn')
    fireEvent.click(setActiveNetworkButton)

    await waitFor(() => {
      expect(screen.getByTestId('active-network')).toHaveTextContent(NetworkId.MAINNET)
    })
  })

  // it('reactively updates the algodClient', async () => {
  //   render(() => (
  //     <WalletProvider manager={mockWalletManager}>
  //       <TestComponent />
  //     </WalletProvider>
  //   ))

  //   const newAlgodClient = new algosdk.Algodv2('new-token', 'https://new-server', '')

  //   const setAlgodClientButton = screen.getByTestId('set-algod-client-btn')
  //   fireEvent.click(setAlgodClientButton)

  //   // Wait for state update
  //   await waitFor(() => {
  //     expect(screen.getByTestId('algod-client')).toHaveTextContent(JSON.stringify(newAlgodClient))
  //   })
  // })

  it('updates algodClient when setActiveNetwork is called', async () => {
    render(() => (
      <WalletProvider manager={mockWalletManager}>
        <TestComponent />
      </WalletProvider>
    ))

    const newAlgodClient = new algosdk.Algodv2('', 'https://mainnet-api.algonode.cloud/', '')

    mockWalletManager.setActiveNetwork = async (networkId: NetworkId) => {
      mockSetAlgodClient(newAlgodClient)
      mockWalletManager.store.setState((state) => ({
        ...state,
        activeNetwork: networkId
      }))
    }

    const setActiveNetworkButton = screen.getByTestId('set-active-network-btn')
    fireEvent.click(setActiveNetworkButton)

    // Wait for state update
    await waitFor(() => {
      expect(screen.getByTestId('algod-client')).toHaveTextContent(JSON.stringify(newAlgodClient))
    })
  })

  it('calls signTransactions and transactionSigner correctly', async () => {
    render(() => (
      <WalletProvider manager={mockWalletManager}>
        <TestComponent />
      </WalletProvider>
    ))

    mockStore.setState((state) => ({
      ...state,
      wallets: {
        ...state.wallets,
        [WalletId.DEFLY]: {
          accounts: [testAccount1, testAccount2],
          activeAccount: testAccount2
        }
      },
      activeWallet: WalletId.DEFLY
    }))

    const signTransactionsButton = screen.getByTestId('sign-transactions-btn-defly')
    fireEvent.click(signTransactionsButton)
    expect(mocks.signTransactions).toHaveBeenCalledWith([], [])

    const transactionSignerButton = screen.getByTestId('transaction-signer-btn-defly')
    fireEvent.click(transactionSignerButton)
    expect(mocks.transactionSigner).toHaveBeenCalledWith([], [])
  })

  it('updates wallets when store state changes', () => {
    render(() => (
      <WalletProvider manager={mockWalletManager}>
        <TestComponent />
      </WalletProvider>
    ))

    expect(screen.getByTestId('active-account')).toHaveTextContent('null')
    expect(screen.getByTestId('active-address')).toHaveTextContent('null')
    expect(screen.getByTestId('active-network')).toHaveTextContent(NetworkId.TESTNET)
    expect(screen.getByTestId('active-wallet')).toHaveTextContent('null')
    expect(screen.getByTestId('active-wallet-accounts')).toHaveTextContent('null')
    expect(screen.getByTestId('active-wallet-addresses')).toHaveTextContent('null')
    expect(screen.getByTestId('active-wallet-id')).toHaveTextContent('null')
    expect(screen.getByTestId('active-wallet-state')).toHaveTextContent('null')
    expect(screen.getByTestId('wallet-store')).toHaveTextContent('{}')
    expect(screen.getByTestId('wallets')).toHaveTextContent(
      mockWallets.map((wallet) => wallet.id()).join(', ')
    )
    expect(screen.getAllByTestId('wallet')).toHaveLength(2)
    expect(screen.getByTestId('wallet-name-defly')).toHaveTextContent('Defly')
    expect(screen.getByTestId('wallet-status-defly')).toHaveTextContent('Disconnected')
    expect(screen.getByTestId('wallet-name-magic')).toHaveTextContent('Magic')
    expect(screen.getByTestId('wallet-status-magic')).toHaveTextContent('Disconnected')

    // Simulate Defly wallet connection
    mockStore.setState((state) => ({
      ...state,
      wallets: {
        ...state.wallets,
        [WalletId.DEFLY]: {
          accounts: [testAccount1, testAccount2],
          activeAccount: testAccount2
        }
      },
      activeWallet: WalletId.DEFLY
    }))

    expect(screen.getByTestId('active-account')).toHaveTextContent(JSON.stringify(testAccount2))
    expect(screen.getByTestId('active-address')).toHaveTextContent(testAccount2.address)
    expect(screen.getByTestId('active-wallet')).toHaveTextContent(WalletId.DEFLY)
    expect(screen.getByTestId('active-wallet-accounts')).toHaveTextContent(
      JSON.stringify([testAccount1, testAccount2])
    )
    expect(screen.getByTestId('active-wallet-addresses')).toHaveTextContent('address1, address2')
    expect(screen.getByTestId('active-wallet-id')).toHaveTextContent(WalletId.DEFLY)
    expect(screen.getByTestId('active-wallet-state')).toHaveTextContent(
      JSON.stringify({
        accounts: [testAccount1, testAccount2],
        activeAccount: testAccount2
      })
    )
    expect(screen.getByTestId('wallet-store')).toHaveTextContent(
      JSON.stringify({
        [WalletId.DEFLY]: {
          accounts: [testAccount1, testAccount2],
          activeAccount: testAccount2
        }
      })
    )
    expect(screen.getByTestId('wallet-status-defly')).toHaveTextContent('Active')
    expect(screen.getByTestId('wallet-status-magic')).toHaveTextContent('Disconnected')

    // Simulate Magic wallet connection
    mockStore.setState((state) => ({
      ...state,
      wallets: {
        ...state.wallets,
        [WalletId.MAGIC]: {
          accounts: [testAccount1],
          activeAccount: testAccount1
        }
      },
      activeWallet: WalletId.MAGIC
    }))

    expect(screen.getByTestId('wallet-status-defly')).toHaveTextContent('Connected')
    expect(screen.getByTestId('wallet-status-magic')).toHaveTextContent('Active')

    // Set active network to mainnet
    mockStore.setState((state) => ({
      ...state,
      activeNetwork: NetworkId.MAINNET
    }))

    expect(screen.getByTestId('active-network')).toHaveTextContent(NetworkId.MAINNET)
  })
})

describe('WalletProvider', () => {
  it('provides the WalletManager to its children', () => {
    const TestComponent = () => {
      const manager = useWalletManager()
      return <h1>{manager ? 'Manager provided' : 'No manager'}</h1>
    }

    const walletManager = new WalletManager({
      wallets: [WalletId.DEFLY]
    })

    render(() => (
      <WalletProvider manager={walletManager}>
        <TestComponent />
      </WalletProvider>
    ))

    expect(screen.getByText('Manager provided')).toBeInTheDocument()
  })

  it('throws an error when useWalletManager is used outside of WalletProvider', () => {
    const TestComponent = () => {
      try {
        useWalletManager()
        return <div>No error thrown</div>
      } catch (error: any) {
        return <div>{error.message}</div>
      }
    }

    render(() => <TestComponent />)
    expect(
      screen.getByText('useWalletManager must be used within a WalletProvider')
    ).toBeInTheDocument()
  })

  it('calls resumeSessions on mount', async () => {
    const mockResumeSessions = vi.fn()
    const fakeManager = { resumeSessions: mockResumeSessions }

    render(() => (
      <WalletProvider manager={fakeManager as any as WalletManager}>
        <div />
      </WalletProvider>
    ))

    expect(mockResumeSessions).toHaveBeenCalled()
  })
})
=======
import { fireEvent, render, screen, waitFor } from '@solidjs/testing-library'
import { Store } from '@tanstack/solid-store'
import {
  BaseWallet,
  DeflyWallet,
  MagicAuth,
  NetworkId,
  WalletManager,
  WalletId,
  type State,
  type WalletAccount
} from '@txnlab/use-wallet'
import { For, Show, createSignal } from 'solid-js'
import { Wallet, WalletProvider, useWallet, useWalletManager } from '../index'
import algosdk from 'algosdk'

const mocks = vi.hoisted(() => {
  return {
    connect: vi.fn((_args) => Promise.resolve([] as WalletAccount[])),
    disconnect: vi.fn(() => Promise.resolve()),
    setActive: vi.fn(),
    setActiveAccount: vi.fn(),
    resumeSession: vi.fn(() => Promise.resolve()),
    signTransactions: vi.fn(() => Promise.resolve([] as Uint8Array[])),
    transactionSigner: vi.fn(() => Promise.resolve([] as Uint8Array[]))
  }
})

vi.mock('@txnlab/use-wallet', async (importOriginal) => {
  const mod = await importOriginal<typeof import('@txnlab/use-wallet')>()
  return {
    ...mod,
    DeflyWallet: class extends mod.BaseWallet {
      connect = mocks.connect
      disconnect = mocks.disconnect
      setActive = mocks.setActive
      setActiveAccount = mocks.setActiveAccount
      resumeSession = mocks.resumeSession
      signTransactions = mocks.signTransactions
      transactionSigner = mocks.transactionSigner
    },
    MagicAuth: class extends mod.BaseWallet {
      connect = mocks.connect
      disconnect = mocks.disconnect
      setActive = mocks.setActive
      setActiveAccount = mocks.setActiveAccount
      resumeSession = mocks.resumeSession
      signTransactions = mocks.signTransactions
      transactionSigner = mocks.transactionSigner
    }
  }
})

const testAccount1 = { name: 'Account 1', address: 'address1' }
const testAccount2 = { name: 'Account 2', address: 'address2' }

const TestComponent = () => {
  const {
    activeAccount,
    activeAddress,
    activeNetwork,
    activeWallet,
    activeWalletAccounts,
    activeWalletAddresses,
    activeWalletId,
    activeWalletState,
    setActiveNetwork,
    isWalletActive,
    isWalletConnected,
    walletStore,
    wallets,
    algodClient
  } = useWallet()

  const [magicEmail, setMagicEmail] = createSignal('')

  const getConnectArgs = (wallet: BaseWallet) => {
    if (wallet.id === WalletId.MAGIC) {
      return { email: magicEmail() }
    }
    return undefined
  }

  return (
    <div>
      <div data-testid="active-account">{JSON.stringify(activeAccount())}</div>
      <div data-testid="active-address">{JSON.stringify(activeAddress())}</div>
      <div data-testid="active-network">{activeNetwork()}</div>
      <div data-testid="active-wallet">{JSON.stringify(activeWallet()?.id || 'null')}</div>
      <div data-testid="active-wallet-accounts">{JSON.stringify(activeWalletAccounts())}</div>
      <div data-testid="active-wallet-addresses">
        {activeWalletAddresses()?.join(', ') || 'null'}
      </div>
      <div data-testid="active-wallet-id">{JSON.stringify(activeWalletId())}</div>
      <div data-testid="active-wallet-state">{JSON.stringify(activeWalletState())}</div>
      <div data-testid="wallet-store">{JSON.stringify(walletStore())}</div>
      <div data-testid="wallets">{wallets.map((wallet) => wallet.id).join(', ')}</div>
      <div data-testid="algod-client">{JSON.stringify(algodClient())}</div>

      <For each={wallets}>
        {(wallet) => (
          <div data-testid="wallet">
            <h4 data-testid={`wallet-name-${wallet.id}`}>{wallet.metadata.name}</h4>
            <p data-testid={`wallet-status-${wallet.id}`}>
              {isWalletActive(wallet.id)
                ? 'Active'
                : isWalletConnected(wallet.id)
                  ? 'Connected'
                  : 'Disconnected'}
            </p>
            <button
              data-testid={`connect-btn-${wallet.id}`}
              onClick={() => wallet.connect(getConnectArgs(wallet))}
              disabled={isWalletConnected(wallet.id)}
            >
              Connect
            </button>
            <Show when={wallet.id === WalletId.MAGIC}>
              <input
                data-testid="magic-email"
                type="email"
                value={magicEmail()}
                onInput={(e) => setMagicEmail(e.target.value)}
                placeholder="Enter email to connect..."
                disabled={isWalletConnected(wallet.id)}
              />
            </Show>
            <button
              data-testid={`disconnect-btn-${wallet.id}`}
              onClick={() => wallet.disconnect()}
              disabled={!isWalletConnected(wallet.id)}
            >
              Disconnect
            </button>
            <button
              data-testid={`set-active-btn-${wallet.id}`}
              onClick={() => wallet.setActive()}
              disabled={isWalletActive(wallet.id)}
            >
              Set Active
            </button>
            <button
              data-testid={`set-active-account-btn-${wallet.id}`}
              onClick={() => wallet.setActiveAccount(wallet.accounts[0].address)}
              disabled={!isWalletActive(wallet.id) || !isWalletConnected(wallet.id)}
            >
              Set Active Account
            </button>
            <button
              data-testid={`sign-transactions-btn-${wallet.id}`}
              onClick={() => wallet.signTransactions([], [])}
              disabled={!isWalletActive(wallet.id)}
            >
              Sign Transactions
            </button>
            <button
              data-testid={`transaction-signer-btn-${wallet.id}`}
              onClick={() => wallet.transactionSigner([], [])}
              disabled={!isWalletActive(wallet.id)}
            >
              Transaction Signer
            </button>
          </div>
        )}
      </For>

      <button
        data-testid="set-active-network-btn"
        onClick={() => setActiveNetwork(NetworkId.MAINNET)}
      >
        Set Active Network to Mainnet
      </button>
    </div>
  )
}

describe('useWallet', () => {
  let mockStore: Store<State, (cb: State) => State>
  let mockWalletManager: WalletManager
  let mockDeflyWallet: DeflyWallet
  let mockMagicAuth: MagicAuth
  let mockWallets: Wallet[]
  let mockSetAlgodClient: (client: algosdk.Algodv2) => void
  // eslint-disable-next-line @typescript-eslint/no-unused-vars
  let mockAlgodClient: algosdk.Algodv2

  beforeEach(() => {
    vi.clearAllMocks()

    const defaultState = {
      wallets: {},
      activeWallet: null,
      activeNetwork: NetworkId.TESTNET,
      algodClient: new algosdk.Algodv2('', 'https://testnet-api.4160.nodely.dev/')
    }

    mockStore = new Store<State>(defaultState)

    mockDeflyWallet = new DeflyWallet({
      id: WalletId.DEFLY,
      metadata: { name: 'Defly', icon: 'icon' },
      getAlgodClient: () => ({}) as any,
      store: mockStore,
      subscribe: vi.fn()
    })

    mockMagicAuth = new MagicAuth({
      id: WalletId.MAGIC,
      metadata: { name: 'Magic', icon: 'icon' },
      getAlgodClient: () => ({}) as any,
      store: mockStore,
      subscribe: vi.fn()
    })

    mockWalletManager = new WalletManager()
    mockWalletManager._clients = new Map<WalletId, BaseWallet>([
      [WalletId.DEFLY, mockDeflyWallet],
      [WalletId.MAGIC, mockMagicAuth]
    ])
    mockWalletManager.store = mockStore

    mockWallets = [
      {
        id: () => mockDeflyWallet.id,
        metadata: () => mockDeflyWallet.metadata,
        accounts: () => [],
        activeAccount: () => null,
        isConnected: () => false,
        isActive: () => false,
        connect: expect.any(Function),
        disconnect: expect.any(Function),
        setActive: expect.any(Function),
        setActiveAccount: expect.any(Function)
      },
      {
        id: () => mockMagicAuth.id,
        metadata: () => mockMagicAuth.metadata,
        accounts: () => [],
        activeAccount: () => null,
        isConnected: () => false,
        isActive: () => false,
        connect: expect.any(Function),
        disconnect: expect.any(Function),
        setActive: expect.any(Function),
        setActiveAccount: expect.any(Function)
      }
    ]

    mockAlgodClient = new algosdk.Algodv2('token', 'https://server', '')

    mockSetAlgodClient = (client: algosdk.Algodv2) => {
      mockAlgodClient = client
    }
  })

  it('initializes wallets and active wallet correctly', () => {
    render(() => (
      <WalletProvider manager={mockWalletManager}>
        <TestComponent />
      </WalletProvider>
    ))
    expect(screen.getByTestId('wallets')).toHaveTextContent(
      mockWallets.map((wallet) => wallet.id()).join(', ')
    )
    expect(screen.getAllByTestId('wallet')).toHaveLength(2)
    expect(screen.getByTestId('active-wallet')).toHaveTextContent('null')
    expect(screen.getByTestId('active-account')).toHaveTextContent('null')
    expect(screen.getByTestId('wallet-store')).toHaveTextContent('{}')
    expect(screen.getByTestId('active-network')).toHaveTextContent(NetworkId.TESTNET)
  })

  it('calls connect and disconnect correctly', () => {
    render(() => (
      <WalletProvider manager={mockWalletManager}>
        <TestComponent />
      </WalletProvider>
    ))

    // Trigger connect for Defly wallet
    const connectButton = screen.getByTestId('connect-btn-defly')
    fireEvent.click(connectButton)
    expect(mocks.connect).toHaveBeenCalled()

    // Simulate Defly wallet connection
    mockStore.setState((state) => ({
      ...state,
      wallets: {
        ...state.wallets,
        [WalletId.DEFLY]: {
          accounts: [testAccount1, testAccount2],
          activeAccount: testAccount2
        }
      },
      activeWallet: WalletId.DEFLY
    }))

    // Trigger disconnect
    const disconnectButton = screen.getByTestId('disconnect-btn-defly')
    fireEvent.click(disconnectButton)
    expect(mocks.disconnect).toHaveBeenCalled()
  })

  it('calls connect with email for Magic wallet', async () => {
    render(() => (
      <WalletProvider manager={mockWalletManager}>
        <TestComponent />
      </WalletProvider>
    ))

    // Set the email address
    const emailInput = screen.getByTestId('magic-email') as HTMLInputElement
    fireEvent.input(emailInput, { target: { value: 'test@example.com' } })

    // Trigger connect for Magic wallet
    const connectButton = screen.getByTestId('connect-btn-magic')
    fireEvent.click(connectButton)

    // Assert that connect was called with the email address
    expect(mocks.connect).toHaveBeenCalledWith({ email: 'test@example.com' })
  })

  it('calls setActive and setActiveAccount correctly', () => {
    render(() => (
      <WalletProvider manager={mockWalletManager}>
        <TestComponent />
      </WalletProvider>
    ))

    mockStore.setState((state) => ({
      ...state,
      wallets: {
        ...state.wallets,
        [WalletId.DEFLY]: {
          accounts: [testAccount1, testAccount2],
          activeAccount: testAccount2
        },
        [WalletId.MAGIC]: {
          accounts: [testAccount1],
          activeAccount: testAccount1
        }
      },
      activeWallet: WalletId.DEFLY
    }))

    const setActiveButton = screen.getByTestId('set-active-btn-magic')
    fireEvent.click(setActiveButton)
    expect(mocks.setActive).toHaveBeenCalled()

    mockStore.setState((state) => ({
      ...state,
      activeWallet: WalletId.MAGIC
    }))

    const setActiveAccountButton = screen.getByTestId('set-active-account-btn-magic')
    fireEvent.click(setActiveAccountButton)
    expect(mocks.setActiveAccount).toHaveBeenCalledWith(testAccount1.address)
  })

  it('calls setActiveNetwork correctly', async () => {
    render(() => (
      <WalletProvider manager={mockWalletManager}>
        <TestComponent />
      </WalletProvider>
    ))

    expect(screen.getByTestId('active-network')).toHaveTextContent(NetworkId.TESTNET)

    const setActiveNetworkButton = screen.getByTestId('set-active-network-btn')
    fireEvent.click(setActiveNetworkButton)

    await waitFor(() => {
      expect(screen.getByTestId('active-network')).toHaveTextContent(NetworkId.MAINNET)
    })
  })

  // it('reactively updates the algodClient', async () => {
  //   render(() => (
  //     <WalletProvider manager={mockWalletManager}>
  //       <TestComponent />
  //     </WalletProvider>
  //   ))

  //   const newAlgodClient = new algosdk.Algodv2('new-token', 'https://new-server', '')

  //   const setAlgodClientButton = screen.getByTestId('set-algod-client-btn')
  //   fireEvent.click(setAlgodClientButton)

  //   // Wait for state update
  //   await waitFor(() => {
  //     expect(screen.getByTestId('algod-client')).toHaveTextContent(JSON.stringify(newAlgodClient))
  //   })
  // })

  it('updates algodClient when setActiveNetwork is called', async () => {
    render(() => (
      <WalletProvider manager={mockWalletManager}>
        <TestComponent />
      </WalletProvider>
    ))

    const newAlgodClient = new algosdk.Algodv2('', 'https://mainnet-api.4160.nodely.dev/', '')

    mockWalletManager.setActiveNetwork = async (networkId: NetworkId) => {
      mockSetAlgodClient(newAlgodClient)
      mockWalletManager.store.setState((state) => ({
        ...state,
        activeNetwork: networkId
      }))
    }

    const setActiveNetworkButton = screen.getByTestId('set-active-network-btn')
    fireEvent.click(setActiveNetworkButton)

    // Wait for state update
    await waitFor(() => {
      expect(screen.getByTestId('algod-client')).toHaveTextContent(JSON.stringify(newAlgodClient))
    })
  })

  it('calls signTransactions and transactionSigner correctly', async () => {
    render(() => (
      <WalletProvider manager={mockWalletManager}>
        <TestComponent />
      </WalletProvider>
    ))

    mockStore.setState((state) => ({
      ...state,
      wallets: {
        ...state.wallets,
        [WalletId.DEFLY]: {
          accounts: [testAccount1, testAccount2],
          activeAccount: testAccount2
        }
      },
      activeWallet: WalletId.DEFLY
    }))

    const signTransactionsButton = screen.getByTestId('sign-transactions-btn-defly')
    fireEvent.click(signTransactionsButton)
    expect(mocks.signTransactions).toHaveBeenCalledWith([], [])

    const transactionSignerButton = screen.getByTestId('transaction-signer-btn-defly')
    fireEvent.click(transactionSignerButton)
    expect(mocks.transactionSigner).toHaveBeenCalledWith([], [])
  })

  it('updates wallets when store state changes', () => {
    render(() => (
      <WalletProvider manager={mockWalletManager}>
        <TestComponent />
      </WalletProvider>
    ))

    expect(screen.getByTestId('active-account')).toHaveTextContent('null')
    expect(screen.getByTestId('active-address')).toHaveTextContent('null')
    expect(screen.getByTestId('active-network')).toHaveTextContent(NetworkId.TESTNET)
    expect(screen.getByTestId('active-wallet')).toHaveTextContent('null')
    expect(screen.getByTestId('active-wallet-accounts')).toHaveTextContent('null')
    expect(screen.getByTestId('active-wallet-addresses')).toHaveTextContent('null')
    expect(screen.getByTestId('active-wallet-id')).toHaveTextContent('null')
    expect(screen.getByTestId('active-wallet-state')).toHaveTextContent('null')
    expect(screen.getByTestId('wallet-store')).toHaveTextContent('{}')
    expect(screen.getByTestId('wallets')).toHaveTextContent(
      mockWallets.map((wallet) => wallet.id()).join(', ')
    )
    expect(screen.getAllByTestId('wallet')).toHaveLength(2)
    expect(screen.getByTestId('wallet-name-defly')).toHaveTextContent('Defly')
    expect(screen.getByTestId('wallet-status-defly')).toHaveTextContent('Disconnected')
    expect(screen.getByTestId('wallet-name-magic')).toHaveTextContent('Magic')
    expect(screen.getByTestId('wallet-status-magic')).toHaveTextContent('Disconnected')

    // Simulate Defly wallet connection
    mockStore.setState((state) => ({
      ...state,
      wallets: {
        ...state.wallets,
        [WalletId.DEFLY]: {
          accounts: [testAccount1, testAccount2],
          activeAccount: testAccount2
        }
      },
      activeWallet: WalletId.DEFLY
    }))

    expect(screen.getByTestId('active-account')).toHaveTextContent(JSON.stringify(testAccount2))
    expect(screen.getByTestId('active-address')).toHaveTextContent(testAccount2.address)
    expect(screen.getByTestId('active-wallet')).toHaveTextContent(WalletId.DEFLY)
    expect(screen.getByTestId('active-wallet-accounts')).toHaveTextContent(
      JSON.stringify([testAccount1, testAccount2])
    )
    expect(screen.getByTestId('active-wallet-addresses')).toHaveTextContent('address1, address2')
    expect(screen.getByTestId('active-wallet-id')).toHaveTextContent(WalletId.DEFLY)
    expect(screen.getByTestId('active-wallet-state')).toHaveTextContent(
      JSON.stringify({
        accounts: [testAccount1, testAccount2],
        activeAccount: testAccount2
      })
    )
    expect(screen.getByTestId('wallet-store')).toHaveTextContent(
      JSON.stringify({
        [WalletId.DEFLY]: {
          accounts: [testAccount1, testAccount2],
          activeAccount: testAccount2
        }
      })
    )
    expect(screen.getByTestId('wallet-status-defly')).toHaveTextContent('Active')
    expect(screen.getByTestId('wallet-status-magic')).toHaveTextContent('Disconnected')

    // Simulate Magic wallet connection
    mockStore.setState((state) => ({
      ...state,
      wallets: {
        ...state.wallets,
        [WalletId.MAGIC]: {
          accounts: [testAccount1],
          activeAccount: testAccount1
        }
      },
      activeWallet: WalletId.MAGIC
    }))

    expect(screen.getByTestId('wallet-status-defly')).toHaveTextContent('Connected')
    expect(screen.getByTestId('wallet-status-magic')).toHaveTextContent('Active')

    // Set active network to mainnet
    mockStore.setState((state) => ({
      ...state,
      activeNetwork: NetworkId.MAINNET
    }))

    expect(screen.getByTestId('active-network')).toHaveTextContent(NetworkId.MAINNET)
  })
})

describe('WalletProvider', () => {
  it('provides the WalletManager to its children', () => {
    const TestComponent = () => {
      const manager = useWalletManager()
      return <h1>{manager ? 'Manager provided' : 'No manager'}</h1>
    }

    const walletManager = new WalletManager({
      wallets: [WalletId.DEFLY]
    })

    render(() => (
      <WalletProvider manager={walletManager}>
        <TestComponent />
      </WalletProvider>
    ))

    expect(screen.getByText('Manager provided')).toBeInTheDocument()
  })

  it('throws an error when useWalletManager is used outside of WalletProvider', () => {
    const TestComponent = () => {
      try {
        useWalletManager()
        return <div>No error thrown</div>
      } catch (error: any) {
        return <div>{error.message}</div>
      }
    }

    render(() => <TestComponent />)
    expect(
      screen.getByText('useWalletManager must be used within a WalletProvider')
    ).toBeInTheDocument()
  })

  it('calls resumeSessions on mount', async () => {
    const mockResumeSessions = vi.fn()
    const fakeManager = { resumeSessions: mockResumeSessions }

    render(() => (
      <WalletProvider manager={fakeManager as any as WalletManager}>
        <div />
      </WalletProvider>
    ))

    expect(mockResumeSessions).toHaveBeenCalled()
  })
})
>>>>>>> 7d755e15
<|MERGE_RESOLUTION|>--- conflicted
+++ resolved
@@ -1,4 +1,3 @@
-<<<<<<< HEAD
 import { fireEvent, render, screen, waitFor } from '@solidjs/testing-library'
 import { Store } from '@tanstack/solid-store'
 import {
@@ -10,7 +9,7 @@
   WalletId,
   type State,
   type WalletAccount
-} from 'avm-wallet'
+} from '@txnlab/use-wallet'
 import { For, Show, createSignal } from 'solid-js'
 import { Wallet, WalletProvider, useWallet, useWalletManager } from '../index'
 import algosdk from 'algosdk'
@@ -27,8 +26,8 @@
   }
 })
 
-vi.mock('avm-wallet', async (importOriginal) => {
-  const mod = await importOriginal<typeof import('avm-wallet')>()
+vi.mock('@txnlab/use-wallet', async (importOriginal) => {
+  const mod = await importOriginal<typeof import('@txnlab/use-wallet')>()
   return {
     ...mod,
     DeflyWallet: class extends mod.BaseWallet {
@@ -192,7 +191,7 @@
       wallets: {},
       activeWallet: null,
       activeNetwork: NetworkId.TESTNET,
-      algodClient: new algosdk.Algodv2('', 'https://testnet-api.algonode.cloud/')
+      algodClient: new algosdk.Algodv2('', 'https://testnet-api.4160.nodely.dev/')
     }
 
     mockStore = new Store<State>(defaultState)
@@ -399,7 +398,7 @@
       </WalletProvider>
     ))
 
-    const newAlgodClient = new algosdk.Algodv2('', 'https://mainnet-api.algonode.cloud/', '')
+    const newAlgodClient = new algosdk.Algodv2('', 'https://mainnet-api.4160.nodely.dev/', '')
 
     mockWalletManager.setActiveNetwork = async (networkId: NetworkId) => {
       mockSetAlgodClient(newAlgodClient)
@@ -583,591 +582,4 @@
 
     expect(mockResumeSessions).toHaveBeenCalled()
   })
-})
-=======
-import { fireEvent, render, screen, waitFor } from '@solidjs/testing-library'
-import { Store } from '@tanstack/solid-store'
-import {
-  BaseWallet,
-  DeflyWallet,
-  MagicAuth,
-  NetworkId,
-  WalletManager,
-  WalletId,
-  type State,
-  type WalletAccount
-} from '@txnlab/use-wallet'
-import { For, Show, createSignal } from 'solid-js'
-import { Wallet, WalletProvider, useWallet, useWalletManager } from '../index'
-import algosdk from 'algosdk'
-
-const mocks = vi.hoisted(() => {
-  return {
-    connect: vi.fn((_args) => Promise.resolve([] as WalletAccount[])),
-    disconnect: vi.fn(() => Promise.resolve()),
-    setActive: vi.fn(),
-    setActiveAccount: vi.fn(),
-    resumeSession: vi.fn(() => Promise.resolve()),
-    signTransactions: vi.fn(() => Promise.resolve([] as Uint8Array[])),
-    transactionSigner: vi.fn(() => Promise.resolve([] as Uint8Array[]))
-  }
-})
-
-vi.mock('@txnlab/use-wallet', async (importOriginal) => {
-  const mod = await importOriginal<typeof import('@txnlab/use-wallet')>()
-  return {
-    ...mod,
-    DeflyWallet: class extends mod.BaseWallet {
-      connect = mocks.connect
-      disconnect = mocks.disconnect
-      setActive = mocks.setActive
-      setActiveAccount = mocks.setActiveAccount
-      resumeSession = mocks.resumeSession
-      signTransactions = mocks.signTransactions
-      transactionSigner = mocks.transactionSigner
-    },
-    MagicAuth: class extends mod.BaseWallet {
-      connect = mocks.connect
-      disconnect = mocks.disconnect
-      setActive = mocks.setActive
-      setActiveAccount = mocks.setActiveAccount
-      resumeSession = mocks.resumeSession
-      signTransactions = mocks.signTransactions
-      transactionSigner = mocks.transactionSigner
-    }
-  }
-})
-
-const testAccount1 = { name: 'Account 1', address: 'address1' }
-const testAccount2 = { name: 'Account 2', address: 'address2' }
-
-const TestComponent = () => {
-  const {
-    activeAccount,
-    activeAddress,
-    activeNetwork,
-    activeWallet,
-    activeWalletAccounts,
-    activeWalletAddresses,
-    activeWalletId,
-    activeWalletState,
-    setActiveNetwork,
-    isWalletActive,
-    isWalletConnected,
-    walletStore,
-    wallets,
-    algodClient
-  } = useWallet()
-
-  const [magicEmail, setMagicEmail] = createSignal('')
-
-  const getConnectArgs = (wallet: BaseWallet) => {
-    if (wallet.id === WalletId.MAGIC) {
-      return { email: magicEmail() }
-    }
-    return undefined
-  }
-
-  return (
-    <div>
-      <div data-testid="active-account">{JSON.stringify(activeAccount())}</div>
-      <div data-testid="active-address">{JSON.stringify(activeAddress())}</div>
-      <div data-testid="active-network">{activeNetwork()}</div>
-      <div data-testid="active-wallet">{JSON.stringify(activeWallet()?.id || 'null')}</div>
-      <div data-testid="active-wallet-accounts">{JSON.stringify(activeWalletAccounts())}</div>
-      <div data-testid="active-wallet-addresses">
-        {activeWalletAddresses()?.join(', ') || 'null'}
-      </div>
-      <div data-testid="active-wallet-id">{JSON.stringify(activeWalletId())}</div>
-      <div data-testid="active-wallet-state">{JSON.stringify(activeWalletState())}</div>
-      <div data-testid="wallet-store">{JSON.stringify(walletStore())}</div>
-      <div data-testid="wallets">{wallets.map((wallet) => wallet.id).join(', ')}</div>
-      <div data-testid="algod-client">{JSON.stringify(algodClient())}</div>
-
-      <For each={wallets}>
-        {(wallet) => (
-          <div data-testid="wallet">
-            <h4 data-testid={`wallet-name-${wallet.id}`}>{wallet.metadata.name}</h4>
-            <p data-testid={`wallet-status-${wallet.id}`}>
-              {isWalletActive(wallet.id)
-                ? 'Active'
-                : isWalletConnected(wallet.id)
-                  ? 'Connected'
-                  : 'Disconnected'}
-            </p>
-            <button
-              data-testid={`connect-btn-${wallet.id}`}
-              onClick={() => wallet.connect(getConnectArgs(wallet))}
-              disabled={isWalletConnected(wallet.id)}
-            >
-              Connect
-            </button>
-            <Show when={wallet.id === WalletId.MAGIC}>
-              <input
-                data-testid="magic-email"
-                type="email"
-                value={magicEmail()}
-                onInput={(e) => setMagicEmail(e.target.value)}
-                placeholder="Enter email to connect..."
-                disabled={isWalletConnected(wallet.id)}
-              />
-            </Show>
-            <button
-              data-testid={`disconnect-btn-${wallet.id}`}
-              onClick={() => wallet.disconnect()}
-              disabled={!isWalletConnected(wallet.id)}
-            >
-              Disconnect
-            </button>
-            <button
-              data-testid={`set-active-btn-${wallet.id}`}
-              onClick={() => wallet.setActive()}
-              disabled={isWalletActive(wallet.id)}
-            >
-              Set Active
-            </button>
-            <button
-              data-testid={`set-active-account-btn-${wallet.id}`}
-              onClick={() => wallet.setActiveAccount(wallet.accounts[0].address)}
-              disabled={!isWalletActive(wallet.id) || !isWalletConnected(wallet.id)}
-            >
-              Set Active Account
-            </button>
-            <button
-              data-testid={`sign-transactions-btn-${wallet.id}`}
-              onClick={() => wallet.signTransactions([], [])}
-              disabled={!isWalletActive(wallet.id)}
-            >
-              Sign Transactions
-            </button>
-            <button
-              data-testid={`transaction-signer-btn-${wallet.id}`}
-              onClick={() => wallet.transactionSigner([], [])}
-              disabled={!isWalletActive(wallet.id)}
-            >
-              Transaction Signer
-            </button>
-          </div>
-        )}
-      </For>
-
-      <button
-        data-testid="set-active-network-btn"
-        onClick={() => setActiveNetwork(NetworkId.MAINNET)}
-      >
-        Set Active Network to Mainnet
-      </button>
-    </div>
-  )
-}
-
-describe('useWallet', () => {
-  let mockStore: Store<State, (cb: State) => State>
-  let mockWalletManager: WalletManager
-  let mockDeflyWallet: DeflyWallet
-  let mockMagicAuth: MagicAuth
-  let mockWallets: Wallet[]
-  let mockSetAlgodClient: (client: algosdk.Algodv2) => void
-  // eslint-disable-next-line @typescript-eslint/no-unused-vars
-  let mockAlgodClient: algosdk.Algodv2
-
-  beforeEach(() => {
-    vi.clearAllMocks()
-
-    const defaultState = {
-      wallets: {},
-      activeWallet: null,
-      activeNetwork: NetworkId.TESTNET,
-      algodClient: new algosdk.Algodv2('', 'https://testnet-api.4160.nodely.dev/')
-    }
-
-    mockStore = new Store<State>(defaultState)
-
-    mockDeflyWallet = new DeflyWallet({
-      id: WalletId.DEFLY,
-      metadata: { name: 'Defly', icon: 'icon' },
-      getAlgodClient: () => ({}) as any,
-      store: mockStore,
-      subscribe: vi.fn()
-    })
-
-    mockMagicAuth = new MagicAuth({
-      id: WalletId.MAGIC,
-      metadata: { name: 'Magic', icon: 'icon' },
-      getAlgodClient: () => ({}) as any,
-      store: mockStore,
-      subscribe: vi.fn()
-    })
-
-    mockWalletManager = new WalletManager()
-    mockWalletManager._clients = new Map<WalletId, BaseWallet>([
-      [WalletId.DEFLY, mockDeflyWallet],
-      [WalletId.MAGIC, mockMagicAuth]
-    ])
-    mockWalletManager.store = mockStore
-
-    mockWallets = [
-      {
-        id: () => mockDeflyWallet.id,
-        metadata: () => mockDeflyWallet.metadata,
-        accounts: () => [],
-        activeAccount: () => null,
-        isConnected: () => false,
-        isActive: () => false,
-        connect: expect.any(Function),
-        disconnect: expect.any(Function),
-        setActive: expect.any(Function),
-        setActiveAccount: expect.any(Function)
-      },
-      {
-        id: () => mockMagicAuth.id,
-        metadata: () => mockMagicAuth.metadata,
-        accounts: () => [],
-        activeAccount: () => null,
-        isConnected: () => false,
-        isActive: () => false,
-        connect: expect.any(Function),
-        disconnect: expect.any(Function),
-        setActive: expect.any(Function),
-        setActiveAccount: expect.any(Function)
-      }
-    ]
-
-    mockAlgodClient = new algosdk.Algodv2('token', 'https://server', '')
-
-    mockSetAlgodClient = (client: algosdk.Algodv2) => {
-      mockAlgodClient = client
-    }
-  })
-
-  it('initializes wallets and active wallet correctly', () => {
-    render(() => (
-      <WalletProvider manager={mockWalletManager}>
-        <TestComponent />
-      </WalletProvider>
-    ))
-    expect(screen.getByTestId('wallets')).toHaveTextContent(
-      mockWallets.map((wallet) => wallet.id()).join(', ')
-    )
-    expect(screen.getAllByTestId('wallet')).toHaveLength(2)
-    expect(screen.getByTestId('active-wallet')).toHaveTextContent('null')
-    expect(screen.getByTestId('active-account')).toHaveTextContent('null')
-    expect(screen.getByTestId('wallet-store')).toHaveTextContent('{}')
-    expect(screen.getByTestId('active-network')).toHaveTextContent(NetworkId.TESTNET)
-  })
-
-  it('calls connect and disconnect correctly', () => {
-    render(() => (
-      <WalletProvider manager={mockWalletManager}>
-        <TestComponent />
-      </WalletProvider>
-    ))
-
-    // Trigger connect for Defly wallet
-    const connectButton = screen.getByTestId('connect-btn-defly')
-    fireEvent.click(connectButton)
-    expect(mocks.connect).toHaveBeenCalled()
-
-    // Simulate Defly wallet connection
-    mockStore.setState((state) => ({
-      ...state,
-      wallets: {
-        ...state.wallets,
-        [WalletId.DEFLY]: {
-          accounts: [testAccount1, testAccount2],
-          activeAccount: testAccount2
-        }
-      },
-      activeWallet: WalletId.DEFLY
-    }))
-
-    // Trigger disconnect
-    const disconnectButton = screen.getByTestId('disconnect-btn-defly')
-    fireEvent.click(disconnectButton)
-    expect(mocks.disconnect).toHaveBeenCalled()
-  })
-
-  it('calls connect with email for Magic wallet', async () => {
-    render(() => (
-      <WalletProvider manager={mockWalletManager}>
-        <TestComponent />
-      </WalletProvider>
-    ))
-
-    // Set the email address
-    const emailInput = screen.getByTestId('magic-email') as HTMLInputElement
-    fireEvent.input(emailInput, { target: { value: 'test@example.com' } })
-
-    // Trigger connect for Magic wallet
-    const connectButton = screen.getByTestId('connect-btn-magic')
-    fireEvent.click(connectButton)
-
-    // Assert that connect was called with the email address
-    expect(mocks.connect).toHaveBeenCalledWith({ email: 'test@example.com' })
-  })
-
-  it('calls setActive and setActiveAccount correctly', () => {
-    render(() => (
-      <WalletProvider manager={mockWalletManager}>
-        <TestComponent />
-      </WalletProvider>
-    ))
-
-    mockStore.setState((state) => ({
-      ...state,
-      wallets: {
-        ...state.wallets,
-        [WalletId.DEFLY]: {
-          accounts: [testAccount1, testAccount2],
-          activeAccount: testAccount2
-        },
-        [WalletId.MAGIC]: {
-          accounts: [testAccount1],
-          activeAccount: testAccount1
-        }
-      },
-      activeWallet: WalletId.DEFLY
-    }))
-
-    const setActiveButton = screen.getByTestId('set-active-btn-magic')
-    fireEvent.click(setActiveButton)
-    expect(mocks.setActive).toHaveBeenCalled()
-
-    mockStore.setState((state) => ({
-      ...state,
-      activeWallet: WalletId.MAGIC
-    }))
-
-    const setActiveAccountButton = screen.getByTestId('set-active-account-btn-magic')
-    fireEvent.click(setActiveAccountButton)
-    expect(mocks.setActiveAccount).toHaveBeenCalledWith(testAccount1.address)
-  })
-
-  it('calls setActiveNetwork correctly', async () => {
-    render(() => (
-      <WalletProvider manager={mockWalletManager}>
-        <TestComponent />
-      </WalletProvider>
-    ))
-
-    expect(screen.getByTestId('active-network')).toHaveTextContent(NetworkId.TESTNET)
-
-    const setActiveNetworkButton = screen.getByTestId('set-active-network-btn')
-    fireEvent.click(setActiveNetworkButton)
-
-    await waitFor(() => {
-      expect(screen.getByTestId('active-network')).toHaveTextContent(NetworkId.MAINNET)
-    })
-  })
-
-  // it('reactively updates the algodClient', async () => {
-  //   render(() => (
-  //     <WalletProvider manager={mockWalletManager}>
-  //       <TestComponent />
-  //     </WalletProvider>
-  //   ))
-
-  //   const newAlgodClient = new algosdk.Algodv2('new-token', 'https://new-server', '')
-
-  //   const setAlgodClientButton = screen.getByTestId('set-algod-client-btn')
-  //   fireEvent.click(setAlgodClientButton)
-
-  //   // Wait for state update
-  //   await waitFor(() => {
-  //     expect(screen.getByTestId('algod-client')).toHaveTextContent(JSON.stringify(newAlgodClient))
-  //   })
-  // })
-
-  it('updates algodClient when setActiveNetwork is called', async () => {
-    render(() => (
-      <WalletProvider manager={mockWalletManager}>
-        <TestComponent />
-      </WalletProvider>
-    ))
-
-    const newAlgodClient = new algosdk.Algodv2('', 'https://mainnet-api.4160.nodely.dev/', '')
-
-    mockWalletManager.setActiveNetwork = async (networkId: NetworkId) => {
-      mockSetAlgodClient(newAlgodClient)
-      mockWalletManager.store.setState((state) => ({
-        ...state,
-        activeNetwork: networkId
-      }))
-    }
-
-    const setActiveNetworkButton = screen.getByTestId('set-active-network-btn')
-    fireEvent.click(setActiveNetworkButton)
-
-    // Wait for state update
-    await waitFor(() => {
-      expect(screen.getByTestId('algod-client')).toHaveTextContent(JSON.stringify(newAlgodClient))
-    })
-  })
-
-  it('calls signTransactions and transactionSigner correctly', async () => {
-    render(() => (
-      <WalletProvider manager={mockWalletManager}>
-        <TestComponent />
-      </WalletProvider>
-    ))
-
-    mockStore.setState((state) => ({
-      ...state,
-      wallets: {
-        ...state.wallets,
-        [WalletId.DEFLY]: {
-          accounts: [testAccount1, testAccount2],
-          activeAccount: testAccount2
-        }
-      },
-      activeWallet: WalletId.DEFLY
-    }))
-
-    const signTransactionsButton = screen.getByTestId('sign-transactions-btn-defly')
-    fireEvent.click(signTransactionsButton)
-    expect(mocks.signTransactions).toHaveBeenCalledWith([], [])
-
-    const transactionSignerButton = screen.getByTestId('transaction-signer-btn-defly')
-    fireEvent.click(transactionSignerButton)
-    expect(mocks.transactionSigner).toHaveBeenCalledWith([], [])
-  })
-
-  it('updates wallets when store state changes', () => {
-    render(() => (
-      <WalletProvider manager={mockWalletManager}>
-        <TestComponent />
-      </WalletProvider>
-    ))
-
-    expect(screen.getByTestId('active-account')).toHaveTextContent('null')
-    expect(screen.getByTestId('active-address')).toHaveTextContent('null')
-    expect(screen.getByTestId('active-network')).toHaveTextContent(NetworkId.TESTNET)
-    expect(screen.getByTestId('active-wallet')).toHaveTextContent('null')
-    expect(screen.getByTestId('active-wallet-accounts')).toHaveTextContent('null')
-    expect(screen.getByTestId('active-wallet-addresses')).toHaveTextContent('null')
-    expect(screen.getByTestId('active-wallet-id')).toHaveTextContent('null')
-    expect(screen.getByTestId('active-wallet-state')).toHaveTextContent('null')
-    expect(screen.getByTestId('wallet-store')).toHaveTextContent('{}')
-    expect(screen.getByTestId('wallets')).toHaveTextContent(
-      mockWallets.map((wallet) => wallet.id()).join(', ')
-    )
-    expect(screen.getAllByTestId('wallet')).toHaveLength(2)
-    expect(screen.getByTestId('wallet-name-defly')).toHaveTextContent('Defly')
-    expect(screen.getByTestId('wallet-status-defly')).toHaveTextContent('Disconnected')
-    expect(screen.getByTestId('wallet-name-magic')).toHaveTextContent('Magic')
-    expect(screen.getByTestId('wallet-status-magic')).toHaveTextContent('Disconnected')
-
-    // Simulate Defly wallet connection
-    mockStore.setState((state) => ({
-      ...state,
-      wallets: {
-        ...state.wallets,
-        [WalletId.DEFLY]: {
-          accounts: [testAccount1, testAccount2],
-          activeAccount: testAccount2
-        }
-      },
-      activeWallet: WalletId.DEFLY
-    }))
-
-    expect(screen.getByTestId('active-account')).toHaveTextContent(JSON.stringify(testAccount2))
-    expect(screen.getByTestId('active-address')).toHaveTextContent(testAccount2.address)
-    expect(screen.getByTestId('active-wallet')).toHaveTextContent(WalletId.DEFLY)
-    expect(screen.getByTestId('active-wallet-accounts')).toHaveTextContent(
-      JSON.stringify([testAccount1, testAccount2])
-    )
-    expect(screen.getByTestId('active-wallet-addresses')).toHaveTextContent('address1, address2')
-    expect(screen.getByTestId('active-wallet-id')).toHaveTextContent(WalletId.DEFLY)
-    expect(screen.getByTestId('active-wallet-state')).toHaveTextContent(
-      JSON.stringify({
-        accounts: [testAccount1, testAccount2],
-        activeAccount: testAccount2
-      })
-    )
-    expect(screen.getByTestId('wallet-store')).toHaveTextContent(
-      JSON.stringify({
-        [WalletId.DEFLY]: {
-          accounts: [testAccount1, testAccount2],
-          activeAccount: testAccount2
-        }
-      })
-    )
-    expect(screen.getByTestId('wallet-status-defly')).toHaveTextContent('Active')
-    expect(screen.getByTestId('wallet-status-magic')).toHaveTextContent('Disconnected')
-
-    // Simulate Magic wallet connection
-    mockStore.setState((state) => ({
-      ...state,
-      wallets: {
-        ...state.wallets,
-        [WalletId.MAGIC]: {
-          accounts: [testAccount1],
-          activeAccount: testAccount1
-        }
-      },
-      activeWallet: WalletId.MAGIC
-    }))
-
-    expect(screen.getByTestId('wallet-status-defly')).toHaveTextContent('Connected')
-    expect(screen.getByTestId('wallet-status-magic')).toHaveTextContent('Active')
-
-    // Set active network to mainnet
-    mockStore.setState((state) => ({
-      ...state,
-      activeNetwork: NetworkId.MAINNET
-    }))
-
-    expect(screen.getByTestId('active-network')).toHaveTextContent(NetworkId.MAINNET)
-  })
-})
-
-describe('WalletProvider', () => {
-  it('provides the WalletManager to its children', () => {
-    const TestComponent = () => {
-      const manager = useWalletManager()
-      return <h1>{manager ? 'Manager provided' : 'No manager'}</h1>
-    }
-
-    const walletManager = new WalletManager({
-      wallets: [WalletId.DEFLY]
-    })
-
-    render(() => (
-      <WalletProvider manager={walletManager}>
-        <TestComponent />
-      </WalletProvider>
-    ))
-
-    expect(screen.getByText('Manager provided')).toBeInTheDocument()
-  })
-
-  it('throws an error when useWalletManager is used outside of WalletProvider', () => {
-    const TestComponent = () => {
-      try {
-        useWalletManager()
-        return <div>No error thrown</div>
-      } catch (error: any) {
-        return <div>{error.message}</div>
-      }
-    }
-
-    render(() => <TestComponent />)
-    expect(
-      screen.getByText('useWalletManager must be used within a WalletProvider')
-    ).toBeInTheDocument()
-  })
-
-  it('calls resumeSessions on mount', async () => {
-    const mockResumeSessions = vi.fn()
-    const fakeManager = { resumeSessions: mockResumeSessions }
-
-    render(() => (
-      <WalletProvider manager={fakeManager as any as WalletManager}>
-        <div />
-      </WalletProvider>
-    ))
-
-    expect(mockResumeSessions).toHaveBeenCalled()
-  })
-})
->>>>>>> 7d755e15
+})