import { useStore } from '@tanstack/solid-store'
import { JSX, createContext, createMemo, onMount, useContext } from 'solid-js'
import type {
  NetworkId,
  WalletAccount,
  WalletId,
  WalletManager,
  WalletMetadata,
  WalletState,
  NetworkId,
  AlgodConfig
} from '@txnlab/use-wallet'
import algosdk from 'algosdk'

export * from '@txnlab/use-wallet'

interface WalletProviderProps {
  manager: WalletManager
  children: JSX.Element
}

const WalletContext = createContext<() => WalletManager>()

export const WalletProvider = (props: WalletProviderProps): JSX.Element => {
  const store = () => props.manager

  onMount(async () => {
    try {
      await props.manager.resumeSessions()
    } catch (error) {
      console.error('Error resuming sessions:', error)
    }
  })

  return <WalletContext.Provider value={store}>{props.children}</WalletContext.Provider>
}

export const useWalletManager = (): WalletManager => {
  const manager = useContext(WalletContext)
  if (!manager) {
    throw new Error('useWalletManager must be used within a WalletProvider')
  }
  return manager()
}

export const useNetwork = () => {
  const manager = createMemo(() => useWalletManager())
  const algodClient = useStore(manager().store, (state) => state.algodClient)
  const activeNetwork = useStore(manager().store, (state) => state.activeNetwork)

  const setActiveNetwork = async (networkId: NetworkId | string): Promise<void> => {
    if (networkId === activeNetwork()) {
      return
    }

    if (!manager().networkConfig[networkId]) {
      throw new Error(`Network "${networkId}" not found in network configuration`)
    }

    console.info(`[Solid] Creating Algodv2 client for ${networkId}...`)

    const { algod } = manager().networkConfig[networkId]
    const { token = '', baseServer, port = '', headers = {} } = algod
    const newClient = new algosdk.Algodv2(token, baseServer, port, headers)

    manager().store.setState((state) => ({
      ...state,
      activeNetwork: networkId,
      algodClient: newClient
    }))

    console.info(`[Solid] ✅ Active network set to ${networkId}.`)
  }

  const updateNetworkAlgod = (networkId: string, config: Partial<AlgodConfig>): void => {
    manager().updateNetworkAlgod(networkId, config)
  }

  return {
    activeNetwork,
    networks: manager().networks,
    algodClient,
    setActiveNetwork,
    updateNetworkAlgod
  }
}

export interface Wallet {
  id: () => string
  metadata: () => WalletMetadata
  accounts: () => WalletAccount[]
  activeAccount: () => WalletAccount | null
  isConnected: () => boolean
  isActive: () => boolean
  connect: (args?: Record<string, any>) => Promise<WalletAccount[]>
  disconnect: () => Promise<void>
  setActive: () => void
  setActiveAccount: (address: string) => void
}

export const useWallet = () => {
  const manager = createMemo(() => useWalletManager())

  const managerStatus = useStore(manager().store, (state) => state.managerStatus)
  const isReady = createMemo(() => managerStatus() === 'ready')

  const walletStore = useStore(manager().store, (state) => state.wallets)
  const walletState = (walletId: WalletId): WalletState | null => walletStore()[walletId] || null
  const activeWalletId = useStore(manager().store, (state) => state.activeWallet)
  const activeWallet = () => manager().getWallet(activeWalletId() as WalletId) || null
  const activeWalletState = () => walletState(activeWalletId() as WalletId)
  const activeWalletAccounts = () => activeWalletState()?.accounts ?? null
  const activeWalletAddresses = () =>
    activeWalletAccounts()?.map((account) => account.address) ?? null
  const activeAccount = () => activeWalletState()?.activeAccount ?? null
  const activeAddress = () => activeAccount()?.address ?? null
  const isWalletActive = (walletId: WalletId) => walletId === activeWalletId()
  const isWalletConnected = (walletId: WalletId) =>
    !!walletState(walletId)?.accounts.length || false

<<<<<<< HEAD
=======
  const activeNetwork = useStore(manager().store, (state) => state.activeNetwork)

  const setActiveNetwork = async (networkId: NetworkId | string): Promise<void> => {
    if (networkId === activeNetwork()) {
      return
    }

    if (!manager().networkConfig[networkId]) {
      throw new Error(`Network "${networkId}" not found in network configuration`)
    }

    console.info(`[Solid] Creating Algodv2 client for ${networkId}...`)

    const { algod } = manager().networkConfig[networkId]
    const { token, baseServer, port, headers } = algod
    const newClient = new algosdk.Algodv2(token, baseServer, port, headers)

    manager().store.setState((state) => ({
      ...state,
      activeNetwork: networkId,
      algodClient: newClient
    }))

    console.info(`[Solid] ✅ Active network set to ${networkId}.`)
  }

>>>>>>> dbbad1b0
  const signTransactions = <T extends algosdk.Transaction[] | Uint8Array[]>(
    txnGroup: T | T[],
    indexesToSign?: number[]
  ): Promise<(Uint8Array | null)[]> => {
    const wallet = activeWallet()
    if (!wallet) {
      throw new Error('No active wallet')
    }
    return wallet.signTransactions(txnGroup, indexesToSign)
  }

  const transactionSigner = (
    txnGroup: algosdk.Transaction[],
    indexesToSign: number[]
  ): Promise<Uint8Array[]> => {
    const wallet = activeWallet()
    if (!wallet) {
      throw new Error('No active wallet')
    }
    return wallet.transactionSigner(txnGroup, indexesToSign)
  }

  return {
    wallets: manager().wallets,
    isReady,
    activeWallet,
    activeWalletAccounts,
    activeWalletAddresses,
    activeWalletState,
    activeAccount,
    activeAddress,
    activeWalletId,
    walletStore,
    isWalletActive,
    isWalletConnected,
    signTransactions,
    transactionSigner
  }
}<|MERGE_RESOLUTION|>--- conflicted
+++ resolved
@@ -1,16 +1,15 @@
 import { useStore } from '@tanstack/solid-store'
+import algosdk from 'algosdk'
 import { JSX, createContext, createMemo, onMount, useContext } from 'solid-js'
 import type {
+  AlgodConfig,
   NetworkId,
   WalletAccount,
   WalletId,
   WalletManager,
   WalletMetadata,
-  WalletState,
-  NetworkId,
-  AlgodConfig
+  WalletState
 } from '@txnlab/use-wallet'
-import algosdk from 'algosdk'
 
 export * from '@txnlab/use-wallet'
 
@@ -118,35 +117,6 @@
   const isWalletConnected = (walletId: WalletId) =>
     !!walletState(walletId)?.accounts.length || false
 
-<<<<<<< HEAD
-=======
-  const activeNetwork = useStore(manager().store, (state) => state.activeNetwork)
-
-  const setActiveNetwork = async (networkId: NetworkId | string): Promise<void> => {
-    if (networkId === activeNetwork()) {
-      return
-    }
-
-    if (!manager().networkConfig[networkId]) {
-      throw new Error(`Network "${networkId}" not found in network configuration`)
-    }
-
-    console.info(`[Solid] Creating Algodv2 client for ${networkId}...`)
-
-    const { algod } = manager().networkConfig[networkId]
-    const { token, baseServer, port, headers } = algod
-    const newClient = new algosdk.Algodv2(token, baseServer, port, headers)
-
-    manager().store.setState((state) => ({
-      ...state,
-      activeNetwork: networkId,
-      algodClient: newClient
-    }))
-
-    console.info(`[Solid] ✅ Active network set to ${networkId}.`)
-  }
-
->>>>>>> dbbad1b0
   const signTransactions = <T extends algosdk.Transaction[] | Uint8Array[]>(
     txnGroup: T | T[],
     indexesToSign?: number[]
