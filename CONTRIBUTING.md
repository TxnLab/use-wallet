<<<<<<< HEAD
# Contributing

First off, thank you for considering contributing to `avm-wallet`! It's people like you that make this project such a great tool for the Algorand community.

## Reporting Issues

If you have found an issue with `avm-wallet`, please follow these steps:

- Provide a clear description of the issue, including the expected behavior and the actual behavior.
- Provide the version of `avm-wallet` you are using, the framework you are using, and any other relevant context about your environment.
- Describe the exact steps which reproduce the problem in as much detail as possible.
- To help triage and fix the issue quickly, please provide a minimal reproducible example.

To create a shareable code example, you can use CodeSandbox (https://codesandbox.io/s/new) or Stackblitz (https://stackblitz.com/).

Feel free to fork any of our CodeSandbox examples to reproduce your issue:

| Package                    | Framework         | Example                                                |
| -------------------------- | ----------------- | ------------------------------------------------------ |
| `avm-wallet`       | Vite (Vanilla TS) | https://codesandbox.io/p/devbox/vite-vanilla-ts-mxmghx |
| `avm-wallet-react` | Vite (React)      | https://codesandbox.io/p/devbox/vite-react-k55gr5      |
| `avm-wallet-solid` | Vite (Solid)      | https://codesandbox.io/p/devbox/vite-solid-w2gtz2      |
| `avm-wallet-vue`   | Vite (Vue)        | https://codesandbox.io/p/devbox/vite-vue-cznvls        |

A public GitHub repository also works. 👌

Please ensure that the reproduction is as minimal as possible. For more information on how to create a minimal reproducible example, please refer to [this guide](https://stackoverflow.com/help/minimal-reproducible-example).

## Suggesting New Features

If you would like to suggest a new feature or enhancement for `avm-wallet`, please follow these guidelines:

- Use a clear and descriptive title for the issue to identify the suggestion.
- Provide a step-by-step description of the suggested enhancement in as many details as possible.
- Provide specific examples to demonstrate the steps or point out the part of `avm-wallet` where the enhancement could be implemented.

## Development

If you want to contribute to `avm-wallet`, please follow these steps to get started:

- Fork the repository.
- Clone the repository.
- Install dependencies.

  ```bash
  pnpm install
  ```

  - We use pnpm v9 as our package manager. If you are not familiar with pnpm, please refer to the [pnpm documentation](https://pnpm.io/cli/install).

  - We use [nvm](https://github.com/nvm-sh/nvm) to manage node versions. Please make sure to use the version mentioned in the `.nvmrc` file.

  ```bash
  nvm use
  ```

- Build all packages.

  ```bash
  pnpm build:packages
  ```

- Implement your changes and tests to files in the packages' `src/` directory and corresponding test files.

- Git stage your changes and commit (see commit guidelines below).

- Submit PR for review (see PR guidelines below).

### Running Examples

- Make sure you have installed dependencies in the repository's root directory.

  ```bash
  pnpm install
  ```

- If you want to run an example against your local changes, navigate to the project in the `examples/` directory and run the following command:

  ```bash
  pnpm dev
  ```

- Alternatively, from the root directory you can run one of the following commands to run an example:

  ```bash
  pnpm example:ts
  pnpm example:react
  pnpm example:solid
  pnpm example:vue
  pnpm example:nextjs
  pnpm example:nuxt
  ```

## Git Commit Guidelines

`TxnLab/avm-wallet` is using [Angular Commit Message Conventions](https://github.com/angular/angular.js/blob/master/DEVELOPERS.md#-git-commit-guidelines).

We have very precise rules over how our git commit messages can be formatted. This leads to **more readable messages** that are easy to follow when looking through the **project history**.

### Commit Message Format

Each commit message consists of a **header**, a **body** and a **footer**. The header has a special format that includes a **type**, a **scope** and a **subject**:

```
<type>(<scope>): <subject>
<BLANK LINE>
<body>
<BLANK LINE>
<footer>
```

The **header** is mandatory and the **scope** of the header is optional.

Any line of the commit message cannot be longer than 100 characters! This allows the message to be easier to read on GitHub as well as in various git tools.

### Type

Must be one of the following:

- **feat**: A new feature
- **fix**: A bug fix
- **docs**: Documentation only changes
- **style**: Changes that do not affect the meaning of the code (white-space, formatting, missing semi-colons, etc)
- **refactor**: A code change that neither fixes a bug nor adds a feature
- **perf**: A code change that improves performance
- **test**: Adding missing or correcting existing tests
- **chore**: Changes to the build process or auxiliary tools and libraries such as documentation generation

### Scope

The scope could be anything specifying the place of the commit change. For example `core`, `react`, `vue`, and `solid` refer to the core library and adapters, while `defly`, `pera`, `lute`, etc. refer to individual wallet clients.

You can use `*` when the change affects more than a single scope.

### Subject

The subject contains a succinct description of the change:

- use the imperative, present tense: "change" not "changed" nor "changes"
- don't capitalize first letter
- no dot (.) at the end

### Body

Just as in the **subject**, use the imperative, present tense: "change" not "changed" nor "changes". The body should include the motivation for the change and contrast this with previous behavior.

### Footer

The footer should contain any information about **Breaking Changes** and is also the place to reference GitHub issues that this commit closes.

**Breaking Changes** should start with the word `BREAKING CHANGE:` with a space or two newlines. The rest of the commit message is then used for this.

### Revert

If the commit reverts a previous commit, it should begin with `revert: `, followed by the header of the reverted commit. In the body it should say: `This reverts commit <hash>.`, where the hash is the SHA of the commit being reverted.

## Pull Requests

- Pull requests will not be reviewed until all checks pass. Before submitting a pull request, ensure that you have run the following commands in the repository's root directory:

  ```bash
  pnpm lint
  ```

  ```bash
  pnpm prettier
  ```

  ```bash
  pnpm typecheck
  ```

  ```bash
  pnpm test
  ```

- If possible/appropriate, create new tests that fail without your changes and pass with them.

- Pull requests are merged by squashing all commits and editing the commit message if necessary using the GitHub user interface.

- Use an appropriate commit type. Be especially careful with breaking changes.

## Documentation

See the [GitBook documentation](https://txnlab.gitbook.io/avm-wallet/) for configuration and usage details, including guides for supported frameworks. For documentation issues and feature requests, please [open an issue](https://github.com/txnlab/avm-wallet/issues/new/choose).

## Contact

If you have any questions, please join our [Discord server](https://discord.gg/7XcuMTfeZP). Discussion related to `avm-wallet` takes place in the `#avm-wallet` channel.

Thank you for contributing to `avm-wallet`!
=======
# Contributing

First off, thank you for considering contributing to `@txnlab/use-wallet`! It's people like you that make this project such a great tool for the Algorand community.

## Reporting Issues

If you have found an issue with `@txnlab/use-wallet`, please follow these steps:

- Provide a clear description of the issue, including the expected behavior and the actual behavior.
- Provide the version of `@txnlab/use-wallet` you are using, the framework you are using, and any other relevant context about your environment.
- Describe the exact steps which reproduce the problem in as much detail as possible.
- To help triage and fix the issue quickly, please provide a minimal reproducible example.

To create a shareable code example, you can use CodeSandbox (https://codesandbox.io/s/new) or Stackblitz (https://stackblitz.com/).

Feel free to fork any of our examples to reproduce your issue:

| Package                    | Framework         | Examples                                                                                                                              |
| -------------------------- | ----------------- | ------------------------------------------------------------------------------------------------------------------------------------- |
| `@txnlab/use-wallet`       | Vite (Vanilla TS) | [CodeSandbox](https://codesandbox.io/p/devbox/vite-vanilla-ts-mxmghx) / [StackBlitz](https://stackblitz.com/edit/vitejs-vite-cfpybn)  |
| `@txnlab/use-wallet-react` | Vite (React)      | [CodeSandbox](https://codesandbox.io/p/devbox/vite-react-k55gr5) / [StackBlitz](https://stackblitz.com/edit/vitejs-vite-tbsvrz)       |
| `@txnlab/use-wallet-solid` | Vite (Solid)      | [CodeSandbox](https://codesandbox.io/p/devbox/vite-solid-w2gtz2) / [StackBlitz](https://stackblitz.com/edit/solidjs-templates-mnxg4m) |
| `@txnlab/use-wallet-vue`   | Vite (Vue)        | [CodeSandbox](https://codesandbox.io/p/devbox/vite-vue-cznvls) / [StackBlitz](https://stackblitz.com/edit/vitejs-vite-mpwnm1)         |

A public GitHub repository also works. 👌

Please ensure that the reproduction is as minimal as possible. For more information on how to create a minimal reproducible example, please refer to [this guide](https://stackoverflow.com/help/minimal-reproducible-example).

## Suggesting New Features

If you would like to suggest a new feature or enhancement for `@txnlab/use-wallet`, please follow these guidelines:

- Use a clear and descriptive title for the issue to identify the suggestion.
- Provide a step-by-step description of the suggested enhancement in as many details as possible.
- Provide specific examples to demonstrate the steps or point out the part of `@txnlab/use-wallet` where the enhancement could be implemented.

## Development

If you want to contribute to `@txnlab/use-wallet`, please follow these steps to get started:

- Fork the repository.
- Clone the repository.
- Install dependencies.

  ```bash
  pnpm install
  ```

  - We use pnpm v9 as our package manager. If you are not familiar with pnpm, please refer to the [pnpm documentation](https://pnpm.io/cli/install).

  - We use [nvm](https://github.com/nvm-sh/nvm) to manage node versions. Please make sure to use the version mentioned in the `.nvmrc` file.

  ```bash
  nvm use
  ```

- Build all packages.

  ```bash
  pnpm build:packages
  ```

- Implement your changes and tests to files in the packages' `src/` directory and corresponding test files.

- Git stage your changes and commit (see commit guidelines below).

- Submit PR for review (see PR guidelines below).

### Running Examples

- Make sure you have installed dependencies in the repository's root directory.

  ```bash
  pnpm install
  ```

- If you want to run an example against your local changes, navigate to the project in the `examples/` directory and run the following command:

  ```bash
  pnpm dev
  ```

- Alternatively, from the root directory you can run one of the following commands to run an example:

  ```bash
  pnpm example:ts
  pnpm example:react
  pnpm example:solid
  pnpm example:vue
  pnpm example:nextjs
  pnpm example:nuxt
  ```

## Git Commit Guidelines

`TxnLab/use-wallet` is using [Angular Commit Message Conventions](https://github.com/angular/angular.js/blob/master/DEVELOPERS.md#-git-commit-guidelines).

We have very precise rules over how our git commit messages can be formatted. This leads to **more readable messages** that are easy to follow when looking through the **project history**.

### Commit Message Format

Each commit message consists of a **header**, a **body** and a **footer**. The header has a special format that includes a **type**, a **scope** and a **subject**:

```
<type>(<scope>): <subject>
<BLANK LINE>
<body>
<BLANK LINE>
<footer>
```

The **header** is mandatory and the **scope** of the header is optional.

Any line of the commit message cannot be longer than 100 characters! This allows the message to be easier to read on GitHub as well as in various git tools.

### Type

Must be one of the following:

- **feat**: A new feature
- **fix**: A bug fix
- **docs**: Documentation only changes
- **style**: Changes that do not affect the meaning of the code (white-space, formatting, missing semi-colons, etc)
- **refactor**: A code change that neither fixes a bug nor adds a feature
- **perf**: A code change that improves performance
- **test**: Adding missing or correcting existing tests
- **chore**: Changes to the build process or auxiliary tools and libraries such as documentation generation

### Scope

The scope could be anything specifying the place of the commit change. For example `core`, `react`, `vue`, and `solid` refer to the core library and adapters, while `defly`, `pera`, `lute`, etc. refer to individual wallet clients.

You can use `*` when the change affects more than a single scope.

### Subject

The subject contains a succinct description of the change:

- use the imperative, present tense: "change" not "changed" nor "changes"
- don't capitalize first letter
- no dot (.) at the end

### Body

Just as in the **subject**, use the imperative, present tense: "change" not "changed" nor "changes". The body should include the motivation for the change and contrast this with previous behavior.

### Footer

The footer should contain any information about **Breaking Changes** and is also the place to reference GitHub issues that this commit closes.

**Breaking Changes** should start with the word `BREAKING CHANGE:` with a space or two newlines. The rest of the commit message is then used for this.

### Revert

If the commit reverts a previous commit, it should begin with `revert: `, followed by the header of the reverted commit. In the body it should say: `This reverts commit <hash>.`, where the hash is the SHA of the commit being reverted.

## Pull Requests

- Pull requests will not be reviewed until all checks pass. Before submitting a pull request, ensure that you have run the following commands in the repository's root directory:

  ```bash
  pnpm lint
  ```

  ```bash
  pnpm prettier
  ```

  ```bash
  pnpm typecheck
  ```

  ```bash
  pnpm test
  ```

- If possible/appropriate, create new tests that fail without your changes and pass with them.

- Pull requests are merged by squashing all commits and editing the commit message if necessary using the GitHub user interface.

- Use an appropriate commit type. Be especially careful with breaking changes.

## Documentation

See the [GitBook documentation](https://txnlab.gitbook.io/use-wallet/) for configuration and usage details, including guides for supported frameworks. For documentation issues and feature requests, please [open an issue](https://github.com/txnlab/use-wallet/issues/new/choose).

## Contact

If you have any questions, please join our [Discord server](https://discord.gg/7XcuMTfeZP). Discussion related to `@txnlab/use-wallet` takes place in the `#use-wallet` channel.

Thank you for contributing to `@txnlab/use-wallet`!
>>>>>>> 7d755e15
<|MERGE_RESOLUTION|>--- conflicted
+++ resolved
@@ -1,196 +1,3 @@
-<<<<<<< HEAD
-# Contributing
-
-First off, thank you for considering contributing to `avm-wallet`! It's people like you that make this project such a great tool for the Algorand community.
-
-## Reporting Issues
-
-If you have found an issue with `avm-wallet`, please follow these steps:
-
-- Provide a clear description of the issue, including the expected behavior and the actual behavior.
-- Provide the version of `avm-wallet` you are using, the framework you are using, and any other relevant context about your environment.
-- Describe the exact steps which reproduce the problem in as much detail as possible.
-- To help triage and fix the issue quickly, please provide a minimal reproducible example.
-
-To create a shareable code example, you can use CodeSandbox (https://codesandbox.io/s/new) or Stackblitz (https://stackblitz.com/).
-
-Feel free to fork any of our CodeSandbox examples to reproduce your issue:
-
-| Package                    | Framework         | Example                                                |
-| -------------------------- | ----------------- | ------------------------------------------------------ |
-| `avm-wallet`       | Vite (Vanilla TS) | https://codesandbox.io/p/devbox/vite-vanilla-ts-mxmghx |
-| `avm-wallet-react` | Vite (React)      | https://codesandbox.io/p/devbox/vite-react-k55gr5      |
-| `avm-wallet-solid` | Vite (Solid)      | https://codesandbox.io/p/devbox/vite-solid-w2gtz2      |
-| `avm-wallet-vue`   | Vite (Vue)        | https://codesandbox.io/p/devbox/vite-vue-cznvls        |
-
-A public GitHub repository also works. 👌
-
-Please ensure that the reproduction is as minimal as possible. For more information on how to create a minimal reproducible example, please refer to [this guide](https://stackoverflow.com/help/minimal-reproducible-example).
-
-## Suggesting New Features
-
-If you would like to suggest a new feature or enhancement for `avm-wallet`, please follow these guidelines:
-
-- Use a clear and descriptive title for the issue to identify the suggestion.
-- Provide a step-by-step description of the suggested enhancement in as many details as possible.
-- Provide specific examples to demonstrate the steps or point out the part of `avm-wallet` where the enhancement could be implemented.
-
-## Development
-
-If you want to contribute to `avm-wallet`, please follow these steps to get started:
-
-- Fork the repository.
-- Clone the repository.
-- Install dependencies.
-
-  ```bash
-  pnpm install
-  ```
-
-  - We use pnpm v9 as our package manager. If you are not familiar with pnpm, please refer to the [pnpm documentation](https://pnpm.io/cli/install).
-
-  - We use [nvm](https://github.com/nvm-sh/nvm) to manage node versions. Please make sure to use the version mentioned in the `.nvmrc` file.
-
-  ```bash
-  nvm use
-  ```
-
-- Build all packages.
-
-  ```bash
-  pnpm build:packages
-  ```
-
-- Implement your changes and tests to files in the packages' `src/` directory and corresponding test files.
-
-- Git stage your changes and commit (see commit guidelines below).
-
-- Submit PR for review (see PR guidelines below).
-
-### Running Examples
-
-- Make sure you have installed dependencies in the repository's root directory.
-
-  ```bash
-  pnpm install
-  ```
-
-- If you want to run an example against your local changes, navigate to the project in the `examples/` directory and run the following command:
-
-  ```bash
-  pnpm dev
-  ```
-
-- Alternatively, from the root directory you can run one of the following commands to run an example:
-
-  ```bash
-  pnpm example:ts
-  pnpm example:react
-  pnpm example:solid
-  pnpm example:vue
-  pnpm example:nextjs
-  pnpm example:nuxt
-  ```
-
-## Git Commit Guidelines
-
-`TxnLab/avm-wallet` is using [Angular Commit Message Conventions](https://github.com/angular/angular.js/blob/master/DEVELOPERS.md#-git-commit-guidelines).
-
-We have very precise rules over how our git commit messages can be formatted. This leads to **more readable messages** that are easy to follow when looking through the **project history**.
-
-### Commit Message Format
-
-Each commit message consists of a **header**, a **body** and a **footer**. The header has a special format that includes a **type**, a **scope** and a **subject**:
-
-```
-<type>(<scope>): <subject>
-<BLANK LINE>
-<body>
-<BLANK LINE>
-<footer>
-```
-
-The **header** is mandatory and the **scope** of the header is optional.
-
-Any line of the commit message cannot be longer than 100 characters! This allows the message to be easier to read on GitHub as well as in various git tools.
-
-### Type
-
-Must be one of the following:
-
-- **feat**: A new feature
-- **fix**: A bug fix
-- **docs**: Documentation only changes
-- **style**: Changes that do not affect the meaning of the code (white-space, formatting, missing semi-colons, etc)
-- **refactor**: A code change that neither fixes a bug nor adds a feature
-- **perf**: A code change that improves performance
-- **test**: Adding missing or correcting existing tests
-- **chore**: Changes to the build process or auxiliary tools and libraries such as documentation generation
-
-### Scope
-
-The scope could be anything specifying the place of the commit change. For example `core`, `react`, `vue`, and `solid` refer to the core library and adapters, while `defly`, `pera`, `lute`, etc. refer to individual wallet clients.
-
-You can use `*` when the change affects more than a single scope.
-
-### Subject
-
-The subject contains a succinct description of the change:
-
-- use the imperative, present tense: "change" not "changed" nor "changes"
-- don't capitalize first letter
-- no dot (.) at the end
-
-### Body
-
-Just as in the **subject**, use the imperative, present tense: "change" not "changed" nor "changes". The body should include the motivation for the change and contrast this with previous behavior.
-
-### Footer
-
-The footer should contain any information about **Breaking Changes** and is also the place to reference GitHub issues that this commit closes.
-
-**Breaking Changes** should start with the word `BREAKING CHANGE:` with a space or two newlines. The rest of the commit message is then used for this.
-
-### Revert
-
-If the commit reverts a previous commit, it should begin with `revert: `, followed by the header of the reverted commit. In the body it should say: `This reverts commit <hash>.`, where the hash is the SHA of the commit being reverted.
-
-## Pull Requests
-
-- Pull requests will not be reviewed until all checks pass. Before submitting a pull request, ensure that you have run the following commands in the repository's root directory:
-
-  ```bash
-  pnpm lint
-  ```
-
-  ```bash
-  pnpm prettier
-  ```
-
-  ```bash
-  pnpm typecheck
-  ```
-
-  ```bash
-  pnpm test
-  ```
-
-- If possible/appropriate, create new tests that fail without your changes and pass with them.
-
-- Pull requests are merged by squashing all commits and editing the commit message if necessary using the GitHub user interface.
-
-- Use an appropriate commit type. Be especially careful with breaking changes.
-
-## Documentation
-
-See the [GitBook documentation](https://txnlab.gitbook.io/avm-wallet/) for configuration and usage details, including guides for supported frameworks. For documentation issues and feature requests, please [open an issue](https://github.com/txnlab/avm-wallet/issues/new/choose).
-
-## Contact
-
-If you have any questions, please join our [Discord server](https://discord.gg/7XcuMTfeZP). Discussion related to `avm-wallet` takes place in the `#avm-wallet` channel.
-
-Thank you for contributing to `avm-wallet`!
-=======
 # Contributing
 
 First off, thank you for considering contributing to `@txnlab/use-wallet`! It's people like you that make this project such a great tool for the Algorand community.
@@ -381,5 +188,4 @@
 
 If you have any questions, please join our [Discord server](https://discord.gg/7XcuMTfeZP). Discussion related to `@txnlab/use-wallet` takes place in the `#use-wallet` channel.
 
-Thank you for contributing to `@txnlab/use-wallet`!
->>>>>>> 7d755e15
+Thank you for contributing to `@txnlab/use-wallet`!