--- conflicted
+++ resolved
@@ -128,12 +128,8 @@
   "types": "dist/index.d.ts",
   "dependencies": {
     "immer": "^9.0.15",
-<<<<<<< HEAD
-    "snapalgo-sdk": "^1.1.6",
-    "zustand": "^4.1.4"
-=======
-    "zustand": "^4.3.8"
->>>>>>> b8bf195e
+    "zustand": "^4.3.8",
+    "snapalgo-sdk": "1.1.6"
   },
   "config": {
     "commitizen": {
