import pera from './pera'
import daffi from './daffi'
import myalgo from './myalgo'
import defly from './defly'
import exodus from './exodus'
import algosigner from './algosigner'
import lute from './lute'
import walletconnect from './walletconnect2'
import magic from './magic'
import kmd from './kmd'
import mnemonic from './mnemonic'
import { CustomProvider } from './custom/types'
import custom from './custom'
import kibisis from './kibisis'

export {
  pera,
  myalgo,
  defly,
  exodus,
  algosigner,
  lute,
  walletconnect,
  kmd,
  mnemonic,
  custom,
<<<<<<< HEAD
  magic,
  CustomProvider
=======
  CustomProvider,
  kibisis
>>>>>>> 380bd157
}

export default {
  [pera.metadata.id]: pera,
  [daffi.metadata.id]: daffi,
  [myalgo.metadata.id]: myalgo,
  [defly.metadata.id]: defly,
  [exodus.metadata.id]: exodus,
  [algosigner.metadata.id]: algosigner,
  [lute.metadata.id]: lute,
  [walletconnect.metadata.id]: walletconnect,
  [kmd.metadata.id]: kmd,
  [mnemonic.metadata.id]: mnemonic,
<<<<<<< HEAD
  [magic.metadata.id]: magic,
  [custom.metadata.id]: custom
=======
  [custom.metadata.id]: custom,
  [kibisis.metadata.id]: kibisis
>>>>>>> 380bd157
}<|MERGE_RESOLUTION|>--- conflicted
+++ resolved
@@ -24,13 +24,9 @@
   kmd,
   mnemonic,
   custom,
-<<<<<<< HEAD
-  magic,
-  CustomProvider
-=======
   CustomProvider,
   kibisis
->>>>>>> 380bd157
+  magic,
 }
 
 export default {
@@ -44,11 +40,7 @@
   [walletconnect.metadata.id]: walletconnect,
   [kmd.metadata.id]: kmd,
   [mnemonic.metadata.id]: mnemonic,
-<<<<<<< HEAD
-  [magic.metadata.id]: magic,
-  [custom.metadata.id]: custom
-=======
   [custom.metadata.id]: custom,
   [kibisis.metadata.id]: kibisis
->>>>>>> 380bd157
+  [magic.metadata.id]: magic,
 }