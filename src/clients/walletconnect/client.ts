--- conflicted
+++ resolved
@@ -6,13 +6,8 @@
 import Algod, { getAlgodClient } from '../../algod'
 import type WalletConnect from '@walletconnect/client'
 import { PROVIDER_ID } from '../../constants'
-<<<<<<< HEAD
 import BaseClient from '../base'
-import { formatJsonRpcRequest } from '@json-rpc-tools/utils'
-=======
-import BaseWallet from '../base'
 import type { JsonRpcRequest } from '@json-rpc-tools/types'
->>>>>>> 773194ac
 import { Wallet, DecodedTransaction, DecodedSignedTransaction, Network } from '../../types'
 import { DEFAULT_NETWORK, ICON } from './constants'
 import {
