import type _algosdk from 'algosdk'
import type WalletConnect from '@walletconnect/client'
<<<<<<< HEAD
import QRCodeModal from 'algorand-walletconnect-qrcode-modal'
import type { Network, Metadata, CommonInitParams } from '../../types'
=======
import type QRCodeModal from 'algorand-walletconnect-qrcode-modal'
import type { AlgodClientOptions, Network, Metadata } from '../../types'
>>>>>>> 773194ac

export interface IClientMeta {
  description: string
  url: string
  icons: string[]
  name: string
}

export interface IWalletConnectSession {
  connected: boolean
  accounts: string[]
  chainId: number
  bridge: string
  key: string
  clientId: string
  clientMeta: IClientMeta | null
  peerId: string
  peerMeta: IClientMeta | null
  handshakeId: number
  handshakeTopic: string
  qrcodeModal: {
    // eslint-disable-next-line @typescript-eslint/no-explicit-any
    open: (uri: string, cb: any, qrcodeModalOptions?: any) => void
    close: () => void
  }
}

export type WalletConnectOptions = {
  bridge?: string
  uri?: string
  storageId?: string
  signingMethods?: string[]
  session?: IWalletConnectSession
  clientMeta?: IClientMeta
}

export type WalletConnectTransaction = {
  txn: string
  message?: string
  // if the transaction does not need to be signed,
  // because it is part of an atomic group that will be signed by another party,
  // specify an empty signers array
  signers?: string[] | []
}

export type InitParams = CommonInitParams & {
  clientOptions?: WalletConnectOptions
  clientStatic?: typeof WalletConnect
  modalStatic?: typeof QRCodeModal
}

export type WalletConnectClientConstructor = {
  metadata: Metadata
  client: WalletConnect
  clientOptions?: WalletConnectOptions
  algosdk: typeof _algosdk
  algodClient: _algosdk.Algodv2
  network: Network
}<|MERGE_RESOLUTION|>--- conflicted
+++ resolved
@@ -1,12 +1,7 @@
 import type _algosdk from 'algosdk'
 import type WalletConnect from '@walletconnect/client'
-<<<<<<< HEAD
-import QRCodeModal from 'algorand-walletconnect-qrcode-modal'
+import type QRCodeModal from 'algorand-walletconnect-qrcode-modal'
 import type { Network, Metadata, CommonInitParams } from '../../types'
-=======
-import type QRCodeModal from 'algorand-walletconnect-qrcode-modal'
-import type { AlgodClientOptions, Network, Metadata } from '../../types'
->>>>>>> 773194ac
 
 export interface IClientMeta {
   description: string
