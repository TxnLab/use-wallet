/**
 * @jest-environment jsdom
 */

import React from 'react'
import { render, cleanup, act, RenderResult } from '@testing-library/react'
import ConnectWallet from './Example'

jest.mock('../../index', () => ({
  initializeProviders: jest.fn(),
  // eslint-disable-next-line @typescript-eslint/no-explicit-any
  WalletProvider: ({ children }: { children: any }) => <div>{children}</div>,
  reconnectProviders: jest.fn(),
  useWallet: jest.fn().mockImplementation(() => ({
    activeAccount: {
      name: 'mock account name',
      address: 'mock account address',
      providerId: 'mock provider id'
    }
  })),
  PROVIDER_ID: {
    DEFLY: 'mock_defly_id',
    PERA: 'mock_pera_id',
    DAFFI: 'mock_daffi_id',
    EXODUS: 'mock_exodus_id',
<<<<<<< HEAD
    KIBISIS: 'mock_kibisis_id'
=======
    LUTE: 'mock_lute_id'
>>>>>>> 2bd8877e
  },
  useInitializeProviders: jest.fn()
}))

describe('ConnectWallet', () => {
  beforeEach(() => {
    // Mock console.log to avoid polluting the test output
    // eslint-disable-next-line @typescript-eslint/no-empty-function
    jest.spyOn(console, 'log').mockImplementation(() => {})
  })

  afterEach(() => {
    cleanup()
    jest.clearAllMocks()
  })

  it('should render the Account, Connect, and Transact components', async () => {
    let component: RenderResult | undefined

    await act(async () => {
      component = render(<ConnectWallet />)
    })

    if (component) {
      expect(component.getByText(/mock account name/i)).toBeTruthy()
      expect(component.getByText(/mock account address/i)).toBeTruthy()
      expect(component.getByText(/mock provider id/i)).toBeTruthy()
    } else {
      throw new Error('Component not rendered')
    }
  })
})<|MERGE_RESOLUTION|>--- conflicted
+++ resolved
@@ -23,11 +23,8 @@
     PERA: 'mock_pera_id',
     DAFFI: 'mock_daffi_id',
     EXODUS: 'mock_exodus_id',
-<<<<<<< HEAD
+    LUTE: 'mock_lute_id',
     KIBISIS: 'mock_kibisis_id'
-=======
-    LUTE: 'mock_lute_id'
->>>>>>> 2bd8877e
   },
   useInitializeProviders: jest.fn()
 }))
