--- conflicted
+++ resolved
@@ -10,11 +10,8 @@
 import DaffiWalletClient from '../clients/daffi/client'
 import DeflyWalletClient from '../clients/defly/client'
 import ExodusClient from '../clients/exodus/client'
-<<<<<<< HEAD
+import LuteClient from '../clients/lute/client'
 import KibisisClient from '../clients/kibisis/client'
-=======
-import LuteClient from '../clients/lute/client'
->>>>>>> 2bd8877e
 import KMDWalletClient from '../clients/kmd/client'
 import MnemonicWalletClient from '../clients/mnemonic/client'
 import MyAlgoWalletClient from '../clients/myalgo/client'
@@ -37,11 +34,8 @@
   [PROVIDER_ID.MYALGO]: MyAlgoWalletClient
   [PROVIDER_ID.PERA]: PeraWalletClient
   [PROVIDER_ID.WALLETCONNECT]: WalletConnectClient
-<<<<<<< HEAD
+  [PROVIDER_ID.LUTE]: LuteClient
   [PROVIDER_ID.KIBISIS]: KibisisClient
-=======
-  [PROVIDER_ID.LUTE]: LuteClient
->>>>>>> 2bd8877e
 }
 
 export const createMockClient = <T extends PROVIDER_ID>(
@@ -65,11 +59,8 @@
     [PROVIDER_ID.MYALGO]: createMyAlgoMockInstance,
     [PROVIDER_ID.PERA]: createPeraMockInstance,
     [PROVIDER_ID.WALLETCONNECT]: createWalletConnectMockInstance,
-<<<<<<< HEAD
+    [PROVIDER_ID.LUTE]: createLuteMockInstance,
     [PROVIDER_ID.KIBISIS]: createKibisisMockInstance
-=======
-    [PROVIDER_ID.LUTE]: createLuteMockInstance
->>>>>>> 2bd8877e
   }
 
   return mockClientFactoryMap[providerId](clientOptions, accounts)
@@ -248,7 +239,43 @@
   return mockExodusClient
 }
 
-<<<<<<< HEAD
+// LUTE
+export const createLuteMockInstance = (
+  clientOptions?: ClientOptions,
+  accounts: Array<Account> = []
+): LuteClient => {
+  const mockLuteClient = new LuteClient({
+    metadata: {
+      id: PROVIDER_ID.LUTE,
+      name: 'Lute',
+      icon: 'lute-icon-b64',
+      isWalletConnect: false
+    },
+    client: new LuteConnect('Test'),
+    algosdk,
+    algodClient: {
+      accountInformation: () => ({
+        do: () => Promise.resolve({})
+      })
+    } as any,
+    network: 'test-network',
+    ...(clientOptions && clientOptions)
+  })
+
+  // Mock the connect method
+  mockLuteClient.connect = jest.fn().mockImplementation(() =>
+    Promise.resolve({
+      ...mockLuteClient.metadata,
+      accounts
+    })
+  )
+
+  // Mock the disconnect method
+  mockLuteClient.disconnect = jest.fn().mockImplementation(() => Promise.resolve())
+
+  return mockLuteClient
+}
+
 // KIBISIS
 export const createKibisisMockInstance = (
   clientOptions?: ClientOptions,
@@ -256,28 +283,12 @@
 ): KibisisClient => {
   // Mock object with the same properties as `window.exodus.algorand`
   const mockKibisisClient = new KibisisClient({
-=======
-// LUTE
-export const createLuteMockInstance = (
-  clientOptions?: ClientOptions,
-  accounts: Array<Account> = []
-): LuteClient => {
-  const mockLuteClient = new LuteClient({
-    metadata: {
-      id: PROVIDER_ID.LUTE,
-      name: 'Lute',
-      icon: 'lute-icon-b64',
-      isWalletConnect: false
-    },
-    client: new LuteConnect('Test'),
->>>>>>> 2bd8877e
-    algosdk,
-    algodClient: {
-      accountInformation: () => ({
-        do: () => Promise.resolve({})
-      })
-    } as any,
-<<<<<<< HEAD
+    algosdk,
+    algodClient: {
+      accountInformation: () => ({
+        do: () => Promise.resolve({})
+      })
+    } as any,
     genesisHash: 'a2liaXNpcy10ZXN0LW5ldHdvcms=',
     methods: ['enable', 'signTxns'],
     metadata: {
@@ -293,30 +304,14 @@
   mockKibisisClient.connect = jest.fn().mockImplementation(() =>
     Promise.resolve({
       ...mockKibisisClient.metadata,
-=======
-    network: 'test-network',
-    ...(clientOptions && clientOptions)
-  })
-
-  // Mock the connect method
-  mockLuteClient.connect = jest.fn().mockImplementation(() =>
-    Promise.resolve({
-      ...mockLuteClient.metadata,
->>>>>>> 2bd8877e
-      accounts
-    })
-  )
-
-  // Mock the disconnect method
-<<<<<<< HEAD
+      accounts
+    })
+  )
+
+  // Mock the disconnect method
   mockKibisisClient.disconnect = jest.fn().mockImplementation(() => Promise.resolve())
 
   return mockKibisisClient
-=======
-  mockLuteClient.disconnect = jest.fn().mockImplementation(() => Promise.resolve())
-
-  return mockLuteClient
->>>>>>> 2bd8877e
 }
 
 // KMD
