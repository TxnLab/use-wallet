--- conflicted
+++ resolved
@@ -18,15 +18,9 @@
     "@txnlab/use-wallet-vue": "workspace:*",
     "@walletconnect/modal": "^2.7.0",
     "@walletconnect/sign-client": "^2.17.3",
-<<<<<<< HEAD
-    "algosdk": "3.0.0",
+    "algosdk": "3.2.0",
     "lute-connect": "^1.5.1",
-    "nuxt": "3.15.1",
-=======
-    "algosdk": "3.2.0",
-    "lute-connect": "^1.4.1",
     "nuxt": "3.16.1",
->>>>>>> 2aa41651
     "vue": "3.5.13",
     "vue-router": "4.5.0"
   },
