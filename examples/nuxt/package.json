{
  "name": "use-wallet-example-nuxt",
  "type": "module",
  "scripts": {
    "build": "nuxt build",
    "dev": "nuxt dev",
    "generate": "nuxt generate",
    "preview": "nuxt preview",
    "postinstall": "nuxt prepare",
    "lint": "eslint -c \"../../.eslintrc.json\" \"**/*.{js,ts}\"",
    "typecheck": "npx nuxi typecheck",
    "test:e2e": "playwright test"
  },
  "dependencies": {
    "@algorandfoundation/liquid-auth-use-wallet-client": "1.1.0",
    "@blockshake/defly-connect": "^1.2.1",
    "@perawallet/connect": "^1.4.1",
    "@txnlab/use-wallet": "workspace:*",
    "@txnlab/use-wallet-vue": "workspace:*",
    "@walletconnect/modal": "^2.7.0",
<<<<<<< HEAD
    "@walletconnect/sign-client": "^2.17.2",
    "algosdk": "3.0.0",
=======
    "@walletconnect/sign-client": "^2.17.3",
    "algosdk": "2.9.0",
>>>>>>> 1926e3da
    "lute-connect": "^1.4.1",
    "nuxt": "3.15.1",
    "vue": "3.5.13",
    "vue-router": "4.5.0"
  },
  "devDependencies": {
    "typescript": "5.7.2",
    "vue-tsc": "2.2.0"
  }
}<|MERGE_RESOLUTION|>--- conflicted
+++ resolved
@@ -18,13 +18,8 @@
     "@txnlab/use-wallet": "workspace:*",
     "@txnlab/use-wallet-vue": "workspace:*",
     "@walletconnect/modal": "^2.7.0",
-<<<<<<< HEAD
-    "@walletconnect/sign-client": "^2.17.2",
+    "@walletconnect/sign-client": "^2.17.3",
     "algosdk": "3.0.0",
-=======
-    "@walletconnect/sign-client": "^2.17.3",
-    "algosdk": "2.9.0",
->>>>>>> 1926e3da
     "lute-connect": "^1.4.1",
     "nuxt": "3.15.1",
     "vue": "3.5.13",
