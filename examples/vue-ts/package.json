--- conflicted
+++ resolved
@@ -14,13 +14,8 @@
     "@perawallet/connect": "^1.3.5",
     "@txnlab/use-wallet-vue": "workspace:*",
     "@walletconnect/modal": "^2.7.0",
-<<<<<<< HEAD
-    "@walletconnect/sign-client": "^2.17.1",
+    "@walletconnect/sign-client": "^2.17.2",
     "algosdk": "3.0.0",
-=======
-    "@walletconnect/sign-client": "^2.17.2",
-    "algosdk": "2.9.0",
->>>>>>> b6feb21d
     "lute-connect": "^1.4.1",
     "vue": "3.5.13"
   },
