import { NetworkId, WalletId, WalletManagerPlugin } from '@txnlab/use-wallet-vue'
import { createApp } from 'vue'
import './style.css'
import App from './App.vue'

const app = createApp(App)

app.use(WalletManagerPlugin, {
  wallets: [
    WalletId.DEFLY,
    WalletId.DEFLY_WEB,
    WalletId.EXODUS,
    WalletId.PERA,
    {
      id: WalletId.WALLETCONNECT,
      options: { projectId: 'fcfde0713d43baa0d23be0773c80a72b' }
    },
    {
      id: WalletId.BIATEC,
      options: { projectId: 'fcfde0713d43baa0d23be0773c80a72b' }
    },
    WalletId.KMD,
    WalletId.KIBISIS,
<<<<<<< HEAD
    {
      id: WalletId.LIQUID,
      options: {
        origin: 'https://liquid-auth.onrender.com',
        RTC_config_username: 'liquid-auth',
        RTC_config_credential: 'sqmcP4MiTKMT4TGEDSk9jgHY'
      }
    },
    {
      id: WalletId.LUTE,
      options: { siteName: 'Example Site' }
    },
=======
    WalletId.LUTE,
>>>>>>> 58470aa4
    {
      id: WalletId.MAGIC,
      options: { apiKey: 'pk_live_D17FD8D89621B5F3' }
    },
    WalletId.MNEMONIC
  ],
  defaultNetwork: NetworkId.TESTNET
})

app.mount('#app')<|MERGE_RESOLUTION|>--- conflicted
+++ resolved
@@ -21,7 +21,6 @@
     },
     WalletId.KMD,
     WalletId.KIBISIS,
-<<<<<<< HEAD
     {
       id: WalletId.LIQUID,
       options: {
@@ -30,13 +29,7 @@
         RTC_config_credential: 'sqmcP4MiTKMT4TGEDSk9jgHY'
       }
     },
-    {
-      id: WalletId.LUTE,
-      options: { siteName: 'Example Site' }
-    },
-=======
     WalletId.LUTE,
->>>>>>> 58470aa4
     {
       id: WalletId.MAGIC,
       options: { apiKey: 'pk_live_D17FD8D89621B5F3' }
