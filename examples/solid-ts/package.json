{
  "name": "use-wallet-example-solid",
  "type": "module",
  "scripts": {
    "dev": "vite",
    "build": "tsc && vite build",
    "preview": "vite preview",
    "lint": "eslint -c \"../../.eslintrc.json\" \"**/*.{js,ts}\"",
    "prettier": "prettier --check \"**/*.{js,ts}\"",
    "typecheck": "tsc --noEmit",
    "test:e2e": "playwright test"
  },
  "dependencies": {
    "@blockshake/defly-connect": "^1.2.1",
    "@perawallet/connect": "^1.4.1",
    "@txnlab/use-wallet-solid": "workspace:*",
    "@walletconnect/modal": "^2.7.0",
    "@walletconnect/sign-client": "^2.17.3",
<<<<<<< HEAD
    "algosdk": "3.0.0",
    "lute-connect": "^1.5.1",
    "solid-js": "1.9.3"
=======
    "algosdk": "3.2.0",
    "lute-connect": "^1.4.1",
    "solid-js": "1.9.5"
>>>>>>> 2aa41651
  },
  "devDependencies": {
    "typescript": "5.8.2",
    "vite": "6.2.3",
    "vite-plugin-solid": "2.11.6"
  }
}<|MERGE_RESOLUTION|>--- conflicted
+++ resolved
@@ -16,15 +16,9 @@
     "@txnlab/use-wallet-solid": "workspace:*",
     "@walletconnect/modal": "^2.7.0",
     "@walletconnect/sign-client": "^2.17.3",
-<<<<<<< HEAD
-    "algosdk": "3.0.0",
+    "algosdk": "3.2.0",
     "lute-connect": "^1.5.1",
-    "solid-js": "1.9.3"
-=======
-    "algosdk": "3.2.0",
-    "lute-connect": "^1.4.1",
     "solid-js": "1.9.5"
->>>>>>> 2aa41651
   },
   "devDependencies": {
     "typescript": "5.8.2",
