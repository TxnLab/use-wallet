{
  "name": "use-wallet-example-nextjs",
  "scripts": {
    "dev": "next dev",
    "build": "next build",
    "start": "next start",
    "lint": "next lint",
    "typecheck": "tsc --noEmit"
  },
  "dependencies": {
    "@blockshake/defly-connect": "^1.1.6",
    "@perawallet/connect": "^1.3.5",
    "@txnlab/use-wallet-react": "workspace:*",
    "@walletconnect/modal": "^2.7.0",
<<<<<<< HEAD
    "@walletconnect/sign-client": "^2.17.1",
    "algosdk": "3.0.0",
=======
    "@walletconnect/sign-client": "^2.17.2",
    "algosdk": "2.9.0",
>>>>>>> b6feb21d
    "lute-connect": "^1.4.1",
    "next": "14.2.18",
    "react": "18.3.1",
    "react-dom": "18.3.1"
  },
  "devDependencies": {
    "@types/node": "20.11.30",
    "@types/react": "18.3.12",
    "@types/react-dom": "18.3.1",
    "eslint": "8.57.1",
    "eslint-config-next": "14.2.18",
    "typescript": "5.6.3"
  }
}<|MERGE_RESOLUTION|>--- conflicted
+++ resolved
@@ -12,13 +12,8 @@
     "@perawallet/connect": "^1.3.5",
     "@txnlab/use-wallet-react": "workspace:*",
     "@walletconnect/modal": "^2.7.0",
-<<<<<<< HEAD
-    "@walletconnect/sign-client": "^2.17.1",
+    "@walletconnect/sign-client": "^2.17.2",
     "algosdk": "3.0.0",
-=======
-    "@walletconnect/sign-client": "^2.17.2",
-    "algosdk": "2.9.0",
->>>>>>> b6feb21d
     "lute-connect": "^1.4.1",
     "next": "14.2.18",
     "react": "18.3.1",
