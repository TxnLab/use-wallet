--- conflicted
+++ resolved
@@ -57,11 +57,8 @@
 | Pera Wallet     | `@perawallet/connect-beta`                           |
 | WalletConnect   | `@walletconnect/modal`, `@walletconnect/sign-client` |
 | Lute Wallet     | `lute-connect`                                       |
-<<<<<<< HEAD
+| Magic.link      | `magic-sdk`, `@magic-ext/algorand`                   |
 | Kibisis Wallet  | `@agoralabs-sh/avm-web-provider`                     |
-=======
-| Magic.link      | `magic-sdk`, `@magic-ext/algorand`                   |
->>>>>>> 9be225a1
 
 ## Configuration
 
