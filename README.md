--- conflicted
+++ resolved
@@ -411,7 +411,7 @@
 - Documentation - https://docs.walletconnect.com/
 - WalletConnect Cloud - https://cloud.walletconnect.com/
 - Web3Modal - https://web3modal.com/
-- Install dependency - `npm install @web3modal/sign-html`
+- Install dependency - `npm install @walletconnect/modal-sign-html`
 
 ### Exodus Wallet
 
@@ -532,12 +532,8 @@
 import { PROVIDER_ID, WalletProvider, useInitializeProviders } from '@txnlab/use-wallet'
 import { DeflyWalletConnect } from '@blockshake/defly-connect'
 import { PeraWalletConnect } from '@perawallet/connect'
-<<<<<<< HEAD
+import { DaffiWalletConnect } from '@daffiwallet/connect'
 import { Web3ModalSign } from '@walletconnect/modal-sign-html'
-=======
-import { DaffiWalletConnect } from '@daffiwallet/connect'
-import { Web3ModalSign } from '@web3modal/sign-html'
->>>>>>> d7da613b
 
 export default function App() {
   const providers = useInitializeProviders({
@@ -588,11 +584,7 @@
 
 1. **Obtain a project ID** - You will need to obtain a project ID from [WalletConnect Cloud](https://cloud.walletconnect.com/). This is a simple process, and there is no waiting period. Every app will need its own unique project ID.
 
-<<<<<<< HEAD
-2. **Install peer dependency** - Install `@walletconnect/modal-sign-html`.
-=======
-2. **Install client library** - Install `@web3modal/sign-html` and set `clientStatic` to the imported `Web3ModalSign` module.
->>>>>>> d7da613b
+2. **Install client library** - Install `@walletconnect/modal-sign-html` and set `clientStatic` to the imported `Web3ModalSign` module.
 
 3. **Required options** - Set the required `clientOptions` as shown below
 
